--- conflicted
+++ resolved
@@ -32,12 +32,10 @@
 dependencies {
     compile project(':base:builder')
     compile project(':base:lint')
-<<<<<<< HEAD
+    compile project(':base:transform-api')
+
     compile 'org.ow2.asm:asm:5.0.3'
     compile 'org.ow2.asm:asm-commons:5.0.3'
-=======
-    compile project(':base:transform-api')
->>>>>>> 8b53ad52
     compile "net.sf.proguard:proguard-gradle:${project.ext.proguardVersion}"
 
     // Add gradleApi to classpath for compilation, but use provided configuration so that groovy is
