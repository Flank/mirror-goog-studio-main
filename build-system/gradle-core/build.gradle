--- conflicted
+++ resolved
@@ -33,12 +33,8 @@
     compile project(':base:builder')
     compile project(':base:lint')
     compile project(':base:transform-api')
-<<<<<<< HEAD
-
     compile 'org.ow2.asm:asm:5.0.3'
     compile 'org.ow2.asm:asm-commons:5.0.3'
-=======
->>>>>>> 930682f5
     compile "net.sf.proguard:proguard-gradle:${project.ext.proguardVersion}"
     compile "org.jacoco:org.jacoco.core:0.7.4.201502262128"
     testCompile project(':base:fdr')
@@ -109,7 +105,6 @@
 
 // Only package JavaDoc if using --init-script=buildSrc/base/release.gradle
 if (project.has("release")) {
-<<<<<<< HEAD
     artifacts {
         archives javadocJar
     }
@@ -189,9 +184,4 @@
 
 artifacts {
     incrementalTestClasses jarIncrementalTests
-=======
-  artifacts {
-    archives javadocJar
-  }
->>>>>>> 930682f5
 }