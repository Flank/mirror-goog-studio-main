<?xml version="1.0" encoding="UTF-8"?>
<module relativePaths="true" type="JAVA_MODULE" version="4">
  <component name="NewModuleRootManager" inherit-compiler-output="true">
    <exclude-output />
    <content url="file://$MODULE_DIR$">
      <sourceFolder url="file://$MODULE_DIR$/src/fromGradle/groovy" isTestSource="false" />
      <sourceFolder url="file://$MODULE_DIR$/src/main/groovy" isTestSource="false" />
      <sourceFolder url="file://$MODULE_DIR$/src/test/java" isTestSource="true" />
      <sourceFolder url="file://$MODULE_DIR$/src/test/incremental-test-classes/base" isTestSource="true" />
      <sourceFolder url="file://$MODULE_DIR$/src/test/resources" type="java-test-resource" />
      <sourceFolder url="file://$MODULE_DIR$/src/fromGradle/resources" type="java-resource" />
      <sourceFolder url="file://$MODULE_DIR$/src/test/groovy" isTestSource="true" />
      <excludeFolder url="file://$MODULE_DIR$/.gradle" />
    </content>
    <orderEntry type="library" name="asm-tools" level="project" />
    <orderEntry type="inheritedJdk" />
    <orderEntry type="sourceFolder" forTests="false" />
    <orderEntry type="library" exported="" scope="TEST" name="JUnit4" level="project" />
    <orderEntry type="library" exported="" name="proguard-gradle" level="project" />
    <orderEntry type="module-library" exported="">
      <library>
        <CLASSES>
          <root url="jar://$MODULE_DIR$/../../../../prebuilts/tools/common/m2/repository/net/sf/proguard/proguard-gradle/4.11/proguard-gradle-4.11.jar!/" />
        </CLASSES>
        <JAVADOC />
        <SOURCES>
          <root url="jar://$MODULE_DIR$/../../../../prebuilts/tools/common/m2/repository/net/sf/proguard/proguard-gradle/4.11/proguard-gradle-4.11-sources.jar!/" />
        </SOURCES>
      </library>
    </orderEntry>
    <orderEntry type="module-library" exported="">
      <library>
        <CLASSES>
          <root url="jar://$MODULE_DIR$/../../../../prebuilts/tools/common/m2/repository/net/sf/proguard/proguard-base/4.11/proguard-base-4.11.jar!/" />
        </CLASSES>
        <JAVADOC />
        <SOURCES>
          <root url="jar://$MODULE_DIR$/../../../../prebuilts/tools/common/m2/repository/net/sf/proguard/proguard-base/4.11/proguard-base-4.11-sources.jar!/" />
        </SOURCES>
      </library>
    </orderEntry>
    <orderEntry type="module-library" exported="">
      <library>
        <CLASSES>
          <root url="jar://$MODULE_DIR$/../../../../out/gradle-dist-link/lib/gradle-core-2.2.jar!/" />
        </CLASSES>
        <JAVADOC />
        <SOURCES />
      </library>
    </orderEntry>
    <orderEntry type="module-library" exported="">
      <library>
        <CLASSES>
          <root url="jar://$MODULE_DIR$/../../../../out/gradle-dist-link/lib/gradle-model-core-2.2.jar!/" />
        </CLASSES>
        <JAVADOC />
        <SOURCES />
      </library>
    </orderEntry>
    <orderEntry type="module-library" exported="">
      <library>
        <CLASSES>
          <root url="jar://$MODULE_DIR$/../../../../out/gradle-dist-link/lib/gradle-model-groovy-2.2.jar!/" />
        </CLASSES>
        <JAVADOC />
        <SOURCES />
      </library>
    </orderEntry>
    <orderEntry type="module-library" exported="">
      <library>
        <CLASSES>
          <root url="jar://$MODULE_DIR$/../../../../out/gradle-dist-link/lib/asm-all-5.0.3.jar!/" />
        </CLASSES>
        <JAVADOC />
        <SOURCES />
      </library>
    </orderEntry>
    <orderEntry type="module-library" exported="">
      <library>
        <CLASSES>
          <root url="jar://$MODULE_DIR$/../../../../out/gradle-dist-link/lib/ant-1.9.3.jar!/" />
        </CLASSES>
        <JAVADOC />
        <SOURCES />
      </library>
    </orderEntry>
    <orderEntry type="module-library" exported="">
      <library>
        <CLASSES>
          <root url="jar://$MODULE_DIR$/../../../../out/gradle-dist-link/lib/commons-collections-3.2.1.jar!/" />
        </CLASSES>
        <JAVADOC />
        <SOURCES />
      </library>
    </orderEntry>
    <orderEntry type="module-library" exported="">
      <library>
        <CLASSES>
          <root url="jar://$MODULE_DIR$/../../../../out/gradle-dist-link/lib/commons-io-1.4.jar!/" />
        </CLASSES>
        <JAVADOC />
        <SOURCES />
      </library>
    </orderEntry>
    <orderEntry type="module-library" exported="">
      <library>
        <CLASSES>
          <root url="jar://$MODULE_DIR$/../../../../out/gradle-dist-link/lib/commons-lang-2.6.jar!/" />
        </CLASSES>
        <JAVADOC />
        <SOURCES />
      </library>
    </orderEntry>
    <orderEntry type="module-library" exported="">
      <library>
        <CLASSES>
          <root url="jar://$MODULE_DIR$/../../../../out/gradle-dist-link/lib/logback-core-1.0.13.jar!/" />
        </CLASSES>
        <JAVADOC />
        <SOURCES />
      </library>
    </orderEntry>
    <orderEntry type="module-library" exported="">
      <library>
        <CLASSES>
          <root url="jar://$MODULE_DIR$/../../../../out/gradle-dist-link/lib/logback-classic-1.0.13.jar!/" />
        </CLASSES>
        <JAVADOC />
        <SOURCES />
      </library>
    </orderEntry>
    <orderEntry type="module-library" exported="">
      <library>
        <CLASSES>
          <root url="jar://$MODULE_DIR$/../../../../out/gradle-dist-link/lib/guava-jdk5-17.0.jar!/" />
        </CLASSES>
        <JAVADOC />
        <SOURCES />
      </library>
    </orderEntry>
    <orderEntry type="module-library" exported="">
      <library>
        <CLASSES>
          <root url="jar://$MODULE_DIR$/../../../../out/gradle-dist-link/lib/jcip-annotations-1.0.jar!/" />
        </CLASSES>
        <JAVADOC />
        <SOURCES />
      </library>
    </orderEntry>
    <orderEntry type="module-library" exported="">
      <library>
        <CLASSES>
          <root url="jar://$MODULE_DIR$/../../../../out/gradle-dist-link/lib/jul-to-slf4j-1.7.7.jar!/" />
        </CLASSES>
        <JAVADOC />
        <SOURCES />
      </library>
    </orderEntry>
    <orderEntry type="module-library" exported="">
      <library>
        <CLASSES>
          <root url="jar://$MODULE_DIR$/../../../../out/gradle-dist-link/lib/jarjar-1.3.jar!/" />
        </CLASSES>
        <JAVADOC />
        <SOURCES />
      </library>
    </orderEntry>
    <orderEntry type="module-library" exported="">
      <library>
        <CLASSES>
          <root url="jar://$MODULE_DIR$/../../../../out/gradle-dist-link/lib/javax.inject-1.jar!/" />
        </CLASSES>
        <JAVADOC />
        <SOURCES />
      </library>
    </orderEntry>
    <orderEntry type="module-library" exported="">
      <library>
        <CLASSES>
          <root url="jar://$MODULE_DIR$/../../../../out/gradle-dist-link/lib/slf4j-api-1.7.7.jar!/" />
        </CLASSES>
        <JAVADOC />
        <SOURCES />
      </library>
    </orderEntry>
    <orderEntry type="module-library" exported="">
      <library>
        <CLASSES>
          <root url="jar://$MODULE_DIR$/../../../../out/gradle-dist-link/lib/log4j-over-slf4j-1.7.7.jar!/" />
        </CLASSES>
        <JAVADOC />
        <SOURCES />
      </library>
    </orderEntry>
    <orderEntry type="module-library" exported="">
      <library>
        <CLASSES>
          <root url="jar://$MODULE_DIR$/../../../../out/gradle-dist-link/lib/jcl-over-slf4j-1.7.7.jar!/" />
        </CLASSES>
        <JAVADOC />
        <SOURCES />
      </library>
    </orderEntry>
    <orderEntry type="module-library" exported="">
      <library>
        <CLASSES>
          <root url="jar://$MODULE_DIR$/../../../../out/gradle-dist-link/lib/ant-launcher-1.9.3.jar!/" />
        </CLASSES>
        <JAVADOC />
        <SOURCES />
      </library>
    </orderEntry>
    <orderEntry type="module-library" exported="">
      <library>
        <CLASSES>
          <root url="jar://$MODULE_DIR$/../../../../out/gradle-dist-link/lib/commons-collections-3.2.1.jar!/" />
        </CLASSES>
        <JAVADOC />
        <SOURCES />
      </library>
    </orderEntry>
    <orderEntry type="module-library" exported="">
      <library>
        <CLASSES>
          <root url="jar://$MODULE_DIR$/../../../../out/gradle-dist-link/lib/commons-io-1.4.jar!/" />
        </CLASSES>
        <JAVADOC />
        <SOURCES />
      </library>
    </orderEntry>
    <orderEntry type="module-library" exported="">
      <library>
        <CLASSES>
          <root url="jar://$MODULE_DIR$/../../../../out/gradle-dist-link/lib/commons-lang-2.6.jar!/" />
        </CLASSES>
        <JAVADOC />
        <SOURCES />
      </library>
    </orderEntry>
    <orderEntry type="module-library" exported="">
      <library>
        <CLASSES>
          <root url="jar://$MODULE_DIR$/../../../../out/gradle-dist-link/lib/gradle-docs-2.2.jar!/" />
        </CLASSES>
        <JAVADOC />
        <SOURCES />
      </library>
    </orderEntry>
    <orderEntry type="module-library" exported="">
      <library>
        <CLASSES>
          <root url="jar://$MODULE_DIR$/../../../../out/gradle-dist-link/lib/gradle-base-services-groovy-2.2.jar!/" />
        </CLASSES>
        <JAVADOC />
        <SOURCES />
      </library>
    </orderEntry>
    <orderEntry type="module-library" exported="">
      <library>
        <CLASSES>
          <root url="jar://$MODULE_DIR$/../../../../out/gradle-dist-link/lib/gradle-base-services-2.2.jar!/" />
        </CLASSES>
        <JAVADOC />
        <SOURCES />
      </library>
    </orderEntry>
    <orderEntry type="module-library" exported="">
      <library>
        <CLASSES>
          <root url="jar://$MODULE_DIR$/../../../../out/gradle-dist-link/lib/gradle-resources-2.2.jar!/" />
        </CLASSES>
        <JAVADOC />
        <SOURCES />
      </library>
    </orderEntry>
    <orderEntry type="module-library" exported="">
      <library>
        <CLASSES>
          <root url="jar://$MODULE_DIR$/../../../../out/gradle-dist-link/lib/gradle-cli-2.2.jar!/" />
        </CLASSES>
        <JAVADOC />
        <SOURCES />
      </library>
    </orderEntry>
    <orderEntry type="module-library" exported="">
      <library>
        <CLASSES>
          <root url="jar://$MODULE_DIR$/../../../../out/gradle-dist-link/lib/gradle-native-2.2.jar!/" />
        </CLASSES>
        <JAVADOC />
        <SOURCES />
      </library>
    </orderEntry>
    <orderEntry type="module-library" exported="">
      <library>
        <CLASSES>
          <root url="jar://$MODULE_DIR$/../../../../out/gradle-dist-link/lib/jna-3.2.7.jar!/" />
        </CLASSES>
        <JAVADOC />
        <SOURCES />
      </library>
    </orderEntry>
    <orderEntry type="module-library" exported="">
      <library>
        <CLASSES>
          <root url="jar://$MODULE_DIR$/../../../../out/gradle-dist-link/lib/native-platform-0.10.jar!/" />
        </CLASSES>
        <JAVADOC />
        <SOURCES />
      </library>
    </orderEntry>
    <orderEntry type="module-library" exported="">
      <library>
        <CLASSES>
          <root url="jar://$MODULE_DIR$/../../../../out/gradle-dist-link/lib/jansi-1.2.1.jar!/" />
        </CLASSES>
        <JAVADOC />
        <SOURCES />
      </library>
    </orderEntry>
    <orderEntry type="module-library" exported="">
      <library>
        <CLASSES>
          <root url="jar://$MODULE_DIR$/../../../../out/gradle-dist-link/lib/native-platform-osx-i386-0.10.jar!/" />
        </CLASSES>
        <JAVADOC />
        <SOURCES />
      </library>
    </orderEntry>
    <orderEntry type="module-library" exported="">
      <library>
        <CLASSES>
          <root url="jar://$MODULE_DIR$/../../../../out/gradle-dist-link/lib/native-platform-osx-amd64-0.10.jar!/" />
        </CLASSES>
        <JAVADOC />
        <SOURCES />
      </library>
    </orderEntry>
    <orderEntry type="module-library" exported="">
      <library>
        <CLASSES>
          <root url="jar://$MODULE_DIR$/../../../../out/gradle-dist-link/lib/native-platform-linux-amd64-0.10.jar!/" />
        </CLASSES>
        <JAVADOC />
        <SOURCES />
      </library>
    </orderEntry>
    <orderEntry type="module-library" exported="">
      <library>
        <CLASSES>
          <root url="jar://$MODULE_DIR$/../../../../out/gradle-dist-link/lib/native-platform-linux-i386-0.10.jar!/" />
        </CLASSES>
        <JAVADOC />
        <SOURCES />
      </library>
    </orderEntry>
    <orderEntry type="module-library" exported="">
      <library>
        <CLASSES>
          <root url="jar://$MODULE_DIR$/../../../../out/gradle-dist-link/lib/native-platform-windows-amd64-0.10.jar!/" />
        </CLASSES>
        <JAVADOC />
        <SOURCES />
      </library>
    </orderEntry>
    <orderEntry type="module-library" exported="">
      <library>
        <CLASSES>
          <root url="jar://$MODULE_DIR$/../../../../out/gradle-dist-link/lib/native-platform-windows-i386-0.10.jar!/" />
        </CLASSES>
        <JAVADOC />
        <SOURCES />
      </library>
    </orderEntry>
    <orderEntry type="module-library" exported="">
      <library>
        <CLASSES>
          <root url="jar://$MODULE_DIR$/../../../../out/gradle-dist-link/lib/gradle-messaging-2.2.jar!/" />
        </CLASSES>
        <JAVADOC />
        <SOURCES />
      </library>
    </orderEntry>
    <orderEntry type="module-library" exported="">
      <library>
        <CLASSES>
          <root url="jar://$MODULE_DIR$/../../../../out/gradle-dist-link/lib/kryo-2.20.jar!/" />
        </CLASSES>
        <JAVADOC />
        <SOURCES />
      </library>
    </orderEntry>
    <orderEntry type="module-library" exported="">
      <library>
        <CLASSES>
          <root url="jar://$MODULE_DIR$/../../../../out/gradle-dist-link/lib/reflectasm-1.07-shaded.jar!/" />
        </CLASSES>
        <JAVADOC />
        <SOURCES />
      </library>
    </orderEntry>
    <orderEntry type="module-library" exported="">
      <library>
        <CLASSES>
          <root url="jar://$MODULE_DIR$/../../../../out/gradle-dist-link/lib/minlog-1.2.jar!/" />
        </CLASSES>
        <JAVADOC />
        <SOURCES />
      </library>
    </orderEntry>
    <orderEntry type="module-library" exported="">
      <library>
        <CLASSES>
          <root url="jar://$MODULE_DIR$/../../../../out/gradle-dist-link/lib/objenesis-1.2.jar!/" />
        </CLASSES>
        <JAVADOC />
        <SOURCES />
      </library>
    </orderEntry>
    <orderEntry type="module-library" exported="">
      <library>
        <CLASSES>
          <root url="jar://$MODULE_DIR$/../../../../out/gradle-dist-link/lib/plugins/jarjar-maven-settings-3.0.4.jar!/" />
        </CLASSES>
        <JAVADOC />
        <SOURCES />
      </library>
    </orderEntry>
    <orderEntry type="module-library" exported="">
      <library>
        <CLASSES>
          <root url="jar://$MODULE_DIR$/../../../../out/gradle-dist-link/lib/plugins/jarjar-maven-repository-metadata-3.0.4.jar!/" />
        </CLASSES>
        <JAVADOC />
        <SOURCES />
      </library>
    </orderEntry>
    <orderEntry type="module-library" exported="">
      <library>
        <CLASSES>
          <root url="jar://$MODULE_DIR$/../../../../out/gradle-dist-link/lib/plugins/jarjar-plexus-container-default-1.5.5.jar!/" />
        </CLASSES>
        <JAVADOC />
        <SOURCES />
      </library>
    </orderEntry>
    <orderEntry type="module-library" exported="">
      <library>
        <CLASSES>
          <root url="jar://$MODULE_DIR$/../../../../out/gradle-dist-link/lib/plugins/jarjar-maven-aether-provider-3.0.4.jar!/" />
        </CLASSES>
        <JAVADOC />
        <SOURCES />
      </library>
    </orderEntry>
    <orderEntry type="module-library" exported="">
      <library>
        <CLASSES>
          <root url="jar://$MODULE_DIR$/../../../../out/gradle-dist-link/lib/plugins/jarjar-wagon-provider-api-2.4.jar!/" />
        </CLASSES>
        <JAVADOC />
        <SOURCES />
      </library>
    </orderEntry>
    <orderEntry type="module-library" exported="">
      <library>
        <CLASSES>
          <root url="jar://$MODULE_DIR$/../../../../out/gradle-dist-link/lib/plugins/jarjar-plexus-cipher-1.7.jar!/" />
        </CLASSES>
        <JAVADOC />
        <SOURCES />
      </library>
    </orderEntry>
    <orderEntry type="module-library" exported="">
      <library>
        <CLASSES>
          <root url="jar://$MODULE_DIR$/../../../../out/gradle-dist-link/lib/plugins/jarjar-plexus-interpolation-1.14.jar!/" />
        </CLASSES>
        <JAVADOC />
        <SOURCES />
      </library>
    </orderEntry>
    <orderEntry type="module-library" exported="">
      <library>
        <CLASSES>
          <root url="jar://$MODULE_DIR$/../../../../out/gradle-dist-link/lib/plugins/jarjar-plexus-utils-2.0.6.jar!/" />
        </CLASSES>
        <JAVADOC />
        <SOURCES />
      </library>
    </orderEntry>
    <orderEntry type="module-library" exported="">
      <library>
        <CLASSES>
          <root url="jar://$MODULE_DIR$/../../../../out/gradle-dist-link/lib/plugins/jarjar-plexus-classworlds-2.4.jar!/" />
        </CLASSES>
        <JAVADOC />
        <SOURCES />
      </library>
    </orderEntry>
    <orderEntry type="module-library" exported="">
      <library>
        <CLASSES>
          <root url="jar://$MODULE_DIR$/../../../../out/gradle-dist-link/lib/plugins/jarjar-maven-plugin-api-3.0.4.jar!/" />
        </CLASSES>
        <JAVADOC />
        <SOURCES />
      </library>
    </orderEntry>
    <orderEntry type="module-library" exported="">
      <library>
        <CLASSES>
          <root url="jar://$MODULE_DIR$/../../../../out/gradle-dist-link/lib/plugins/jarjar-maven-model-builder-3.0.4.jar!/" />
        </CLASSES>
        <JAVADOC />
        <SOURCES />
      </library>
    </orderEntry>
    <orderEntry type="module-library" exported="">
      <library>
        <CLASSES>
          <root url="jar://$MODULE_DIR$/../../../../out/gradle-dist-link/lib/plugins/jarjar-plexus-sec-dispatcher-1.3.jar!/" />
        </CLASSES>
        <JAVADOC />
        <SOURCES />
      </library>
    </orderEntry>
    <orderEntry type="module-library" exported="">
      <library>
        <CLASSES>
          <root url="jar://$MODULE_DIR$/../../../../out/gradle-dist-link/lib/plugins/jarjar-plexus-component-annotations-1.5.5.jar!/" />
        </CLASSES>
        <JAVADOC />
        <SOURCES />
      </library>
    </orderEntry>
    <orderEntry type="module-library" exported="">
      <library>
        <CLASSES>
          <root url="jar://$MODULE_DIR$/../../../../out/gradle-dist-link/lib/plugins/jarjar-aether-connector-wagon-1.13.1.jar!/" />
        </CLASSES>
        <JAVADOC />
        <SOURCES />
      </library>
    </orderEntry>
    <orderEntry type="module-library" exported="">
      <library>
        <CLASSES>
          <root url="jar://$MODULE_DIR$/../../../../out/gradle-dist-link/lib/plugins/jarjar-maven-compat-3.0.4.jar!/" />
        </CLASSES>
        <JAVADOC />
        <SOURCES />
      </library>
    </orderEntry>
    <orderEntry type="module-library" exported="">
      <library>
        <CLASSES>
          <root url="jar://$MODULE_DIR$/../../../../out/gradle-dist-link/lib/plugins/jarjar-wagon-http-2.4.jar!/" />
        </CLASSES>
        <JAVADOC />
        <SOURCES />
      </library>
    </orderEntry>
    <orderEntry type="module-library" exported="">
      <library>
        <CLASSES>
          <root url="jar://$MODULE_DIR$/../../../../out/gradle-dist-link/lib/plugins/jarjar-aether-api-1.13.1.jar!/" />
        </CLASSES>
        <JAVADOC />
        <SOURCES />
      </library>
    </orderEntry>
    <orderEntry type="module-library" exported="">
      <library>
        <CLASSES>
          <root url="jar://$MODULE_DIR$/../../../../out/gradle-dist-link/lib/plugins/jarjar-maven-settings-builder-3.0.4.jar!/" />
        </CLASSES>
        <JAVADOC />
        <SOURCES />
      </library>
    </orderEntry>
    <orderEntry type="module-library" exported="">
      <library>
        <CLASSES>
          <root url="jar://$MODULE_DIR$/../../../../out/gradle-dist-link/lib/plugins/jarjar-aether-spi-1.13.1.jar!/" />
        </CLASSES>
        <JAVADOC />
        <SOURCES />
      </library>
    </orderEntry>
    <orderEntry type="module-library" exported="">
      <library>
        <CLASSES>
          <root url="jar://$MODULE_DIR$/../../../../out/gradle-dist-link/lib/plugins/jarjar-maven-core-3.0.4.jar!/" />
        </CLASSES>
        <JAVADOC />
        <SOURCES />
      </library>
    </orderEntry>
    <orderEntry type="module-library" exported="">
      <library>
        <CLASSES>
          <root url="jar://$MODULE_DIR$/../../../../out/gradle-dist-link/lib/plugins/jarjar-wagon-http-shared4-2.4.jar!/" />
        </CLASSES>
        <JAVADOC />
        <SOURCES />
      </library>
    </orderEntry>
    <orderEntry type="module-library" exported="">
      <library>
        <CLASSES>
          <root url="jar://$MODULE_DIR$/../../../../out/gradle-dist-link/lib/plugins/jarjar-aether-util-1.13.1.jar!/" />
        </CLASSES>
        <JAVADOC />
        <SOURCES />
      </library>
    </orderEntry>
    <orderEntry type="module-library" exported="">
      <library>
        <CLASSES>
          <root url="jar://$MODULE_DIR$/../../../../out/gradle-dist-link/lib/plugins/jarjar-maven-artifact-3.0.4.jar!/" />
        </CLASSES>
        <JAVADOC />
        <SOURCES />
      </library>
    </orderEntry>
    <orderEntry type="module-library" exported="">
      <library>
        <CLASSES>
          <root url="jar://$MODULE_DIR$/../../../../out/gradle-dist-link/lib/plugins/jarjar-maven-model-3.0.4.jar!/" />
        </CLASSES>
        <JAVADOC />
        <SOURCES />
      </library>
    </orderEntry>
    <orderEntry type="module-library" exported="">
      <library>
        <CLASSES>
          <root url="jar://$MODULE_DIR$/../../../../out/gradle-dist-link/lib/plugins/jarjar-aether-impl-1.13.1.jar!/" />
        </CLASSES>
        <JAVADOC />
        <SOURCES />
      </library>
    </orderEntry>
    <orderEntry type="module-library" exported="">
      <library>
        <CLASSES>
          <root url="jar://$MODULE_DIR$/../../../../out/gradle-dist-link/lib/plugins/maven-ant-tasks-2.1.3.jar!/" />
        </CLASSES>
        <JAVADOC />
        <SOURCES />
      </library>
    </orderEntry>
    <orderEntry type="module-library" exported="">
      <library>
        <CLASSES>
          <root url="jar://$MODULE_DIR$/../../../../out/gradle-dist-link/lib/plugins/nekohtml-1.9.14.jar!/" />
        </CLASSES>
        <JAVADOC />
        <SOURCES />
      </library>
    </orderEntry>
    <orderEntry type="module-library" exported="">
      <library>
        <CLASSES>
          <root url="jar://$MODULE_DIR$/../../../../out/gradle-dist-link/lib/plugins/xbean-reflect-3.4.jar!/" />
        </CLASSES>
        <JAVADOC />
        <SOURCES />
      </library>
    </orderEntry>
    <orderEntry type="module-library" exported="">
      <library>
        <CLASSES>
          <root url="jar://$MODULE_DIR$/../../../../out/gradle-dist-link/lib/plugins/xml-apis-1.3.04.jar!/" />
        </CLASSES>
        <JAVADOC />
        <SOURCES />
      </library>
    </orderEntry>
    <orderEntry type="module-library" exported="">
      <library>
        <CLASSES>
          <root url="jar://$MODULE_DIR$/../../../../out/gradle-dist-link/lib/plugins/xercesImpl-2.9.1.jar!/" />
        </CLASSES>
        <JAVADOC />
        <SOURCES />
      </library>
    </orderEntry>
    <orderEntry type="module-library" exported="">
      <library>
        <CLASSES>
          <root url="jar://$MODULE_DIR$/../../../../out/gradle-dist-link/lib/gradle-tooling-api-2.2.jar!/" />
        </CLASSES>
        <JAVADOC />
        <SOURCES />
      </library>
    </orderEntry>
    <orderEntry type="module-library" exported="">
      <library>
        <CLASSES>
          <root url="jar://$MODULE_DIR$/../../../../out/gradle-dist-link/lib/plugins/gradle-plugins-2.2.jar!/" />
        </CLASSES>
        <JAVADOC />
        <SOURCES />
      </library>
    </orderEntry>
    <orderEntry type="module-library" exported="">
      <library>
        <CLASSES>
          <root url="jar://$MODULE_DIR$/../../../../out/gradle-dist-link/lib/plugins/junit-4.11.jar!/" />
        </CLASSES>
        <JAVADOC />
        <SOURCES />
      </library>
    </orderEntry>
    <orderEntry type="module-library" exported="">
      <library>
        <CLASSES>
          <root url="jar://$MODULE_DIR$/../../../../out/gradle-dist-link/lib/plugins/testng-6.3.1.jar!/" />
        </CLASSES>
        <JAVADOC />
        <SOURCES />
      </library>
    </orderEntry>
    <orderEntry type="module-library" exported="">
      <library>
        <CLASSES>
          <root url="jar://$MODULE_DIR$/../../../../out/gradle-dist-link/lib/plugins/commons-cli-1.2.jar!/" />
        </CLASSES>
        <JAVADOC />
        <SOURCES />
      </library>
    </orderEntry>
    <orderEntry type="module-library" exported="">
      <library>
        <CLASSES>
          <root url="jar://$MODULE_DIR$/../../../../out/gradle-dist-link/lib/plugins/bsh-2.0b4.jar!/" />
        </CLASSES>
        <JAVADOC />
        <SOURCES />
      </library>
    </orderEntry>
    <orderEntry type="module-library" exported="">
      <library>
        <CLASSES>
          <root url="jar://$MODULE_DIR$/../../../../out/gradle-dist-link/lib/plugins/snakeyaml-1.6.jar!/" />
        </CLASSES>
        <JAVADOC />
        <SOURCES />
      </library>
    </orderEntry>
    <orderEntry type="module-library" exported="">
      <library>
        <CLASSES>
          <root url="jar://$MODULE_DIR$/../../../../out/gradle-dist-link/lib/plugins/hamcrest-core-1.3.jar!/" />
        </CLASSES>
        <JAVADOC />
        <SOURCES />
      </library>
    </orderEntry>
    <orderEntry type="module-library" exported="">
      <library>
        <CLASSES>
          <root url="jar://$MODULE_DIR$/../../../../out/gradle-dist-link/lib/plugins/gradle-code-quality-2.2.jar!/" />
        </CLASSES>
        <JAVADOC />
        <SOURCES />
      </library>
    </orderEntry>
    <orderEntry type="module-library" exported="">
      <library>
        <CLASSES>
          <root url="jar://$MODULE_DIR$/../../../../out/gradle-dist-link/lib/plugins/gradle-jetty-2.2.jar!/" />
        </CLASSES>
        <JAVADOC />
        <SOURCES />
      </library>
    </orderEntry>
    <orderEntry type="module-library" exported="">
      <library>
        <CLASSES>
          <root url="jar://$MODULE_DIR$/../../../../out/gradle-dist-link/lib/plugins/jetty-6.1.25.jar!/" />
        </CLASSES>
        <JAVADOC />
        <SOURCES />
      </library>
    </orderEntry>
    <orderEntry type="module-library" exported="">
      <library>
        <CLASSES>
          <root url="jar://$MODULE_DIR$/../../../../out/gradle-dist-link/lib/plugins/jetty-util-6.1.25.jar!/" />
        </CLASSES>
        <JAVADOC />
        <SOURCES />
      </library>
    </orderEntry>
    <orderEntry type="module-library" exported="">
      <library>
        <CLASSES>
          <root url="jar://$MODULE_DIR$/../../../../out/gradle-dist-link/lib/plugins/servlet-api-2.5-20081211.jar!/" />
        </CLASSES>
        <JAVADOC />
        <SOURCES />
      </library>
    </orderEntry>
    <orderEntry type="module-library" exported="">
      <library>
        <CLASSES>
          <root url="jar://$MODULE_DIR$/../../../../out/gradle-dist-link/lib/plugins/jetty-plus-6.1.25.jar!/" />
        </CLASSES>
        <JAVADOC />
        <SOURCES />
      </library>
    </orderEntry>
    <orderEntry type="module-library" exported="">
      <library>
        <CLASSES>
          <root url="jar://$MODULE_DIR$/../../../../out/gradle-dist-link/lib/plugins/jsp-2.1-6.1.14.jar!/" />
        </CLASSES>
        <JAVADOC />
        <SOURCES />
      </library>
    </orderEntry>
    <orderEntry type="module-library" exported="">
      <library>
        <CLASSES>
          <root url="jar://$MODULE_DIR$/../../../../out/gradle-dist-link/lib/plugins/jetty-annotations-6.1.25.jar!/" />
        </CLASSES>
        <JAVADOC />
        <SOURCES />
      </library>
    </orderEntry>
    <orderEntry type="module-library" exported="">
      <library>
        <CLASSES>
          <root url="jar://$MODULE_DIR$/../../../../out/gradle-dist-link/lib/plugins/geronimo-annotation_1.0_spec-1.0.jar!/" />
        </CLASSES>
        <JAVADOC />
        <SOURCES />
      </library>
    </orderEntry>
    <orderEntry type="module-library" exported="">
      <library>
        <CLASSES>
          <root url="jar://$MODULE_DIR$/../../../../out/gradle-dist-link/lib/plugins/jetty-naming-6.1.25.jar!/" />
        </CLASSES>
        <JAVADOC />
        <SOURCES />
      </library>
    </orderEntry>
    <orderEntry type="module-library" exported="">
      <library>
        <CLASSES>
          <root url="jar://$MODULE_DIR$/../../../../out/gradle-dist-link/lib/plugins/jsp-api-2.1-6.1.14.jar!/" />
        </CLASSES>
        <JAVADOC />
        <SOURCES />
      </library>
    </orderEntry>
    <orderEntry type="module-library" exported="">
      <library>
        <CLASSES>
          <root url="jar://$MODULE_DIR$/../../../../out/gradle-dist-link/lib/plugins/gradle-antlr-2.2.jar!/" />
        </CLASSES>
        <JAVADOC />
        <SOURCES />
      </library>
    </orderEntry>
    <orderEntry type="module-library" exported="">
      <library>
        <CLASSES>
          <root url="jar://$MODULE_DIR$/../../../../out/gradle-dist-link/lib/plugins/ant-antlr-1.9.3.jar!/" />
        </CLASSES>
        <JAVADOC />
        <SOURCES />
      </library>
    </orderEntry>
    <orderEntry type="module-library" exported="">
      <library>
        <CLASSES>
          <root url="jar://$MODULE_DIR$/../../../../out/gradle-dist-link/lib/plugins/antlr-2.7.7.jar!/" />
        </CLASSES>
        <JAVADOC />
        <SOURCES />
      </library>
    </orderEntry>
    <orderEntry type="module-library" exported="">
      <library>
        <CLASSES>
          <root url="jar://$MODULE_DIR$/../../../../out/gradle-dist-link/lib/gradle-wrapper-2.2.jar!/" />
        </CLASSES>
        <JAVADOC />
        <SOURCES />
      </library>
    </orderEntry>
    <orderEntry type="module-library" exported="">
      <library>
        <CLASSES>
          <root url="jar://$MODULE_DIR$/../../../../out/gradle-dist-link/lib/plugins/gradle-osgi-2.2.jar!/" />
        </CLASSES>
        <JAVADOC />
        <SOURCES />
      </library>
    </orderEntry>
    <orderEntry type="module-library" exported="">
      <library>
        <CLASSES>
          <root url="jar://$MODULE_DIR$/../../../../out/gradle-dist-link/lib/plugins/bndlib-2.1.0.jar!/" />
        </CLASSES>
        <JAVADOC />
        <SOURCES />
      </library>
    </orderEntry>
    <orderEntry type="module-library" exported="">
      <library>
        <CLASSES>
          <root url="jar://$MODULE_DIR$/../../../../out/gradle-dist-link/lib/plugins/gradle-maven-2.2.jar!/" />
        </CLASSES>
        <JAVADOC />
        <SOURCES />
      </library>
    </orderEntry>
    <orderEntry type="module-library" exported="">
      <library>
        <CLASSES>
          <root url="jar://$MODULE_DIR$/../../../../out/gradle-dist-link/lib/plugins/pmaven-common-0.8-20100325.jar!/" />
        </CLASSES>
        <JAVADOC />
        <SOURCES />
      </library>
    </orderEntry>
    <orderEntry type="module-library" exported="">
      <library>
        <CLASSES>
          <root url="jar://$MODULE_DIR$/../../../../out/gradle-dist-link/lib/plugins/pmaven-groovy-0.8-20100325.jar!/" />
        </CLASSES>
        <JAVADOC />
        <SOURCES />
      </library>
    </orderEntry>
    <orderEntry type="module-library" exported="">
      <library>
        <CLASSES>
          <root url="jar://$MODULE_DIR$/../../../../out/gradle-dist-link/lib/plugins/plexus-component-annotations-1.5.2.jar!/" />
        </CLASSES>
        <JAVADOC />
        <SOURCES />
      </library>
    </orderEntry>
    <orderEntry type="module-library" exported="">
      <library>
        <CLASSES>
          <root url="jar://$MODULE_DIR$/../../../../out/gradle-dist-link/lib/plugins/gradle-ide-2.2.jar!/" />
        </CLASSES>
        <JAVADOC />
        <SOURCES />
      </library>
    </orderEntry>
    <orderEntry type="module-library" exported="">
      <library>
        <CLASSES>
          <root url="jar://$MODULE_DIR$/../../../../out/gradle-dist-link/lib/plugins/gradle-announce-2.2.jar!/" />
        </CLASSES>
        <JAVADOC />
        <SOURCES />
      </library>
    </orderEntry>
    <orderEntry type="module-library" exported="">
      <library>
        <CLASSES>
          <root url="jar://$MODULE_DIR$/../../../../out/gradle-dist-link/lib/plugins/gradle-scala-2.2.jar!/" />
        </CLASSES>
        <JAVADOC />
        <SOURCES />
      </library>
    </orderEntry>
    <orderEntry type="module-library" exported="">
      <library>
        <CLASSES>
          <root url="jar://$MODULE_DIR$/../../../../out/gradle-dist-link/lib/plugins/gradle-sonar-2.2.jar!/" />
        </CLASSES>
        <JAVADOC />
        <SOURCES />
      </library>
    </orderEntry>
    <orderEntry type="module-library" exported="">
      <library>
        <CLASSES>
          <root url="jar://$MODULE_DIR$/../../../../out/gradle-dist-link/lib/plugins/sonar-batch-bootstrapper-2.9.jar!/" />
        </CLASSES>
        <JAVADOC />
        <SOURCES />
      </library>
    </orderEntry>
    <orderEntry type="module-library" exported="">
      <library>
        <CLASSES>
          <root url="jar://$MODULE_DIR$/../../../../out/gradle-dist-link/lib/plugins/gradle-signing-2.2.jar!/" />
        </CLASSES>
        <JAVADOC />
        <SOURCES />
      </library>
    </orderEntry>
    <orderEntry type="module-library" exported="">
      <library>
        <CLASSES>
          <root url="jar://$MODULE_DIR$/../../../../out/gradle-dist-link/lib/plugins/bcpg-jdk15-1.46.jar!/" />
        </CLASSES>
        <JAVADOC />
        <SOURCES />
      </library>
    </orderEntry>
    <orderEntry type="module-library" exported="">
      <library>
        <CLASSES>
          <root url="jar://$MODULE_DIR$/../../../../out/gradle-dist-link/lib/plugins/bcprov-jdk15-1.46.jar!/" />
        </CLASSES>
        <JAVADOC />
        <SOURCES />
      </library>
    </orderEntry>
    <orderEntry type="module-library" exported="">
      <library>
        <CLASSES>
          <root url="jar://$MODULE_DIR$/../../../../out/gradle-dist-link/lib/plugins/gradle-ear-2.2.jar!/" />
        </CLASSES>
        <JAVADOC />
        <SOURCES />
      </library>
    </orderEntry>
    <orderEntry type="module-library" exported="">
      <library>
        <CLASSES>
          <root url="jar://$MODULE_DIR$/../../../../out/gradle-dist-link/lib/plugins/gradle-javascript-2.2.jar!/" />
        </CLASSES>
        <JAVADOC />
        <SOURCES />
      </library>
    </orderEntry>
    <orderEntry type="module-library" exported="">
      <library>
        <CLASSES>
          <root url="jar://$MODULE_DIR$/../../../../out/gradle-dist-link/lib/plugins/rhino-1.7R3.jar!/" />
        </CLASSES>
        <JAVADOC />
        <SOURCES />
      </library>
    </orderEntry>
    <orderEntry type="module-library" exported="">
      <library>
        <CLASSES>
          <root url="jar://$MODULE_DIR$/../../../../out/gradle-dist-link/lib/plugins/gson-2.2.4.jar!/" />
        </CLASSES>
        <JAVADOC />
        <SOURCES />
      </library>
    </orderEntry>
    <orderEntry type="module-library" exported="">
      <library>
        <CLASSES>
          <root url="jar://$MODULE_DIR$/../../../../out/gradle-dist-link/lib/plugins/simple-4.1.21.jar!/" />
        </CLASSES>
        <JAVADOC />
        <SOURCES />
      </library>
    </orderEntry>
    <orderEntry type="module-library" exported="">
      <library>
        <CLASSES>
          <root url="jar://$MODULE_DIR$/../../../../out/gradle-dist-link/lib/plugins/gradle-build-comparison-2.2.jar!/" />
        </CLASSES>
        <JAVADOC />
        <SOURCES />
      </library>
    </orderEntry>
    <orderEntry type="module-library" exported="">
      <library>
        <CLASSES>
          <root url="jar://$MODULE_DIR$/../../../../out/gradle-dist-link/lib/plugins/gradle-diagnostics-2.2.jar!/" />
        </CLASSES>
        <JAVADOC />
        <SOURCES />
      </library>
    </orderEntry>
    <orderEntry type="module-library" exported="">
      <library>
        <CLASSES>
          <root url="jar://$MODULE_DIR$/../../../../out/gradle-dist-link/lib/plugins/gradle-reporting-2.2.jar!/" />
        </CLASSES>
        <JAVADOC />
        <SOURCES />
      </library>
    </orderEntry>
    <orderEntry type="module-library" exported="">
      <library>
        <CLASSES>
          <root url="jar://$MODULE_DIR$/../../../../out/gradle-dist-link/lib/plugins/jatl-0.2.2.jar!/" />
        </CLASSES>
        <JAVADOC />
        <SOURCES />
      </library>
    </orderEntry>
    <orderEntry type="module-library" exported="">
      <library>
        <CLASSES>
          <root url="jar://$MODULE_DIR$/../../../../out/gradle-dist-link/lib/plugins/gradle-publish-2.2.jar!/" />
        </CLASSES>
        <JAVADOC />
        <SOURCES />
      </library>
    </orderEntry>
    <orderEntry type="module-library" exported="">
      <library>
        <CLASSES>
          <root url="jar://$MODULE_DIR$/../../../../out/gradle-dist-link/lib/plugins/gradle-ivy-2.2.jar!/" />
        </CLASSES>
        <JAVADOC />
        <SOURCES />
      </library>
    </orderEntry>
    <orderEntry type="module-library" exported="">
      <library>
        <CLASSES>
          <root url="jar://$MODULE_DIR$/../../../../out/gradle-dist-link/lib/plugins/gradle-jacoco-2.2.jar!/" />
        </CLASSES>
        <JAVADOC />
        <SOURCES />
      </library>
    </orderEntry>
    <orderEntry type="module-library" exported="">
      <library>
        <CLASSES>
          <root url="jar://$MODULE_DIR$/../../../../out/gradle-dist-link/lib/plugins/gradle-build-init-2.2.jar!/" />
        </CLASSES>
        <JAVADOC />
        <SOURCES />
      </library>
    </orderEntry>
    <orderEntry type="module-library" exported="">
      <library>
        <CLASSES>
          <root url="jar://$MODULE_DIR$/../../../../out/gradle-dist-link/lib/plugins/gradle-language-jvm-2.2.jar!/" />
        </CLASSES>
        <JAVADOC />
        <SOURCES />
      </library>
    </orderEntry>
    <orderEntry type="module" module-name="builder" exported="" />
    <orderEntry type="module" module-name="lint-cli" exported="" />
    <orderEntry type="module-library" scope="TEST">
      <library>
        <CLASSES>
          <root url="jar://$MODULE_DIR$/../../../../prebuilts/tools/common/m2/repository/junit/junit/4.12/junit-4.12.jar!/" />
        </CLASSES>
        <JAVADOC />
        <SOURCES>
          <root url="jar://$MODULE_DIR$/../../../../prebuilts/tools/common/m2/repository/junit/junit/4.12/junit-4.12-sources.jar!/" />
        </SOURCES>
      </library>
    </orderEntry>
    <orderEntry type="library" name="groovy" level="project" />
    <orderEntry type="module" module-name="project-test-lib" scope="TEST" />
    <orderEntry type="module-library" exported="">
      <library>
        <CLASSES>
          <root url="jar://$MODULE_DIR$/../../../../out/gradle-dist-link/lib/plugins/gradle-language-java-2.2.jar!/" />
        </CLASSES>
        <JAVADOC />
        <SOURCES />
      </library>
    </orderEntry>
    <orderEntry type="module-library" exported="">
      <library>
        <CLASSES>
          <root url="jar://$MODULE_DIR$/../../../../out/gradle-dist-link/lib/plugins/gradle-language-native-2.2.jar!/" />
        </CLASSES>
        <JAVADOC />
        <SOURCES />
      </library>
    </orderEntry>
    <orderEntry type="module-library" exported="">
      <library>
        <CLASSES>
          <root url="jar://$MODULE_DIR$/../../../../out/gradle-dist-link/lib/plugins/gradle-platform-jvm-2.2.jar!/" />
        </CLASSES>
        <JAVADOC />
        <SOURCES />
      </library>
    </orderEntry>
    <orderEntry type="module-library" exported="">
      <library>
        <CLASSES>
          <root url="jar://$MODULE_DIR$/../../../../out/gradle-dist-link/lib/plugins/gradle-platform-base-2.2.jar!/" />
        </CLASSES>
        <JAVADOC />
        <SOURCES />
      </library>
    </orderEntry>
    <orderEntry type="module-library" exported="">
      <library>
        <CLASSES>
          <root url="jar://$MODULE_DIR$/../../../../out/gradle-dist-link/lib/plugins/gradle-dependency-management-2.2.jar!/" />
        </CLASSES>
        <JAVADOC />
        <SOURCES />
      </library>
    </orderEntry>
    <orderEntry type="module" module-name="sdk-common-base" exported="" />
    <orderEntry type="module" module-name="transform-api" exported="" />
<<<<<<< HEAD
    <orderEntry type="module" module-name="lint-api-base" />
    <orderEntry type="module" module-name="lint-checks-base" />
    <orderEntry type="library" scope="TEST" name="jacoco" level="project" />
    <orderEntry type="library" scope="TEST" name="mockito" level="project" />
    <orderEntry type="library" scope="TEST" name="truth" level="project" />
    <orderEntry type="library" name="ecj" level="project" />
=======
    <orderEntry type="module" module-name="lint-api-base" exported="" />
    <orderEntry type="module" module-name="lint-checks-base" exported="" />
    <orderEntry type="library" exported="" scope="TEST" name="jacoco" level="project" />
    <orderEntry type="library" scope="TEST" name="mockito" level="project" />
    <orderEntry type="library" exported="" name="ecj" level="project" />
    <orderEntry type="library" exported="" scope="TEST" name="truth" level="project" />
    <orderEntry type="module-library" exported="">
      <library>
        <CLASSES>
          <root url="jar://$MODULE_DIR$/../../../../out/gradle-dist-link/lib/dom4j-1.6.1.jar!/" />
        </CLASSES>
        <JAVADOC />
        <SOURCES />
      </library>
    </orderEntry>
    <orderEntry type="module-library" exported="">
      <library>
        <CLASSES>
          <root url="jar://$MODULE_DIR$/../../../../out/gradle-dist-link/lib/gradle-launcher-2.2.jar!/" />
        </CLASSES>
        <JAVADOC />
        <SOURCES />
      </library>
    </orderEntry>
    <orderEntry type="module-library" exported="">
      <library>
        <CLASSES>
          <root url="jar://$MODULE_DIR$/../../../../out/gradle-dist-link/lib/gradle-open-api-2.2.jar!/" />
        </CLASSES>
        <JAVADOC />
        <SOURCES />
      </library>
    </orderEntry>
    <orderEntry type="module-library" exported="">
      <library>
        <CLASSES>
          <root url="jar://$MODULE_DIR$/../../../../out/gradle-dist-link/lib/gradle-ui-2.2.jar!/" />
        </CLASSES>
        <JAVADOC />
        <SOURCES />
      </library>
    </orderEntry>
    <orderEntry type="module-library" exported="">
      <library>
        <CLASSES>
          <root url="jar://$MODULE_DIR$/../../../../out/gradle-dist-link/lib/groovy-all-2.3.6.jar!/" />
        </CLASSES>
        <JAVADOC />
        <SOURCES />
      </library>
    </orderEntry>
    <orderEntry type="module-library" exported="">
      <library>
        <CLASSES>
          <root url="jar://$MODULE_DIR$/../../../../out/gradle-dist-link/lib/jaxen-1.1.jar!/" />
        </CLASSES>
        <JAVADOC />
        <SOURCES />
      </library>
    </orderEntry>
    <orderEntry type="module-library" exported="">
      <library>
        <CLASSES>
          <root url="jar://$MODULE_DIR$/../../../../out/gradle-dist-link/lib/plugins/ivy-2.2.0.jar!/" />
        </CLASSES>
        <JAVADOC />
        <SOURCES />
      </library>
    </orderEntry>
>>>>>>> 70da7b38
  </component>
</module><|MERGE_RESOLUTION|>--- conflicted
+++ resolved
@@ -1208,20 +1208,12 @@
     </orderEntry>
     <orderEntry type="module" module-name="sdk-common-base" exported="" />
     <orderEntry type="module" module-name="transform-api" exported="" />
-<<<<<<< HEAD
-    <orderEntry type="module" module-name="lint-api-base" />
-    <orderEntry type="module" module-name="lint-checks-base" />
-    <orderEntry type="library" scope="TEST" name="jacoco" level="project" />
-    <orderEntry type="library" scope="TEST" name="mockito" level="project" />
-    <orderEntry type="library" scope="TEST" name="truth" level="project" />
-    <orderEntry type="library" name="ecj" level="project" />
-=======
     <orderEntry type="module" module-name="lint-api-base" exported="" />
     <orderEntry type="module" module-name="lint-checks-base" exported="" />
     <orderEntry type="library" exported="" scope="TEST" name="jacoco" level="project" />
     <orderEntry type="library" scope="TEST" name="mockito" level="project" />
+    <orderEntry type="library" scope="TEST" name="truth" level="project" />
     <orderEntry type="library" exported="" name="ecj" level="project" />
-    <orderEntry type="library" exported="" scope="TEST" name="truth" level="project" />
     <orderEntry type="module-library" exported="">
       <library>
         <CLASSES>
@@ -1285,6 +1277,5 @@
         <SOURCES />
       </library>
     </orderEntry>
->>>>>>> 70da7b38
   </component>
 </module>