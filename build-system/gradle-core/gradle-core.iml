<?xml version="1.0" encoding="UTF-8"?>
<module relativePaths="true" type="JAVA_MODULE" version="4">
  <component name="NewModuleRootManager" inherit-compiler-output="true">
    <exclude-output />
    <content url="file://$MODULE_DIR$">
      <sourceFolder url="file://$MODULE_DIR$/src/fromGradle/groovy" isTestSource="false" />
      <sourceFolder url="file://$MODULE_DIR$/src/main/groovy" isTestSource="false" />
      <sourceFolder url="file://$MODULE_DIR$/src/test/java" isTestSource="true" />
      <sourceFolder url="file://$MODULE_DIR$/src/test/incremental-test-classes/base" isTestSource="true" />
      <sourceFolder url="file://$MODULE_DIR$/src/test/resources" type="java-test-resource" />
      <sourceFolder url="file://$MODULE_DIR$/src/fromGradle/resources" type="java-resource" />
      <excludeFolder url="file://$MODULE_DIR$/.gradle" />
    </content>
    <orderEntry type="library" name="asm-tools" level="project" />
    <orderEntry type="inheritedJdk" />
    <orderEntry type="sourceFolder" forTests="false" />
    <orderEntry type="library" exported="" scope="TEST" name="JUnit4" level="project" />
    <orderEntry type="library" exported="" name="proguard-gradle" level="project" />
    <orderEntry type="module-library" exported="">
      <library>
        <CLASSES>
          <root url="jar://$MODULE_DIR$/../../../../prebuilts/tools/common/m2/repository/net/sf/proguard/proguard-gradle/4.11/proguard-gradle-4.11.jar!/" />
        </CLASSES>
        <JAVADOC />
        <SOURCES>
          <root url="jar://$MODULE_DIR$/../../../../prebuilts/tools/common/m2/repository/net/sf/proguard/proguard-gradle/4.11/proguard-gradle-4.11-sources.jar!/" />
        </SOURCES>
      </library>
    </orderEntry>
    <orderEntry type="module-library" exported="">
      <library>
        <CLASSES>
          <root url="jar://$MODULE_DIR$/../../../../prebuilts/tools/common/m2/repository/net/sf/proguard/proguard-base/4.11/proguard-base-4.11.jar!/" />
        </CLASSES>
        <JAVADOC />
        <SOURCES>
          <root url="jar://$MODULE_DIR$/../../../../prebuilts/tools/common/m2/repository/net/sf/proguard/proguard-base/4.11/proguard-base-4.11-sources.jar!/" />
        </SOURCES>
      </library>
    </orderEntry>
     <orderEntry type="module-library" exported="">
          <library>
            <CLASSES>
              <root url="jar://$MODULE_DIR$/../../../../prebuilts/tools/common/m2/repository/org/jacoco/org.jacoco.core/0.7.4.201502262128/org.jacoco.core-0.7.4.201502262128.jar!/" />
            </CLASSES>
            <JAVADOC />
            <SOURCES>
              <root url="jar://$MODULE_DIR$/../../../../prebuilts/tools/common/m2/repository/org/jacoco/org.jacoco.core/0.7.4.201502262128/org.jacoco.core-0.7.4.201502262128-sources.jar!/" />
            </SOURCES>
          </library>
        </orderEntry>
    <orderEntry type="module-library" exported="">
      <library>
        <CLASSES>
          <root url="jar://$MODULE_DIR$/../../../../out/gradle-dist-link/lib/gradle-core-2.2.jar!/" />
        </CLASSES>
        <JAVADOC />
        <SOURCES />
      </library>
    </orderEntry>
    <orderEntry type="module-library" exported="">
      <library>
        <CLASSES>
          <root url="jar://$MODULE_DIR$/../../../../out/gradle-dist-link/lib/gradle-model-core-2.2.jar!/" />
        </CLASSES>
        <JAVADOC />
        <SOURCES />
      </library>
    </orderEntry>
    <orderEntry type="module-library" exported="">
      <library>
        <CLASSES>
          <root url="jar://$MODULE_DIR$/../../../../out/gradle-dist-link/lib/gradle-model-groovy-2.2.jar!/" />
        </CLASSES>
        <JAVADOC />
        <SOURCES />
      </library>
    </orderEntry>
    <orderEntry type="module-library" exported="">
      <library>
        <CLASSES>
          <root url="jar://$MODULE_DIR$/../../../../out/gradle-dist-link/lib/asm-all-5.0.3.jar!/" />
        </CLASSES>
        <JAVADOC />
        <SOURCES />
      </library>
    </orderEntry>
    <orderEntry type="module-library" exported="">
      <library>
        <CLASSES>
          <root url="jar://$MODULE_DIR$/../../../../out/gradle-dist-link/lib/ant-1.9.3.jar!/" />
        </CLASSES>
        <JAVADOC />
        <SOURCES />
      </library>
    </orderEntry>
    <orderEntry type="module-library" exported="">
      <library>
        <CLASSES>
          <root url="jar://$MODULE_DIR$/../../../../out/gradle-dist-link/lib/commons-collections-3.2.1.jar!/" />
        </CLASSES>
        <JAVADOC />
        <SOURCES />
      </library>
    </orderEntry>
    <orderEntry type="module-library" exported="">
      <library>
        <CLASSES>
          <root url="jar://$MODULE_DIR$/../../../../out/gradle-dist-link/lib/commons-io-1.4.jar!/" />
        </CLASSES>
        <JAVADOC />
        <SOURCES />
      </library>
    </orderEntry>
    <orderEntry type="module-library" exported="">
      <library>
        <CLASSES>
          <root url="jar://$MODULE_DIR$/../../../../out/gradle-dist-link/lib/commons-lang-2.6.jar!/" />
        </CLASSES>
        <JAVADOC />
        <SOURCES />
      </library>
    </orderEntry>
    <orderEntry type="module-library" exported="">
      <library>
        <CLASSES>
          <root url="jar://$MODULE_DIR$/../../../../out/gradle-dist-link/lib/logback-core-1.0.13.jar!/" />
        </CLASSES>
        <JAVADOC />
        <SOURCES />
      </library>
    </orderEntry>
    <orderEntry type="module-library" exported="">
      <library>
        <CLASSES>
          <root url="jar://$MODULE_DIR$/../../../../out/gradle-dist-link/lib/logback-classic-1.0.13.jar!/" />
        </CLASSES>
        <JAVADOC />
        <SOURCES />
      </library>
    </orderEntry>
    <orderEntry type="module-library" exported="">
      <library>
        <CLASSES>
          <root url="jar://$MODULE_DIR$/../../../../out/gradle-dist-link/lib/guava-jdk5-17.0.jar!/" />
        </CLASSES>
        <JAVADOC />
        <SOURCES />
      </library>
    </orderEntry>
    <orderEntry type="module-library" exported="">
      <library>
        <CLASSES>
          <root url="jar://$MODULE_DIR$/../../../../out/gradle-dist-link/lib/jcip-annotations-1.0.jar!/" />
        </CLASSES>
        <JAVADOC />
        <SOURCES />
      </library>
    </orderEntry>
    <orderEntry type="module-library" exported="">
      <library>
        <CLASSES>
          <root url="jar://$MODULE_DIR$/../../../../out/gradle-dist-link/lib/jul-to-slf4j-1.7.7.jar!/" />
        </CLASSES>
        <JAVADOC />
        <SOURCES />
      </library>
    </orderEntry>
    <orderEntry type="module-library" exported="">
      <library>
        <CLASSES>
          <root url="jar://$MODULE_DIR$/../../../../out/gradle-dist-link/lib/jarjar-1.3.jar!/" />
        </CLASSES>
        <JAVADOC />
        <SOURCES />
      </library>
    </orderEntry>
    <orderEntry type="module-library" exported="">
      <library>
        <CLASSES>
          <root url="jar://$MODULE_DIR$/../../../../out/gradle-dist-link/lib/javax.inject-1.jar!/" />
        </CLASSES>
        <JAVADOC />
        <SOURCES />
      </library>
    </orderEntry>
    <orderEntry type="module-library" exported="">
      <library>
        <CLASSES>
          <root url="jar://$MODULE_DIR$/../../../../out/gradle-dist-link/lib/slf4j-api-1.7.7.jar!/" />
        </CLASSES>
        <JAVADOC />
        <SOURCES />
      </library>
    </orderEntry>
    <orderEntry type="module-library" exported="">
      <library>
        <CLASSES>
          <root url="jar://$MODULE_DIR$/../../../../out/gradle-dist-link/lib/log4j-over-slf4j-1.7.7.jar!/" />
        </CLASSES>
        <JAVADOC />
        <SOURCES />
      </library>
    </orderEntry>
    <orderEntry type="module-library" exported="">
      <library>
        <CLASSES>
          <root url="jar://$MODULE_DIR$/../../../../out/gradle-dist-link/lib/jcl-over-slf4j-1.7.7.jar!/" />
        </CLASSES>
        <JAVADOC />
        <SOURCES />
      </library>
    </orderEntry>
    <orderEntry type="module-library" exported="">
      <library>
        <CLASSES>
          <root url="jar://$MODULE_DIR$/../../../../out/gradle-dist-link/lib/ant-launcher-1.9.3.jar!/" />
        </CLASSES>
        <JAVADOC />
        <SOURCES />
      </library>
    </orderEntry>
    <orderEntry type="module-library" exported="">
      <library>
        <CLASSES>
          <root url="jar://$MODULE_DIR$/../../../../out/gradle-dist-link/lib/commons-collections-3.2.1.jar!/" />
        </CLASSES>
        <JAVADOC />
        <SOURCES />
      </library>
    </orderEntry>
    <orderEntry type="module-library" exported="">
      <library>
        <CLASSES>
          <root url="jar://$MODULE_DIR$/../../../../out/gradle-dist-link/lib/commons-io-1.4.jar!/" />
        </CLASSES>
        <JAVADOC />
        <SOURCES />
      </library>
    </orderEntry>
    <orderEntry type="module-library" exported="">
      <library>
        <CLASSES>
          <root url="jar://$MODULE_DIR$/../../../../out/gradle-dist-link/lib/commons-lang-2.6.jar!/" />
        </CLASSES>
        <JAVADOC />
        <SOURCES />
      </library>
    </orderEntry>
    <orderEntry type="module-library" exported="">
      <library>
        <CLASSES>
          <root url="jar://$MODULE_DIR$/../../../../out/gradle-dist-link/lib/gradle-docs-2.2.jar!/" />
        </CLASSES>
        <JAVADOC />
        <SOURCES />
      </library>
    </orderEntry>
    <orderEntry type="module-library" exported="">
      <library>
        <CLASSES>
          <root url="jar://$MODULE_DIR$/../../../../out/gradle-dist-link/lib/gradle-base-services-groovy-2.2.jar!/" />
        </CLASSES>
        <JAVADOC />
        <SOURCES />
      </library>
    </orderEntry>
    <orderEntry type="module-library" exported="">
      <library>
        <CLASSES>
          <root url="jar://$MODULE_DIR$/../../../../out/gradle-dist-link/lib/gradle-base-services-2.2.jar!/" />
        </CLASSES>
        <JAVADOC />
        <SOURCES />
      </library>
    </orderEntry>
    <orderEntry type="module-library" exported="">
      <library>
        <CLASSES>
          <root url="jar://$MODULE_DIR$/../../../../out/gradle-dist-link/lib/gradle-resources-2.2.jar!/" />
        </CLASSES>
        <JAVADOC />
        <SOURCES />
      </library>
    </orderEntry>
    <orderEntry type="module-library" exported="">
      <library>
        <CLASSES>
          <root url="jar://$MODULE_DIR$/../../../../out/gradle-dist-link/lib/gradle-cli-2.2.jar!/" />
        </CLASSES>
        <JAVADOC />
        <SOURCES />
      </library>
    </orderEntry>
    <orderEntry type="module-library" exported="">
      <library>
        <CLASSES>
          <root url="jar://$MODULE_DIR$/../../../../out/gradle-dist-link/lib/gradle-native-2.2.jar!/" />
        </CLASSES>
        <JAVADOC />
        <SOURCES />
      </library>
    </orderEntry>
    <orderEntry type="module-library" exported="">
      <library>
        <CLASSES>
          <root url="jar://$MODULE_DIR$/../../../../out/gradle-dist-link/lib/jna-3.2.7.jar!/" />
        </CLASSES>
        <JAVADOC />
        <SOURCES />
      </library>
    </orderEntry>
    <orderEntry type="module-library" exported="">
      <library>
        <CLASSES>
          <root url="jar://$MODULE_DIR$/../../../../out/gradle-dist-link/lib/native-platform-0.10.jar!/" />
        </CLASSES>
        <JAVADOC />
        <SOURCES />
      </library>
    </orderEntry>
    <orderEntry type="module-library" exported="">
      <library>
        <CLASSES>
          <root url="jar://$MODULE_DIR$/../../../../out/gradle-dist-link/lib/jansi-1.2.1.jar!/" />
        </CLASSES>
        <JAVADOC />
        <SOURCES />
      </library>
    </orderEntry>
    <orderEntry type="module-library" exported="">
      <library>
        <CLASSES>
          <root url="jar://$MODULE_DIR$/../../../../out/gradle-dist-link/lib/native-platform-osx-i386-0.10.jar!/" />
        </CLASSES>
        <JAVADOC />
        <SOURCES />
      </library>
    </orderEntry>
    <orderEntry type="module-library" exported="">
      <library>
        <CLASSES>
          <root url="jar://$MODULE_DIR$/../../../../out/gradle-dist-link/lib/native-platform-osx-amd64-0.10.jar!/" />
        </CLASSES>
        <JAVADOC />
        <SOURCES />
      </library>
    </orderEntry>
    <orderEntry type="module-library" exported="">
      <library>
        <CLASSES>
          <root url="jar://$MODULE_DIR$/../../../../out/gradle-dist-link/lib/native-platform-linux-amd64-0.10.jar!/" />
        </CLASSES>
        <JAVADOC />
        <SOURCES />
      </library>
    </orderEntry>
    <orderEntry type="module-library" exported="">
      <library>
        <CLASSES>
          <root url="jar://$MODULE_DIR$/../../../../out/gradle-dist-link/lib/native-platform-linux-i386-0.10.jar!/" />
        </CLASSES>
        <JAVADOC />
        <SOURCES />
      </library>
    </orderEntry>
    <orderEntry type="module-library" exported="">
      <library>
        <CLASSES>
          <root url="jar://$MODULE_DIR$/../../../../out/gradle-dist-link/lib/native-platform-windows-amd64-0.10.jar!/" />
        </CLASSES>
        <JAVADOC />
        <SOURCES />
      </library>
    </orderEntry>
    <orderEntry type="module-library" exported="">
      <library>
        <CLASSES>
          <root url="jar://$MODULE_DIR$/../../../../out/gradle-dist-link/lib/native-platform-windows-i386-0.10.jar!/" />
        </CLASSES>
        <JAVADOC />
        <SOURCES />
      </library>
    </orderEntry>
    <orderEntry type="module-library" exported="">
      <library>
        <CLASSES>
          <root url="jar://$MODULE_DIR$/../../../../out/gradle-dist-link/lib/gradle-messaging-2.2.jar!/" />
        </CLASSES>
        <JAVADOC />
        <SOURCES />
      </library>
    </orderEntry>
    <orderEntry type="module-library" exported="">
      <library>
        <CLASSES>
          <root url="jar://$MODULE_DIR$/../../../../out/gradle-dist-link/lib/kryo-2.20.jar!/" />
        </CLASSES>
        <JAVADOC />
        <SOURCES />
      </library>
    </orderEntry>
    <orderEntry type="module-library" exported="">
      <library>
        <CLASSES>
          <root url="jar://$MODULE_DIR$/../../../../out/gradle-dist-link/lib/reflectasm-1.07-shaded.jar!/" />
        </CLASSES>
        <JAVADOC />
        <SOURCES />
      </library>
    </orderEntry>
    <orderEntry type="module-library" exported="">
      <library>
        <CLASSES>
          <root url="jar://$MODULE_DIR$/../../../../out/gradle-dist-link/lib/minlog-1.2.jar!/" />
        </CLASSES>
        <JAVADOC />
        <SOURCES />
      </library>
    </orderEntry>
    <orderEntry type="module-library" exported="">
      <library>
        <CLASSES>
          <root url="jar://$MODULE_DIR$/../../../../out/gradle-dist-link/lib/objenesis-1.2.jar!/" />
        </CLASSES>
        <JAVADOC />
        <SOURCES />
      </library>
    </orderEntry>
    <orderEntry type="module-library" exported="">
      <library>
        <CLASSES>
          <root url="jar://$MODULE_DIR$/../../../../out/gradle-dist-link/lib/plugins/jarjar-maven-settings-3.0.4.jar!/" />
        </CLASSES>
        <JAVADOC />
        <SOURCES />
      </library>
    </orderEntry>
    <orderEntry type="module-library" exported="">
      <library>
        <CLASSES>
          <root url="jar://$MODULE_DIR$/../../../../out/gradle-dist-link/lib/plugins/jarjar-maven-repository-metadata-3.0.4.jar!/" />
        </CLASSES>
        <JAVADOC />
        <SOURCES />
      </library>
    </orderEntry>
    <orderEntry type="module-library" exported="">
      <library>
        <CLASSES>
          <root url="jar://$MODULE_DIR$/../../../../out/gradle-dist-link/lib/plugins/jarjar-plexus-container-default-1.5.5.jar!/" />
        </CLASSES>
        <JAVADOC />
        <SOURCES />
      </library>
    </orderEntry>
    <orderEntry type="module-library" exported="">
      <library>
        <CLASSES>
          <root url="jar://$MODULE_DIR$/../../../../out/gradle-dist-link/lib/plugins/jarjar-maven-aether-provider-3.0.4.jar!/" />
        </CLASSES>
        <JAVADOC />
        <SOURCES />
      </library>
    </orderEntry>
    <orderEntry type="module-library" exported="">
      <library>
        <CLASSES>
          <root url="jar://$MODULE_DIR$/../../../../out/gradle-dist-link/lib/plugins/jarjar-wagon-provider-api-2.4.jar!/" />
        </CLASSES>
        <JAVADOC />
        <SOURCES />
      </library>
    </orderEntry>
    <orderEntry type="module-library" exported="">
      <library>
        <CLASSES>
          <root url="jar://$MODULE_DIR$/../../../../out/gradle-dist-link/lib/plugins/jarjar-plexus-cipher-1.7.jar!/" />
        </CLASSES>
        <JAVADOC />
        <SOURCES />
      </library>
    </orderEntry>
    <orderEntry type="module-library" exported="">
      <library>
        <CLASSES>
          <root url="jar://$MODULE_DIR$/../../../../out/gradle-dist-link/lib/plugins/jarjar-plexus-interpolation-1.14.jar!/" />
        </CLASSES>
        <JAVADOC />
        <SOURCES />
      </library>
    </orderEntry>
    <orderEntry type="module-library" exported="">
      <library>
        <CLASSES>
          <root url="jar://$MODULE_DIR$/../../../../out/gradle-dist-link/lib/plugins/jarjar-plexus-utils-2.0.6.jar!/" />
        </CLASSES>
        <JAVADOC />
        <SOURCES />
      </library>
    </orderEntry>
    <orderEntry type="module-library" exported="">
      <library>
        <CLASSES>
          <root url="jar://$MODULE_DIR$/../../../../out/gradle-dist-link/lib/plugins/jarjar-plexus-classworlds-2.4.jar!/" />
        </CLASSES>
        <JAVADOC />
        <SOURCES />
      </library>
    </orderEntry>
    <orderEntry type="module-library" exported="">
      <library>
        <CLASSES>
          <root url="jar://$MODULE_DIR$/../../../../out/gradle-dist-link/lib/plugins/jarjar-maven-plugin-api-3.0.4.jar!/" />
        </CLASSES>
        <JAVADOC />
        <SOURCES />
      </library>
    </orderEntry>
    <orderEntry type="module-library" exported="">
      <library>
        <CLASSES>
          <root url="jar://$MODULE_DIR$/../../../../out/gradle-dist-link/lib/plugins/jarjar-maven-model-builder-3.0.4.jar!/" />
        </CLASSES>
        <JAVADOC />
        <SOURCES />
      </library>
    </orderEntry>
    <orderEntry type="module-library" exported="">
      <library>
        <CLASSES>
          <root url="jar://$MODULE_DIR$/../../../../out/gradle-dist-link/lib/plugins/jarjar-plexus-sec-dispatcher-1.3.jar!/" />
        </CLASSES>
        <JAVADOC />
        <SOURCES />
      </library>
    </orderEntry>
    <orderEntry type="module-library" exported="">
      <library>
        <CLASSES>
          <root url="jar://$MODULE_DIR$/../../../../out/gradle-dist-link/lib/plugins/jarjar-plexus-component-annotations-1.5.5.jar!/" />
        </CLASSES>
        <JAVADOC />
        <SOURCES />
      </library>
    </orderEntry>
    <orderEntry type="module-library" exported="">
      <library>
        <CLASSES>
          <root url="jar://$MODULE_DIR$/../../../../out/gradle-dist-link/lib/plugins/jarjar-aether-connector-wagon-1.13.1.jar!/" />
        </CLASSES>
        <JAVADOC />
        <SOURCES />
      </library>
    </orderEntry>
    <orderEntry type="module-library" exported="">
      <library>
        <CLASSES>
          <root url="jar://$MODULE_DIR$/../../../../out/gradle-dist-link/lib/plugins/jarjar-maven-compat-3.0.4.jar!/" />
        </CLASSES>
        <JAVADOC />
        <SOURCES />
      </library>
    </orderEntry>
    <orderEntry type="module-library" exported="">
      <library>
        <CLASSES>
          <root url="jar://$MODULE_DIR$/../../../../out/gradle-dist-link/lib/plugins/jarjar-wagon-http-2.4.jar!/" />
        </CLASSES>
        <JAVADOC />
        <SOURCES />
      </library>
    </orderEntry>
    <orderEntry type="module-library" exported="">
      <library>
        <CLASSES>
          <root url="jar://$MODULE_DIR$/../../../../out/gradle-dist-link/lib/plugins/jarjar-aether-api-1.13.1.jar!/" />
        </CLASSES>
        <JAVADOC />
        <SOURCES />
      </library>
    </orderEntry>
    <orderEntry type="module-library" exported="">
      <library>
        <CLASSES>
          <root url="jar://$MODULE_DIR$/../../../../out/gradle-dist-link/lib/plugins/jarjar-maven-settings-builder-3.0.4.jar!/" />
        </CLASSES>
        <JAVADOC />
        <SOURCES />
      </library>
    </orderEntry>
    <orderEntry type="module-library" exported="">
      <library>
        <CLASSES>
          <root url="jar://$MODULE_DIR$/../../../../out/gradle-dist-link/lib/plugins/jarjar-aether-spi-1.13.1.jar!/" />
        </CLASSES>
        <JAVADOC />
        <SOURCES />
      </library>
    </orderEntry>
    <orderEntry type="module-library" exported="">
      <library>
        <CLASSES>
          <root url="jar://$MODULE_DIR$/../../../../out/gradle-dist-link/lib/plugins/jarjar-maven-core-3.0.4.jar!/" />
        </CLASSES>
        <JAVADOC />
        <SOURCES />
      </library>
    </orderEntry>
    <orderEntry type="module-library" exported="">
      <library>
        <CLASSES>
          <root url="jar://$MODULE_DIR$/../../../../out/gradle-dist-link/lib/plugins/jarjar-wagon-http-shared4-2.4.jar!/" />
        </CLASSES>
        <JAVADOC />
        <SOURCES />
      </library>
    </orderEntry>
    <orderEntry type="module-library" exported="">
      <library>
        <CLASSES>
          <root url="jar://$MODULE_DIR$/../../../../out/gradle-dist-link/lib/plugins/jarjar-aether-util-1.13.1.jar!/" />
        </CLASSES>
        <JAVADOC />
        <SOURCES />
      </library>
    </orderEntry>
    <orderEntry type="module-library" exported="">
      <library>
        <CLASSES>
          <root url="jar://$MODULE_DIR$/../../../../out/gradle-dist-link/lib/plugins/jarjar-maven-artifact-3.0.4.jar!/" />
        </CLASSES>
        <JAVADOC />
        <SOURCES />
      </library>
    </orderEntry>
    <orderEntry type="module-library" exported="">
      <library>
        <CLASSES>
          <root url="jar://$MODULE_DIR$/../../../../out/gradle-dist-link/lib/plugins/jarjar-maven-model-3.0.4.jar!/" />
        </CLASSES>
        <JAVADOC />
        <SOURCES />
      </library>
    </orderEntry>
    <orderEntry type="module-library" exported="">
      <library>
        <CLASSES>
          <root url="jar://$MODULE_DIR$/../../../../out/gradle-dist-link/lib/plugins/jarjar-aether-impl-1.13.1.jar!/" />
        </CLASSES>
        <JAVADOC />
        <SOURCES />
      </library>
    </orderEntry>
    <orderEntry type="module-library" exported="">
      <library>
        <CLASSES>
          <root url="jar://$MODULE_DIR$/../../../../out/gradle-dist-link/lib/plugins/maven-ant-tasks-2.1.3.jar!/" />
        </CLASSES>
        <JAVADOC />
        <SOURCES />
      </library>
    </orderEntry>
    <orderEntry type="module-library" exported="">
      <library>
        <CLASSES>
          <root url="jar://$MODULE_DIR$/../../../../out/gradle-dist-link/lib/plugins/nekohtml-1.9.14.jar!/" />
        </CLASSES>
        <JAVADOC />
        <SOURCES />
      </library>
    </orderEntry>
    <orderEntry type="module-library" exported="">
      <library>
        <CLASSES>
          <root url="jar://$MODULE_DIR$/../../../../out/gradle-dist-link/lib/plugins/xbean-reflect-3.4.jar!/" />
        </CLASSES>
        <JAVADOC />
        <SOURCES />
      </library>
    </orderEntry>
    <orderEntry type="module-library" exported="">
      <library>
        <CLASSES>
          <root url="jar://$MODULE_DIR$/../../../../out/gradle-dist-link/lib/plugins/xml-apis-1.3.04.jar!/" />
        </CLASSES>
        <JAVADOC />
        <SOURCES />
      </library>
    </orderEntry>
    <orderEntry type="module-library" exported="">
      <library>
        <CLASSES>
          <root url="jar://$MODULE_DIR$/../../../../out/gradle-dist-link/lib/plugins/xercesImpl-2.9.1.jar!/" />
        </CLASSES>
        <JAVADOC />
        <SOURCES />
      </library>
    </orderEntry>
    <orderEntry type="module-library" exported="">
      <library>
        <CLASSES>
          <root url="jar://$MODULE_DIR$/../../../../out/gradle-dist-link/lib/gradle-tooling-api-2.2.jar!/" />
        </CLASSES>
        <JAVADOC />
        <SOURCES />
      </library>
    </orderEntry>
    <orderEntry type="module-library" exported="">
      <library>
        <CLASSES>
          <root url="jar://$MODULE_DIR$/../../../../out/gradle-dist-link/lib/plugins/gradle-plugins-2.2.jar!/" />
        </CLASSES>
        <JAVADOC />
        <SOURCES />
      </library>
    </orderEntry>
    <orderEntry type="module-library" exported="">
      <library>
        <CLASSES>
          <root url="jar://$MODULE_DIR$/../../../../out/gradle-dist-link/lib/plugins/junit-4.11.jar!/" />
        </CLASSES>
        <JAVADOC />
        <SOURCES />
      </library>
    </orderEntry>
    <orderEntry type="module-library" exported="">
      <library>
        <CLASSES>
          <root url="jar://$MODULE_DIR$/../../../../out/gradle-dist-link/lib/plugins/testng-6.3.1.jar!/" />
        </CLASSES>
        <JAVADOC />
        <SOURCES />
      </library>
    </orderEntry>
    <orderEntry type="module-library" exported="">
      <library>
        <CLASSES>
          <root url="jar://$MODULE_DIR$/../../../../out/gradle-dist-link/lib/plugins/commons-cli-1.2.jar!/" />
        </CLASSES>
        <JAVADOC />
        <SOURCES />
      </library>
    </orderEntry>
    <orderEntry type="module-library" exported="">
      <library>
        <CLASSES>
          <root url="jar://$MODULE_DIR$/../../../../out/gradle-dist-link/lib/plugins/bsh-2.0b4.jar!/" />
        </CLASSES>
        <JAVADOC />
        <SOURCES />
      </library>
    </orderEntry>
    <orderEntry type="module-library" exported="">
      <library>
        <CLASSES>
          <root url="jar://$MODULE_DIR$/../../../../out/gradle-dist-link/lib/plugins/snakeyaml-1.6.jar!/" />
        </CLASSES>
        <JAVADOC />
        <SOURCES />
      </library>
    </orderEntry>
    <orderEntry type="module-library" exported="">
      <library>
        <CLASSES>
          <root url="jar://$MODULE_DIR$/../../../../out/gradle-dist-link/lib/plugins/hamcrest-core-1.3.jar!/" />
        </CLASSES>
        <JAVADOC />
        <SOURCES />
      </library>
    </orderEntry>
    <orderEntry type="module-library" exported="">
      <library>
        <CLASSES>
          <root url="jar://$MODULE_DIR$/../../../../out/gradle-dist-link/lib/plugins/gradle-code-quality-2.2.jar!/" />
        </CLASSES>
        <JAVADOC />
        <SOURCES />
      </library>
    </orderEntry>
    <orderEntry type="module-library" exported="">
      <library>
        <CLASSES>
          <root url="jar://$MODULE_DIR$/../../../../out/gradle-dist-link/lib/plugins/gradle-jetty-2.2.jar!/" />
        </CLASSES>
        <JAVADOC />
        <SOURCES />
      </library>
    </orderEntry>
    <orderEntry type="module-library" exported="">
      <library>
        <CLASSES>
          <root url="jar://$MODULE_DIR$/../../../../out/gradle-dist-link/lib/plugins/jetty-6.1.25.jar!/" />
        </CLASSES>
        <JAVADOC />
        <SOURCES />
      </library>
    </orderEntry>
    <orderEntry type="module-library" exported="">
      <library>
        <CLASSES>
          <root url="jar://$MODULE_DIR$/../../../../out/gradle-dist-link/lib/plugins/jetty-util-6.1.25.jar!/" />
        </CLASSES>
        <JAVADOC />
        <SOURCES />
      </library>
    </orderEntry>
    <orderEntry type="module-library" exported="">
      <library>
        <CLASSES>
          <root url="jar://$MODULE_DIR$/../../../../out/gradle-dist-link/lib/plugins/servlet-api-2.5-20081211.jar!/" />
        </CLASSES>
        <JAVADOC />
        <SOURCES />
      </library>
    </orderEntry>
    <orderEntry type="module-library" exported="">
      <library>
        <CLASSES>
          <root url="jar://$MODULE_DIR$/../../../../out/gradle-dist-link/lib/plugins/jetty-plus-6.1.25.jar!/" />
        </CLASSES>
        <JAVADOC />
        <SOURCES />
      </library>
    </orderEntry>
    <orderEntry type="module-library" exported="">
      <library>
        <CLASSES>
          <root url="jar://$MODULE_DIR$/../../../../out/gradle-dist-link/lib/plugins/jsp-2.1-6.1.14.jar!/" />
        </CLASSES>
        <JAVADOC />
        <SOURCES />
      </library>
    </orderEntry>
    <orderEntry type="module-library" exported="">
      <library>
        <CLASSES>
          <root url="jar://$MODULE_DIR$/../../../../out/gradle-dist-link/lib/plugins/jetty-annotations-6.1.25.jar!/" />
        </CLASSES>
        <JAVADOC />
        <SOURCES />
      </library>
    </orderEntry>
    <orderEntry type="module-library" exported="">
      <library>
        <CLASSES>
          <root url="jar://$MODULE_DIR$/../../../../out/gradle-dist-link/lib/plugins/geronimo-annotation_1.0_spec-1.0.jar!/" />
        </CLASSES>
        <JAVADOC />
        <SOURCES />
      </library>
    </orderEntry>
    <orderEntry type="module-library" exported="">
      <library>
        <CLASSES>
          <root url="jar://$MODULE_DIR$/../../../../out/gradle-dist-link/lib/plugins/jetty-naming-6.1.25.jar!/" />
        </CLASSES>
        <JAVADOC />
        <SOURCES />
      </library>
    </orderEntry>
    <orderEntry type="module-library" exported="">
      <library>
        <CLASSES>
          <root url="jar://$MODULE_DIR$/../../../../out/gradle-dist-link/lib/plugins/jsp-api-2.1-6.1.14.jar!/" />
        </CLASSES>
        <JAVADOC />
        <SOURCES />
      </library>
    </orderEntry>
    <orderEntry type="module-library" exported="">
      <library>
        <CLASSES>
          <root url="jar://$MODULE_DIR$/../../../../out/gradle-dist-link/lib/plugins/gradle-antlr-2.2.jar!/" />
        </CLASSES>
        <JAVADOC />
        <SOURCES />
      </library>
    </orderEntry>
    <orderEntry type="module-library" exported="">
      <library>
        <CLASSES>
          <root url="jar://$MODULE_DIR$/../../../../out/gradle-dist-link/lib/plugins/ant-antlr-1.9.3.jar!/" />
        </CLASSES>
        <JAVADOC />
        <SOURCES />
      </library>
    </orderEntry>
    <orderEntry type="module-library" exported="">
      <library>
        <CLASSES>
          <root url="jar://$MODULE_DIR$/../../../../out/gradle-dist-link/lib/plugins/antlr-2.7.7.jar!/" />
        </CLASSES>
        <JAVADOC />
        <SOURCES />
      </library>
    </orderEntry>
    <orderEntry type="module-library" exported="">
      <library>
        <CLASSES>
          <root url="jar://$MODULE_DIR$/../../../../out/gradle-dist-link/lib/gradle-wrapper-2.2.jar!/" />
        </CLASSES>
        <JAVADOC />
        <SOURCES />
      </library>
    </orderEntry>
    <orderEntry type="module-library" exported="">
      <library>
        <CLASSES>
          <root url="jar://$MODULE_DIR$/../../../../out/gradle-dist-link/lib/plugins/gradle-osgi-2.2.jar!/" />
        </CLASSES>
        <JAVADOC />
        <SOURCES />
      </library>
    </orderEntry>
    <orderEntry type="module-library" exported="">
      <library>
        <CLASSES>
          <root url="jar://$MODULE_DIR$/../../../../out/gradle-dist-link/lib/plugins/bndlib-2.1.0.jar!/" />
        </CLASSES>
        <JAVADOC />
        <SOURCES />
      </library>
    </orderEntry>
    <orderEntry type="module-library" exported="">
      <library>
        <CLASSES>
          <root url="jar://$MODULE_DIR$/../../../../out/gradle-dist-link/lib/plugins/gradle-maven-2.2.jar!/" />
        </CLASSES>
        <JAVADOC />
        <SOURCES />
      </library>
    </orderEntry>
    <orderEntry type="module-library" exported="">
      <library>
        <CLASSES>
          <root url="jar://$MODULE_DIR$/../../../../out/gradle-dist-link/lib/plugins/pmaven-common-0.8-20100325.jar!/" />
        </CLASSES>
        <JAVADOC />
        <SOURCES />
      </library>
    </orderEntry>
    <orderEntry type="module-library" exported="">
      <library>
        <CLASSES>
          <root url="jar://$MODULE_DIR$/../../../../out/gradle-dist-link/lib/plugins/pmaven-groovy-0.8-20100325.jar!/" />
        </CLASSES>
        <JAVADOC />
        <SOURCES />
      </library>
    </orderEntry>
    <orderEntry type="module-library" exported="">
      <library>
        <CLASSES>
          <root url="jar://$MODULE_DIR$/../../../../out/gradle-dist-link/lib/plugins/plexus-component-annotations-1.5.2.jar!/" />
        </CLASSES>
        <JAVADOC />
        <SOURCES />
      </library>
    </orderEntry>
    <orderEntry type="module-library" exported="">
      <library>
        <CLASSES>
          <root url="jar://$MODULE_DIR$/../../../../out/gradle-dist-link/lib/plugins/gradle-ide-2.2.jar!/" />
        </CLASSES>
        <JAVADOC />
        <SOURCES />
      </library>
    </orderEntry>
    <orderEntry type="module-library" exported="">
      <library>
        <CLASSES>
          <root url="jar://$MODULE_DIR$/../../../../out/gradle-dist-link/lib/plugins/gradle-announce-2.2.jar!/" />
        </CLASSES>
        <JAVADOC />
        <SOURCES />
      </library>
    </orderEntry>
    <orderEntry type="module-library" exported="">
      <library>
        <CLASSES>
          <root url="jar://$MODULE_DIR$/../../../../out/gradle-dist-link/lib/plugins/gradle-scala-2.2.jar!/" />
        </CLASSES>
        <JAVADOC />
        <SOURCES />
      </library>
    </orderEntry>
    <orderEntry type="module-library" exported="">
      <library>
        <CLASSES>
          <root url="jar://$MODULE_DIR$/../../../../out/gradle-dist-link/lib/plugins/gradle-sonar-2.2.jar!/" />
        </CLASSES>
        <JAVADOC />
        <SOURCES />
      </library>
    </orderEntry>
    <orderEntry type="module-library" exported="">
      <library>
        <CLASSES>
          <root url="jar://$MODULE_DIR$/../../../../out/gradle-dist-link/lib/plugins/sonar-batch-bootstrapper-2.9.jar!/" />
        </CLASSES>
        <JAVADOC />
        <SOURCES />
      </library>
    </orderEntry>
    <orderEntry type="module-library" exported="">
      <library>
        <CLASSES>
          <root url="jar://$MODULE_DIR$/../../../../out/gradle-dist-link/lib/plugins/gradle-signing-2.2.jar!/" />
        </CLASSES>
        <JAVADOC />
        <SOURCES />
      </library>
    </orderEntry>
    <orderEntry type="module-library" exported="">
      <library>
        <CLASSES>
          <root url="jar://$MODULE_DIR$/../../../../out/gradle-dist-link/lib/plugins/bcpg-jdk15-1.46.jar!/" />
        </CLASSES>
        <JAVADOC />
        <SOURCES />
      </library>
    </orderEntry>
    <orderEntry type="module-library" exported="">
      <library>
        <CLASSES>
          <root url="jar://$MODULE_DIR$/../../../../out/gradle-dist-link/lib/plugins/bcprov-jdk15-1.46.jar!/" />
        </CLASSES>
        <JAVADOC />
        <SOURCES />
      </library>
    </orderEntry>
    <orderEntry type="module-library" exported="">
      <library>
        <CLASSES>
          <root url="jar://$MODULE_DIR$/../../../../out/gradle-dist-link/lib/plugins/gradle-ear-2.2.jar!/" />
        </CLASSES>
        <JAVADOC />
        <SOURCES />
      </library>
    </orderEntry>
    <orderEntry type="module-library" exported="">
      <library>
        <CLASSES>
          <root url="jar://$MODULE_DIR$/../../../../out/gradle-dist-link/lib/plugins/gradle-javascript-2.2.jar!/" />
        </CLASSES>
        <JAVADOC />
        <SOURCES />
      </library>
    </orderEntry>
    <orderEntry type="module-library" exported="">
      <library>
        <CLASSES>
          <root url="jar://$MODULE_DIR$/../../../../out/gradle-dist-link/lib/plugins/rhino-1.7R3.jar!/" />
        </CLASSES>
        <JAVADOC />
        <SOURCES />
      </library>
    </orderEntry>
    <orderEntry type="module-library" exported="">
      <library>
        <CLASSES>
          <root url="jar://$MODULE_DIR$/../../../../out/gradle-dist-link/lib/plugins/gson-2.2.4.jar!/" />
        </CLASSES>
        <JAVADOC />
        <SOURCES />
      </library>
    </orderEntry>
    <orderEntry type="module-library" exported="">
      <library>
        <CLASSES>
          <root url="jar://$MODULE_DIR$/../../../../out/gradle-dist-link/lib/plugins/simple-4.1.21.jar!/" />
        </CLASSES>
        <JAVADOC />
        <SOURCES />
      </library>
    </orderEntry>
    <orderEntry type="module-library" exported="">
      <library>
        <CLASSES>
          <root url="jar://$MODULE_DIR$/../../../../out/gradle-dist-link/lib/plugins/gradle-build-comparison-2.2.jar!/" />
        </CLASSES>
        <JAVADOC />
        <SOURCES />
      </library>
    </orderEntry>
    <orderEntry type="module-library" exported="">
      <library>
        <CLASSES>
          <root url="jar://$MODULE_DIR$/../../../../out/gradle-dist-link/lib/plugins/gradle-diagnostics-2.2.jar!/" />
        </CLASSES>
        <JAVADOC />
        <SOURCES />
      </library>
    </orderEntry>
    <orderEntry type="module-library" exported="">
      <library>
        <CLASSES>
          <root url="jar://$MODULE_DIR$/../../../../out/gradle-dist-link/lib/plugins/gradle-reporting-2.2.jar!/" />
        </CLASSES>
        <JAVADOC />
        <SOURCES />
      </library>
    </orderEntry>
    <orderEntry type="module-library" exported="">
      <library>
        <CLASSES>
          <root url="jar://$MODULE_DIR$/../../../../out/gradle-dist-link/lib/plugins/jatl-0.2.2.jar!/" />
        </CLASSES>
        <JAVADOC />
        <SOURCES />
      </library>
    </orderEntry>
    <orderEntry type="module-library" exported="">
      <library>
        <CLASSES>
          <root url="jar://$MODULE_DIR$/../../../../out/gradle-dist-link/lib/plugins/gradle-publish-2.2.jar!/" />
        </CLASSES>
        <JAVADOC />
        <SOURCES />
      </library>
    </orderEntry>
    <orderEntry type="module-library" exported="">
      <library>
        <CLASSES>
          <root url="jar://$MODULE_DIR$/../../../../out/gradle-dist-link/lib/plugins/gradle-ivy-2.2.jar!/" />
        </CLASSES>
        <JAVADOC />
        <SOURCES />
      </library>
    </orderEntry>
    <orderEntry type="module-library" exported="">
      <library>
        <CLASSES>
          <root url="jar://$MODULE_DIR$/../../../../out/gradle-dist-link/lib/plugins/gradle-jacoco-2.2.jar!/" />
        </CLASSES>
        <JAVADOC />
        <SOURCES />
      </library>
    </orderEntry>
    <orderEntry type="module-library" exported="">
      <library>
        <CLASSES>
          <root url="jar://$MODULE_DIR$/../../../../out/gradle-dist-link/lib/plugins/gradle-build-init-2.2.jar!/" />
        </CLASSES>
        <JAVADOC />
        <SOURCES />
      </library>
    </orderEntry>
    <orderEntry type="module-library" exported="">
      <library>
        <CLASSES>
          <root url="jar://$MODULE_DIR$/../../../../out/gradle-dist-link/lib/plugins/gradle-language-jvm-2.2.jar!/" />
        </CLASSES>
        <JAVADOC />
        <SOURCES />
      </library>
    </orderEntry>
    <orderEntry type="module" module-name="builder" exported="" />
    <orderEntry type="module" module-name="lint-cli" exported="" />
    <orderEntry type="module-library" scope="TEST">
      <library>
        <CLASSES>
          <root url="jar://$MODULE_DIR$/../../../../prebuilts/tools/common/m2/repository/junit/junit/4.12/junit-4.12.jar!/" />
        </CLASSES>
        <JAVADOC />
        <SOURCES>
          <root url="jar://$MODULE_DIR$/../../../../prebuilts/tools/common/m2/repository/junit/junit/4.12/junit-4.12-sources.jar!/" />
        </SOURCES>
      </library>
    </orderEntry>
    <orderEntry type="library" name="groovy" level="project" />
    <orderEntry type="module" module-name="project-test-lib" scope="TEST" />
    <orderEntry type="module-library" exported="">
      <library>
        <CLASSES>
          <root url="jar://$MODULE_DIR$/../../../../out/gradle-dist-link/lib/plugins/gradle-language-java-2.2.jar!/" />
        </CLASSES>
        <JAVADOC />
        <SOURCES />
      </library>
    </orderEntry>
    <orderEntry type="module-library" exported="">
      <library>
        <CLASSES>
          <root url="jar://$MODULE_DIR$/../../../../out/gradle-dist-link/lib/plugins/gradle-language-native-2.2.jar!/" />
        </CLASSES>
        <JAVADOC />
        <SOURCES />
      </library>
    </orderEntry>
    <orderEntry type="module-library" exported="">
      <library>
        <CLASSES>
          <root url="jar://$MODULE_DIR$/../../../../out/gradle-dist-link/lib/plugins/gradle-platform-jvm-2.2.jar!/" />
        </CLASSES>
        <JAVADOC />
        <SOURCES />
      </library>
    </orderEntry>
    <orderEntry type="module-library" exported="">
      <library>
        <CLASSES>
          <root url="jar://$MODULE_DIR$/../../../../out/gradle-dist-link/lib/plugins/gradle-platform-base-2.2.jar!/" />
        </CLASSES>
        <JAVADOC />
        <SOURCES />
      </library>
    </orderEntry>
    <orderEntry type="module-library" exported="">
      <library>
        <CLASSES>
          <root url="jar://$MODULE_DIR$/../../../../out/gradle-dist-link/lib/plugins/gradle-dependency-management-2.2.jar!/" />
        </CLASSES>
        <JAVADOC />
        <SOURCES />
      </library>
    </orderEntry>
    <orderEntry type="module" module-name="sdk-common-base" exported="" />
    <orderEntry type="module" module-name="manifest-merger-base" exported="" />
    <orderEntry type="module" module-name="transform-api" exported="" />
    <orderEntry type="module" module-name="lint-api-base" />
    <orderEntry type="module" module-name="lint-checks-base" />
    <orderEntry type="library" scope="TEST" name="jacoco" level="project" />
    <orderEntry type="library" scope="TEST" name="mockito" level="project" />
<<<<<<< HEAD
    <orderEntry type="library" scope="TEST" name="truth" level="project" />
    <orderEntry type="library" name="ecj" level="project" />
    <orderEntry type="module" module-name="instant-run" />
=======
    <orderEntry type="library" exported="" name="ecj" level="project" />
    <orderEntry type="library" exported="" scope="TEST" name="truth" level="project" />
    <orderEntry type="module-library" exported="">
      <library>
        <CLASSES>
          <root url="jar://$MODULE_DIR$/../../../../out/gradle-dist-link/lib/dom4j-1.6.1.jar!/" />
        </CLASSES>
        <JAVADOC />
        <SOURCES />
      </library>
    </orderEntry>
    <orderEntry type="module-library" exported="">
      <library>
        <CLASSES>
          <root url="jar://$MODULE_DIR$/../../../../out/gradle-dist-link/lib/gradle-launcher-2.2.jar!/" />
        </CLASSES>
        <JAVADOC />
        <SOURCES />
      </library>
    </orderEntry>
    <orderEntry type="module-library" exported="">
      <library>
        <CLASSES>
          <root url="jar://$MODULE_DIR$/../../../../out/gradle-dist-link/lib/gradle-open-api-2.2.jar!/" />
        </CLASSES>
        <JAVADOC />
        <SOURCES />
      </library>
    </orderEntry>
    <orderEntry type="module-library" exported="">
      <library>
        <CLASSES>
          <root url="jar://$MODULE_DIR$/../../../../out/gradle-dist-link/lib/gradle-ui-2.2.jar!/" />
        </CLASSES>
        <JAVADOC />
        <SOURCES />
      </library>
    </orderEntry>
    <orderEntry type="module-library" exported="">
      <library>
        <CLASSES>
          <root url="jar://$MODULE_DIR$/../../../../out/gradle-dist-link/lib/groovy-all-2.3.6.jar!/" />
        </CLASSES>
        <JAVADOC />
        <SOURCES />
      </library>
    </orderEntry>
    <orderEntry type="module-library" exported="">
      <library>
        <CLASSES>
          <root url="jar://$MODULE_DIR$/../../../../out/gradle-dist-link/lib/jaxen-1.1.jar!/" />
        </CLASSES>
        <JAVADOC />
        <SOURCES />
      </library>
    </orderEntry>
    <orderEntry type="module-library" exported="">
      <library>
        <CLASSES>
          <root url="jar://$MODULE_DIR$/../../../../out/gradle-dist-link/lib/plugins/ivy-2.2.0.jar!/" />
        </CLASSES>
        <JAVADOC />
        <SOURCES />
      </library>
    </orderEntry>
>>>>>>> 930682f5
  </component>
</module><|MERGE_RESOLUTION|>--- conflicted
+++ resolved
@@ -1223,13 +1223,9 @@
     <orderEntry type="module" module-name="lint-checks-base" />
     <orderEntry type="library" scope="TEST" name="jacoco" level="project" />
     <orderEntry type="library" scope="TEST" name="mockito" level="project" />
-<<<<<<< HEAD
     <orderEntry type="library" scope="TEST" name="truth" level="project" />
     <orderEntry type="library" name="ecj" level="project" />
     <orderEntry type="module" module-name="instant-run" />
-=======
-    <orderEntry type="library" exported="" name="ecj" level="project" />
-    <orderEntry type="library" exported="" scope="TEST" name="truth" level="project" />
     <orderEntry type="module-library" exported="">
       <library>
         <CLASSES>
@@ -1293,6 +1289,5 @@
         <SOURCES />
       </library>
     </orderEntry>
->>>>>>> 930682f5
   </component>
 </module>