--- conflicted
+++ resolved
@@ -40,13 +40,8 @@
         checkHaveAllEnumValues(
                 Task.class,
                 AnalyticsUtil::getTaskExecutionType,
-<<<<<<< HEAD
                 AnalyticsUtil::getPotentialTaskExecutionTypeName,
-                "com.android.build.gradle.tasks.GenerateTestConfig",
                 CopyOutputs.class.getName());
-=======
-                AnalyticsUtil::getPotentialTaskExecutionTypeName);
->>>>>>> 0bbb6c3b
     }
 
     @Test
@@ -55,16 +50,9 @@
                 Transform.class,
                 AnalyticsUtil::getTransformType,
                 AnalyticsUtil::getPotentialTransformTypeName,
-<<<<<<< HEAD
-                "com.android.build.gradle.internal.pipeline.TestTransform",
-                "com.android.build.gradle.internal.transforms.MainDexListTransform",
                 "com.android.build.gradle.internal.transforms.LibraryIntermediateJarsTransform",
                 "com.android.build.gradle.internal.transforms.LibraryAarJarsTransform",
-                "com.android.build.gradle.internal.transforms.DexArchiveBuilderTransform",
-                "com.android.build.gradle.internal.transforms.DexMergerTransform");
-=======
                 "com.android.build.gradle.internal.pipeline.TestTransform");
->>>>>>> 0bbb6c3b
     }
 
     private <T, U extends ProtocolMessageEnum> void checkHaveAllEnumValues(
