--- conflicted
+++ resolved
@@ -648,14 +648,6 @@
     }
 
     @NonNull
-<<<<<<< HEAD
-    public File getFinalResourcesDir() {
-        return mergeResourcesTask.getOutputDir();
-    }
-
-    @NonNull
-=======
->>>>>>> 84da7169
     public VariantScope getScope() {
         return scope;
     }
