--- conflicted
+++ resolved
@@ -265,13 +265,8 @@
 
     public void createAssembleAndroidTestTask() {
         assembleAndroidTest = project.getTasks().create("assembleAndroidTest");
-<<<<<<< HEAD
         assembleAndroidTest.setGroup(BasePlugin.BUILD_GROUP);
-        assembleAndroidTest.setDescription("Assembles all the Test applications");
-=======
-        assembleAndroidTest.setGroup(org.gradle.api.plugins.BasePlugin.BUILD_GROUP);
         assembleAndroidTest.setDescription("Assembles all the Test applications.");
->>>>>>> ca4e1821
     }
 
     public void createMockableJarTask() {
@@ -1450,11 +1445,7 @@
             List<BaseVariantData<? extends BaseVariantOutputData>> variantDataList) {
         Task topLevelTest = project.tasks.create(JavaPlugin.TEST_TASK_NAME)
         topLevelTest.group = JavaBasePlugin.VERIFICATION_GROUP
-<<<<<<< HEAD
         topLevelTest.description = "Run unit tests for all variants."
-=======
-        topLevelTest.description = "Run all unit tests."
->>>>>>> ca4e1821
 
         variantDataList.findAll { it.variantConfiguration.type == UNIT_TEST }.each {
             TestVariantData variantData = it as TestVariantData
@@ -1472,12 +1463,8 @@
                             testedVariantData.variantConfiguration.fullName.capitalize(),
                     Test)
             runTestsTask.group = JavaBasePlugin.VERIFICATION_GROUP
-<<<<<<< HEAD
             runTestsTask.description = "Run unit tests for the " +
                     "$testedVariantData.variantConfiguration.fullName build."
-=======
-            runTestsTask.description = "Run ${variantData.description}."
->>>>>>> ca4e1821
 
             fixTestTaskSources(runTestsTask)
 
