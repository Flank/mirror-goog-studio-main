--- conflicted
+++ resolved
@@ -16,7 +16,6 @@
 
 package com.android.build.gradle.internal.transforms;
 
-import static com.android.utils.FileUtils.emptyFolder;
 import static com.android.utils.FileUtils.mkdirs;
 import static com.google.common.base.Preconditions.checkNotNull;
 
@@ -325,22 +324,6 @@
                     }
                 }
 
-<<<<<<< HEAD
-                // Figure out if we need to do a dx merge.
-                // The ony case we don't need it is in native multi-dex mode when doing debug
-                // builds. This saves build time at the expense of too many dex files which is fine.
-                // FIXME dx cannot receive dex files to merge inside a folder. They have to be in a jar. Need to fix in dx.
-                boolean needMerge = !multiDex || mainDexListFile != null;// || !debugMode;
-
-                // where we write the pre-dex depends on whether we do the merge after.
-                File perStreamDexFolder = needMerge ? intermediateFolder : outFolder;
-
-                if (!isIncremental) {
-                    emptyFolder(perStreamDexFolder);
-                }
-
-=======
->>>>>>> e3df8327
                 WaitableExecutor<Void> executor = new WaitableExecutor<Void>();
                 ProcessOutputHandler outputHandler = new LoggedProcessOutputHandler(logger);
 
