/*
 * Copyright (C) 2014 The Android Open Source Project
 *
 * Licensed under the Apache License, Version 2.0 (the "License");
 * you may not use this file except in compliance with the License.
 * You may obtain a copy of the License at
 *
 *      http://www.apache.org/licenses/LICENSE-2.0
 *
 * Unless required by applicable law or agreed to in writing, software
 * distributed under the License is distributed on an "AS IS" BASIS,
 * WITHOUT WARRANTIES OR CONDITIONS OF ANY KIND, either express or implied.
 * See the License for the specific language governing permissions and
 * limitations under the License.
 */

package com.android.build.gradle.internal;

import static com.android.build.OutputFile.DENSITY;
import static com.android.builder.core.BuilderConstants.CONNECTED;
import static com.android.builder.core.BuilderConstants.DEVICE;
import static com.android.builder.core.BuilderConstants.FD_ANDROID_RESULTS;
import static com.android.builder.core.BuilderConstants.FD_ANDROID_TESTS;
import static com.android.builder.core.BuilderConstants.FD_FLAVORS_ALL;
import static com.android.builder.core.VariantType.ANDROID_TEST;
import static com.android.builder.core.VariantType.DEFAULT;
import static com.android.builder.core.VariantType.UNIT_TEST;
import static com.android.sdklib.BuildToolInfo.PathId.ZIP_ALIGN;
import static com.google.common.base.Preconditions.checkNotNull;
import static com.google.common.base.Preconditions.checkState;

import com.android.SdkConstants;
import com.android.annotations.NonNull;
import com.android.annotations.Nullable;
import com.android.build.OutputFile;
import com.android.build.gradle.AndroidConfig;
import com.android.build.gradle.AndroidGradleOptions;
import com.android.build.gradle.internal.core.Abi;
import com.android.build.gradle.internal.core.GradleVariantConfiguration;
import com.android.build.gradle.internal.coverage.JacocoInstrumentTask;
import com.android.build.gradle.internal.coverage.JacocoPlugin;
import com.android.build.gradle.internal.coverage.JacocoReportTask;
import com.android.build.gradle.internal.dependency.LibraryDependencyImpl;
import com.android.build.gradle.internal.dependency.ManifestDependencyImpl;
import com.android.build.gradle.internal.dependency.VariantDependencies;
import com.android.build.gradle.internal.dsl.AaptOptions;
import com.android.build.gradle.internal.dsl.AbiSplitOptions;
import com.android.build.gradle.internal.dsl.CoreNdkOptions;
import com.android.build.gradle.internal.dsl.PackagingOptions;
import com.android.build.gradle.internal.publishing.ApkPublishArtifact;
import com.android.build.gradle.internal.publishing.MappingPublishArtifact;
import com.android.build.gradle.internal.publishing.MetadataPublishArtifact;
import com.android.build.gradle.internal.scope.AndroidTask;
import com.android.build.gradle.internal.scope.AndroidTaskRegistry;
import com.android.build.gradle.internal.scope.ConventionMappingHelper;
import com.android.build.gradle.internal.scope.GlobalScope;
import com.android.build.gradle.internal.scope.TaskConfigAction;
import com.android.build.gradle.internal.scope.VariantOutputScope;
import com.android.build.gradle.internal.scope.VariantScope;
import com.android.build.gradle.internal.tasks.AndroidReportTask;
import com.android.build.gradle.internal.tasks.CheckManifest;
import com.android.build.gradle.internal.tasks.DependencyReportTask;
import com.android.build.gradle.internal.tasks.DeviceProviderInstrumentTestTask;
import com.android.build.gradle.internal.tasks.ExtractJavaResourcesTask;
import com.android.build.gradle.internal.tasks.FileSupplier;
import com.android.build.gradle.internal.tasks.GenerateApkDataTask;
import com.android.build.gradle.internal.tasks.InstallVariantTask;
import com.android.build.gradle.internal.tasks.MergeJavaResourcesTask;
import com.android.build.gradle.internal.tasks.MockableAndroidJarTask;
import com.android.build.gradle.internal.tasks.PrepareDependenciesTask;
import com.android.build.gradle.internal.tasks.SigningReportTask;
import com.android.build.gradle.internal.tasks.SourceSetsTask;
import com.android.build.gradle.internal.tasks.TestServerTask;
import com.android.build.gradle.internal.tasks.UninstallTask;
import com.android.build.gradle.internal.tasks.multidex.CreateMainDexList;
import com.android.build.gradle.internal.tasks.multidex.CreateManifestKeepList;
import com.android.build.gradle.internal.tasks.multidex.JarMergingTask;
import com.android.build.gradle.internal.tasks.multidex.RetraceMainDexList;
import com.android.build.gradle.internal.test.TestDataImpl;
import com.android.build.gradle.internal.test.report.ReportType;
import com.android.build.gradle.internal.variant.ApkVariantData;
import com.android.build.gradle.internal.variant.ApkVariantOutputData;
import com.android.build.gradle.internal.variant.ApplicationVariantData;
import com.android.build.gradle.internal.variant.BaseVariantData;
import com.android.build.gradle.internal.variant.BaseVariantOutputData;
import com.android.build.gradle.internal.variant.LibraryVariantData;
import com.android.build.gradle.internal.variant.TestVariantData;
import com.android.build.gradle.tasks.AidlCompile;
import com.android.build.gradle.tasks.AndroidJarTask;
import com.android.build.gradle.tasks.AndroidProGuardTask;
import com.android.build.gradle.tasks.CompatibleScreensManifest;
import com.android.build.gradle.tasks.Dex;
import com.android.build.gradle.tasks.GenerateBuildConfig;
import com.android.build.gradle.tasks.GenerateResValues;
import com.android.build.gradle.tasks.GenerateSplitAbiRes;
import com.android.build.gradle.tasks.JackTask;
import com.android.build.gradle.tasks.JavaResourcesProvider;
import com.android.build.gradle.tasks.JillTask;
import com.android.build.gradle.tasks.Lint;
import com.android.build.gradle.tasks.MergeAssets;
import com.android.build.gradle.tasks.MergeManifests;
import com.android.build.gradle.tasks.MergeResources;
import com.android.build.gradle.tasks.NdkCompile;
import com.android.build.gradle.tasks.PackageApplication;
import com.android.build.gradle.tasks.PackageSplitAbi;
import com.android.build.gradle.tasks.PackageSplitRes;
import com.android.build.gradle.tasks.PreDex;
import com.android.build.gradle.tasks.ProcessAndroidResources;
import com.android.build.gradle.tasks.ProcessManifest;
import com.android.build.gradle.tasks.ProcessTestManifest;
import com.android.build.gradle.tasks.RenderscriptCompile;
import com.android.build.gradle.tasks.ShrinkResources;
import com.android.build.gradle.tasks.SplitZipAlign;
import com.android.build.gradle.tasks.ZipAlign;
import com.android.build.gradle.tasks.factory.JavaCompileConfigAction;
import com.android.build.gradle.tasks.factory.ProGuardTaskConfigAction;
import com.android.build.gradle.tasks.factory.ProcessJavaResConfigAction;
import com.android.builder.core.AndroidBuilder;
import com.android.builder.core.VariantConfiguration;
import com.android.builder.core.VariantType;
import com.android.builder.dependency.LibraryDependency;
import com.android.builder.internal.testing.SimpleTestCallable;
import com.android.builder.model.AndroidProject;
import com.android.builder.sdk.TargetInfo;
import com.android.builder.signing.SignedJarBuilder;
import com.android.builder.testing.ConnectedDeviceProvider;
import com.android.builder.testing.api.DeviceProvider;
import com.android.builder.testing.api.TestServer;
import com.android.sdklib.IAndroidTarget;
import com.android.utils.StringHelper;
import com.google.common.base.CharMatcher;
import com.google.common.base.Function;
<<<<<<< HEAD
=======
import com.google.common.base.Optional;
import com.google.common.base.Objects;
>>>>>>> 84da7169
import com.google.common.base.Predicate;
import com.google.common.collect.ImmutableList;
import com.google.common.collect.Iterables;
import com.google.common.collect.Lists;
import com.google.common.collect.Sets;

import org.gradle.api.Action;
import org.gradle.api.GradleException;
import org.gradle.api.Project;
import org.gradle.api.Task;
import org.gradle.api.artifacts.Configuration;
import org.gradle.api.execution.TaskExecutionGraph;
import org.gradle.api.file.ConfigurableFileCollection;
import org.gradle.api.file.FileCollection;
import org.gradle.api.file.FileTree;
import org.gradle.api.internal.file.collections.DefaultConfigurableFileCollection;
import org.gradle.api.logging.LogLevel;
import org.gradle.api.logging.Logger;
import org.gradle.api.logging.Logging;
import org.gradle.api.plugins.BasePlugin;
import org.gradle.api.plugins.JavaBasePlugin;
import org.gradle.api.plugins.JavaPlugin;
import org.gradle.api.reporting.ConfigurableReport;
import org.gradle.api.tasks.Copy;
import org.gradle.api.tasks.bundling.Jar;
import org.gradle.api.tasks.compile.AbstractCompile;
import org.gradle.api.tasks.compile.JavaCompile;
import org.gradle.api.tasks.testing.Test;
import org.gradle.api.tasks.testing.TestTaskReports;
import org.gradle.tooling.provider.model.ToolingModelBuilderRegistry;

import java.io.File;
import java.io.IOException;
import java.util.ArrayList;
import java.util.Arrays;
import java.util.Collection;
import java.util.Collections;
import java.util.List;
import java.util.Set;
import java.util.concurrent.Callable;

import groovy.lang.Closure;
import proguard.gradle.ProGuardTask;

/**
 * Manages tasks creation.
 */
public abstract class TaskManager {

    public static final String FILE_JACOCO_AGENT = "jacocoagent.jar";

    public static final String DEFAULT_PROGUARD_CONFIG_FILE = "proguard-android.txt";

    public static final String DIR_BUNDLES = "bundles";

    public static final String INSTALL_GROUP = "Install";

    public static final String BUILD_GROUP = BasePlugin.BUILD_GROUP;

    public static final String ANDROID_GROUP = "Android";

    protected Project project;

    protected AndroidBuilder androidBuilder;

    private DependencyManager dependencyManager;

    protected SdkHandler sdkHandler;

    protected AndroidConfig extension;

    protected ToolingModelBuilderRegistry toolingRegistry;

    private final GlobalScope globalScope;

    private AndroidTaskRegistry androidTasks = new AndroidTaskRegistry();

    private Logger logger;

    protected boolean isNdkTaskNeeded = true;

    // Task names
    // TODO: Convert to AndroidTask.
    private static final String MAIN_PREBUILD = "preBuild";

    private static final String UNINSTALL_ALL = "uninstallAll";

    private static final String DEVICE_CHECK = "deviceCheck";

    protected static final String CONNECTED_CHECK = "connectedCheck";

    private static final String ASSEMBLE_ANDROID_TEST = "assembleAndroidTest";

    private static final String SOURCE_SETS = "sourceSets";

    private static final String LINT = "lint";

    protected static final String LINT_COMPILE = "compileLint";

    // Tasks
    private Copy jacocoAgentTask;

    public MockableAndroidJarTask createMockableJar;

    public TaskManager(
            Project project,
            AndroidBuilder androidBuilder,
            AndroidConfig extension,
            SdkHandler sdkHandler,
            DependencyManager dependencyManager,
            ToolingModelBuilderRegistry toolingRegistry) {
        this.project = project;
        this.androidBuilder = androidBuilder;
        this.sdkHandler = sdkHandler;
        this.extension = extension;
        this.toolingRegistry = toolingRegistry;
        this.dependencyManager = dependencyManager;
        logger = Logging.getLogger(this.getClass());

        globalScope = new GlobalScope(
                project,
                androidBuilder,
                checkNotNull((String) project.getProperties().get("archivesBaseName")),
                extension,
                sdkHandler,
                toolingRegistry);
    }

    private boolean isVerbose() {
        return project.getLogger().isEnabled(LogLevel.INFO);
    }

    private boolean isDebugLog() {
        return project.getLogger().isEnabled(LogLevel.DEBUG);
    }

    /**
     * Creates the tasks for a given BaseVariantData.
     */
    public abstract void createTasksForVariantData(@NonNull TaskFactory tasks,
            @NonNull BaseVariantData<? extends BaseVariantOutputData> variantData);

    public GlobalScope getGlobalScope() {
        return globalScope;
    }

    /**
     * Returns a collection of buildables that creates native object.
     *
     * A buildable is considered to be any object that can be used as the argument to
     * Task.dependsOn.  This could be a Task or a BuildableModelElement (e.g. BinarySpec).
     */
    protected Collection<Object> getNdkBuildable(BaseVariantData variantData) {
        return Collections.<Object>singleton(variantData.ndkCompileTask);
    }

    /**
     * Override to configure NDK data in the scope.
     */
    public void configureScopeForNdk(@NonNull VariantScope scope) {
        final BaseVariantData variantData = scope.getVariantData();
        scope.setNdkSoFolder(Collections.singleton(new File(
                scope.getGlobalScope().getIntermediatesDir(),
                "ndk/" + variantData.getVariantConfiguration().getDirName() + "/lib")));
        File objFolder = new File(scope.getGlobalScope().getIntermediatesDir(),
                "ndk/" + variantData.getVariantConfiguration().getDirName() + "/obj");
        scope.setNdkObjFolder(objFolder);
        for (Abi abi : NdkHandler.getAbiList()) {
            scope.addNdkDebuggableLibraryFolders(abi,
                    new File(objFolder, "local/" + abi.getName()));
        }

    }

    protected AndroidConfig getExtension() {
        return extension;
    }

    public void resolveDependencies(
            @NonNull VariantDependencies variantDeps,
            @Nullable VariantDependencies testedVariantDeps,
            @Nullable String testedProjectPath) {
        dependencyManager.resolveDependencies(variantDeps, testedVariantDeps, testedProjectPath);
    }

    /**
     * Create tasks before the evaluation (on plugin apply). This is useful for tasks that
     * could be referenced by custom build logic.
     */
    public void createTasksBeforeEvaluate(@NonNull TaskFactory tasks) {
        tasks.create(UNINSTALL_ALL, new Action<Task>() {
            @Override
            public void execute(Task uninstallAllTask) {
                uninstallAllTask.setDescription("Uninstall all applications.");
                uninstallAllTask.setGroup(INSTALL_GROUP);
            }
        });

        tasks.create(DEVICE_CHECK, new Action<Task>() {
            @Override
            public void execute(Task deviceCheckTask) {
                deviceCheckTask.setDescription(
                        "Runs all device checks using Device Providers and Test Servers.");
                deviceCheckTask.setGroup(JavaBasePlugin.VERIFICATION_GROUP);
            }
        });

        tasks.create(CONNECTED_CHECK, new Action<Task>() {
            @Override
            public void execute(Task connectedCheckTask) {
                connectedCheckTask.setDescription(
                        "Runs all device checks on currently connected devices.");
                connectedCheckTask.setGroup(JavaBasePlugin.VERIFICATION_GROUP);
            }
        });

        tasks.create(MAIN_PREBUILD);

        tasks.create(SOURCE_SETS, SourceSetsTask.class, new Action<SourceSetsTask>() {
            @Override
            public void execute(SourceSetsTask sourceSetsTask) {
                sourceSetsTask.setConfig(extension);
                sourceSetsTask.setDescription(
                        "Prints out all the source sets defined in this project.");
                sourceSetsTask.setGroup(ANDROID_GROUP);
            }
        });

        tasks.create(ASSEMBLE_ANDROID_TEST, new Action<Task>() {
            @Override
            public void execute(Task assembleAndroidTestTask) {
                assembleAndroidTestTask.setGroup(BasePlugin.BUILD_GROUP);
                assembleAndroidTestTask.setDescription("Assembles all the Test applications.");
            }
        });

        tasks.create(LINT, Lint.class, new Action<Lint>() {
            @Override
            public void execute(Lint lintTask) {
                lintTask.setDescription("Runs lint on all variants.");
                lintTask.setVariantName("");
                lintTask.setGroup(JavaBasePlugin.VERIFICATION_GROUP);
                lintTask.setLintOptions(getExtension().getLintOptions());
                lintTask.setSdkHome(sdkHandler.getSdkFolder());
                lintTask.setToolingRegistry(toolingRegistry);
            }
        });
        tasks.named(JavaBasePlugin.CHECK_TASK_NAME, new Action<Task>() {
            @Override
            public void execute(Task it) {
                it.dependsOn(LINT);
            }
        });
        createLintCompileTask(tasks);
    }

    public void createMockableJarTask() {
        createMockableJar =
                project.getTasks().create("mockableAndroidJar", MockableAndroidJarTask.class);
        createMockableJar.setGroup(BUILD_GROUP);
        createMockableJar.setDescription(
                "Creates a version of android.jar that's suitable for unit tests.");
        createMockableJar.setReturnDefaultValues(
                extension.getTestOptions().getUnitTests().isReturnDefaultValues());

        ConventionMappingHelper.map(createMockableJar, "androidJar", new Callable<File>() {
            @Override
            public File call() throws Exception {
                checkNotNull(androidBuilder.getTarget(), "ensureTargetSetup not called");
                return new File(androidBuilder.getTarget().getPath(IAndroidTarget.ANDROID_JAR));
            }
        });

        ConventionMappingHelper.map(createMockableJar, "outputFile", new Callable<File>() {
            @Override
            public File call() throws Exception {
                // Since the file ends up in $rootProject.buildDir, it will survive clean
                // operations - projects generated by AS don't have a top-level clean task that
                // would delete the top-level build directory. This means that the name has to
                // encode all the necessary information, otherwise the task will be UP-TO-DATE
                // even if the file should be regenerated. That's why we put the SDK version and
                // "default-values" in there, so if one project uses the returnDefaultValues flag,
                // it will just generate a new file and not change the semantics for other
                // sub-projects. There's an implicit "v1" there as well, if we ever change the
                // generator logic, the names will have to be changed.
                String fileExt;
                if (createMockableJar.getReturnDefaultValues()) {
                    fileExt = ".default-values.jar";
                } else {
                    fileExt = ".jar";
                }
                File outDir = new File(
                        project.getRootProject().getBuildDir(),
                        AndroidProject.FD_GENERATED);

                CharMatcher safeCharacters =
                        CharMatcher.JAVA_LETTER_OR_DIGIT.or(CharMatcher.anyOf("-."));
                String sdkName =
                        safeCharacters.negate().replaceFrom(extension.getCompileSdkVersion(), '-');

                return new File(outDir, "mockable-" + sdkName + fileExt);
            }
        });
    }

    public void createMergeAppManifestsTask(
            @NonNull TaskFactory tasks,
            @NonNull VariantScope variantScope) {

        ApplicationVariantData appVariantData =
                (ApplicationVariantData) variantScope.getVariantData();
        Set<String> screenSizes = appVariantData.getCompatibleScreens();

        // loop on all outputs. The only difference will be the name of the task, and location
        // of the generated manifest
        for (final BaseVariantOutputData vod : appVariantData.getOutputs()) {
            VariantOutputScope scope = vod.getScope();

            AndroidTask<CompatibleScreensManifest> csmTask = null;
            if (vod.getMainOutputFile().getFilter(DENSITY) != null) {
                csmTask = androidTasks.create(tasks,
                        new CompatibleScreensManifest.ConfigAction(scope, screenSizes));
                scope.setCompatibleScreensManifestTask(csmTask);
            }

            scope.setManifestProcessorTask(androidTasks.create(tasks,
                    new MergeManifests.ConfigAction(scope)));

            if (csmTask != null) {
                scope.getManifestProcessorTask().dependsOn(tasks, csmTask);
            }
        }
    }

    public void createMergeLibManifestsTask(
            @NonNull TaskFactory tasks,
            @NonNull VariantScope scope) {

        AndroidTask<ProcessManifest> processManifest = androidTasks.create(tasks,
                new ProcessManifest.ConfigAction(scope));

        processManifest.dependsOn(tasks, scope.getVariantData().prepareDependenciesTask);

        BaseVariantOutputData variantOutputData = scope.getVariantData().getOutputs().get(0);
        variantOutputData.getScope().setManifestProcessorTask(processManifest);
    }

    protected void createProcessTestManifestTask(
            @NonNull TaskFactory tasks,
            @NonNull VariantScope scope) {

        AndroidTask<ProcessTestManifest> processTestManifestTask = androidTasks.create(tasks,
                new ProcessTestManifest.ConfigAction(scope));

        processTestManifestTask.dependsOn(tasks, scope.getVariantData().prepareDependenciesTask);

        BaseVariantOutputData variantOutputData = scope.getVariantData().getOutputs().get(0);
        variantOutputData.getScope().setManifestProcessorTask(processTestManifestTask);
    }

    public void createRenderscriptTask(
            @NonNull TaskFactory tasks,
            @NonNull VariantScope scope) {
        scope.setRenderscriptCompileTask(
                androidTasks.create(tasks, new RenderscriptCompile.ConfigAction(scope)));

        BaseVariantData<? extends BaseVariantOutputData> variantData = scope.getVariantData();
        GradleVariantConfiguration config = variantData.getVariantConfiguration();
        // get single output for now.
        BaseVariantOutputData variantOutputData = variantData.getOutputs().get(0);

        scope.getRenderscriptCompileTask().dependsOn(tasks, variantData.prepareDependenciesTask);
        if (config.getType().isForTesting()) {
            scope.getRenderscriptCompileTask().dependsOn(tasks,
                    variantOutputData.getScope().getManifestProcessorTask());
        } else {
            scope.getRenderscriptCompileTask().dependsOn(tasks, scope.getCheckManifestTask());
        }

        scope.getResourceGenTask().dependsOn(tasks, scope.getRenderscriptCompileTask());
        // only put this dependency if rs will generate Java code
        if (!config.getRenderscriptNdkModeEnabled()) {
            scope.getSourceGenTask().dependsOn(tasks, scope.getRenderscriptCompileTask());
        }

    }

    public AndroidTask<MergeResources> createMergeResourcesTask(
            @NonNull TaskFactory tasks,
            @NonNull VariantScope scope) {
        return basicCreateMergeResourcesTask(
                tasks,
                scope,
                "merge",
                null /*outputLocation*/,
                true /*includeDependencies*/,
                true /*process9patch*/);
    }

    public AndroidTask<MergeResources> basicCreateMergeResourcesTask(
            @NonNull TaskFactory tasks,
            @NonNull VariantScope scope,
            @NonNull String taskNamePrefix,
            @Nullable File outputLocation,
            final boolean includeDependencies,
            final boolean process9Patch) {
        AndroidTask<MergeResources> mergeResourcesTask = androidTasks.create(tasks,
                new MergeResources.ConfigAction(
                        scope,
                        taskNamePrefix,
                        outputLocation,
                        includeDependencies,
                        process9Patch));
        mergeResourcesTask.dependsOn(tasks,
                scope.getVariantData().prepareDependenciesTask,
                scope.getResourceGenTask());
        scope.setMergeResourcesTask(mergeResourcesTask);
        scope.setResourceOutputDir(
                Objects.firstNonNull(outputLocation, scope.getDefaultMergeResourcesOutputDir()));
        return scope.getMergeResourcesTask();
    }


    public void createMergeAssetsTask(TaskFactory tasks, VariantScope scope) {
        AndroidTask<MergeAssets> mergeAssetsTask = androidTasks.create(tasks, new MergeAssets.ConfigAction(scope));
        mergeAssetsTask.dependsOn(tasks,
                scope.getVariantData().prepareDependenciesTask,
                scope.getAssetGenTask());
        scope.setMergeAssetsTask(mergeAssetsTask);
    }

    public void createBuildConfigTask(@NonNull TaskFactory tasks, @NonNull VariantScope scope) {
        AndroidTask<GenerateBuildConfig> generateBuildConfigTask =
                androidTasks.create(tasks, new GenerateBuildConfig.ConfigAction(scope));
        scope.setGenerateBuildConfigTask(generateBuildConfigTask);
        scope.getSourceGenTask().dependsOn(tasks, generateBuildConfigTask.getName());
        if (scope.getVariantConfiguration().getType().isForTesting()) {
            // in case of a test project, the manifest is generated so we need to depend
            // on its creation.

            // For test apps there should be a single output, so we get it.
            BaseVariantOutputData variantOutputData = scope.getVariantData().getOutputs().get(0);

            generateBuildConfigTask.dependsOn(
                    tasks, variantOutputData.getScope().getManifestProcessorTask());
        } else {
            generateBuildConfigTask.dependsOn(tasks, scope.getCheckManifestTask());
        }
    }

    public void createGenerateResValuesTask(
            @NonNull TaskFactory tasks,
            @NonNull VariantScope scope) {
        AndroidTask<GenerateResValues> generateResValuesTask = androidTasks.create(
                tasks, new GenerateResValues.ConfigAction(scope));
        scope.getResourceGenTask().dependsOn(tasks, generateResValuesTask);
    }

<<<<<<< HEAD
=======
    public void createPreprocessResourcesTask(
            @NonNull TaskFactory tasks,
            @NonNull final VariantScope scope) {
        if (!"true".equals(
                project.getProperties().get(
                        "com.android.build.gradle.experimentalPreprocessResources"))) {
            return;
        }

        final BaseVariantData<? extends BaseVariantOutputData> variantData = scope.getVariantData();
        int minSdk = variantData.getVariantConfiguration().getMinSdkVersion().getApiLevel();

        if (extension.getPreprocessingOptions().getPreprocessResources()
                && minSdk < PreprocessResourcesTask.MIN_SDK) {
            // Otherwise mergeResources will rename files when merging and it's hard to keep track
            // of PNGs that the user wanted to use instead of the generated ones.
            checkArgument(extension.getBuildToolsRevision().compareTo(
                            MergeResources.NORMALIZE_RESOURCES_BUILD_TOOLS) >= 0,
                    "To preprocess resources, you have to use build tools >= %1$s",
                    MergeResources.NORMALIZE_RESOURCES_BUILD_TOOLS);

            scope.setPreprocessResourcesTask(androidTasks.create(
                    tasks,
                    scope.getTaskName("preprocess", "Resources"),
                    PreprocessResourcesTask.class,
                    new Action<PreprocessResourcesTask>() {
                        @Override
                        public void execute(PreprocessResourcesTask preprocessResourcesTask) {
                            variantData.preprocessResourcesTask = preprocessResourcesTask;

                            preprocessResourcesTask.dependsOn(variantData.mergeResourcesTask);

                            preprocessResourcesTask.setVariantName(variantData.getName());

                            String variantDirName =
                                    variantData.getVariantConfiguration().getDirName();
                            preprocessResourcesTask.setMergedResDirectory(
                                    scope.getMergeResourcesOutputDir());
                            preprocessResourcesTask.setGeneratedResDirectory(new File(
                                    scope.getGlobalScope().getGeneratedDir(),
                                    "res/pngs/" + variantDirName));
                            preprocessResourcesTask.setOutputResDirectory(
                                    scope.getPreprocessResourceOutputDir());
                            preprocessResourcesTask.setIncrementalFolder(new File(
                                    scope.getGlobalScope().getIntermediatesDir(),
                                    "incremental/preprocessResourcesTask/" + variantDirName));

                            preprocessResourcesTask.setDensitiesToGenerate(
                                    extension.getPreprocessingOptions().getTypedDensities());
                        }
                    }));
        }

    }

>>>>>>> 84da7169
    public void createProcessResTask(
            @NonNull TaskFactory tasks,
            @NonNull VariantScope scope,
            boolean generateResourcePackage) {
        createProcessResTask(
                tasks,
                scope,
                new File(globalScope.getIntermediatesDir(),
                        "symbols/" + scope.getVariantData().getVariantConfiguration().getDirName()),
                generateResourcePackage);
    }

    public void createProcessResTask(
            @NonNull TaskFactory tasks,
            @NonNull VariantScope scope,
            @Nullable File symbolLocation,
            boolean generateResourcePackage) {
        BaseVariantData<? extends BaseVariantOutputData> variantData = scope.getVariantData();

        variantData.calculateFilters(scope.getGlobalScope().getExtension().getSplits());

        // loop on all outputs. The only difference will be the name of the task, and location
        // of the generated data.
        for (BaseVariantOutputData vod : variantData.getOutputs()) {
            final VariantOutputScope variantOutputScope = vod.getScope();

            variantOutputScope.setProcessResourcesTask(androidTasks.create(tasks,
                    new ProcessAndroidResources.ConfigAction(variantOutputScope, symbolLocation,
                            generateResourcePackage)));
            variantOutputScope.getProcessResourcesTask().dependsOn(tasks,
                    variantOutputScope.getManifestProcessorTask(),
                    scope.getMergeResourcesTask(),
                    scope.getMergeAssetsTask());

            if (vod.getMainOutputFile().getFilter(DENSITY) == null) {
                scope.setGenerateRClassTask(variantOutputScope.getProcessResourcesTask());
                scope.getSourceGenTask().optionalDependsOn(tasks,
                        variantOutputScope.getProcessResourcesTask());
            }

        }

    }

    /**
     * Creates the split resources packages task if necessary. AAPT will produce split packages for
     * all --split provided parameters. These split packages should be signed and moved unchanged to
     * the APK build output directory.
     */
    public void createSplitResourcesTasks(@NonNull VariantScope scope) {
        BaseVariantData<? extends BaseVariantOutputData> variantData = scope.getVariantData();

        checkState(variantData.getSplitHandlingPolicy().equals(
                        BaseVariantData.SplitHandlingPolicy.RELEASE_21_AND_AFTER_POLICY),
                "Can only create split resources tasks for pure splits.");

        final VariantConfiguration config = variantData.getVariantConfiguration();
        Set<String> densityFilters = variantData.getFilters(OutputFile.FilterType.DENSITY);
        Set<String> abiFilters = variantData.getFilters(OutputFile.FilterType.ABI);
        Set<String> languageFilters = variantData.getFilters(OutputFile.FilterType.LANGUAGE);

        List<? extends BaseVariantOutputData> outputs = variantData.getOutputs();
        if (outputs.size() != 1) {
            throw new RuntimeException(
                    "In release 21 and later, there can be only one main APK, " +
                            "found " + outputs.size());
        }

        final BaseVariantOutputData variantOutputData = outputs.get(0);
        VariantOutputScope variantOutputScope = variantOutputData.getScope();
        variantOutputData.packageSplitResourcesTask = project.getTasks().create(
                scope.getTaskName("package", "SplitResources"),
                PackageSplitRes.class);
        variantOutputData.packageSplitResourcesTask.setInputDirectory(
                variantOutputScope.getProcessResourcePackageOutputFile().getParentFile());
        variantOutputData.packageSplitResourcesTask.setDensitySplits(densityFilters);
        variantOutputData.packageSplitResourcesTask.setLanguageSplits(languageFilters);
        variantOutputData.packageSplitResourcesTask.setOutputBaseName(config.getBaseName());
        variantOutputData.packageSplitResourcesTask.setSigningConfig(config.getSigningConfig());
        variantOutputData.packageSplitResourcesTask.setOutputDirectory(new File(
                scope.getGlobalScope().getIntermediatesDir(), "splits/" + config.getDirName()));
        variantOutputData.packageSplitResourcesTask.setAndroidBuilder(androidBuilder);
        variantOutputData.packageSplitResourcesTask.setVariantName(config.getFullName());
        variantOutputData.packageSplitResourcesTask.dependsOn(
                variantOutputScope.getProcessResourcesTask().getName());

        SplitZipAlign zipAlign = project.getTasks().create(
                scope.getTaskName("zipAlign", "SplitPackages"),
                SplitZipAlign.class);
        zipAlign.setVariantName(config.getFullName());
        ConventionMappingHelper.map(zipAlign, "zipAlignExe", new Callable<File>() {
            @Override
            public File call() throws Exception {
                final TargetInfo info = androidBuilder.getTargetInfo();
                if (info == null) {
                    return null;
                }
                String path = info.getBuildTools().getPath(ZIP_ALIGN);
                if (path == null) {
                    return null;
                }
                return new File(path);
            }
        });

        zipAlign.setOutputDirectory(new File(scope.getGlobalScope().getBuildDir(), "outputs/apk"));
        ConventionMappingHelper.map(zipAlign, "densityOrLanguageInputFiles",
                new Callable<List<File>>() {
                    @Override
                    public List<File> call() {
                        return variantOutputData.packageSplitResourcesTask.getOutputFiles();
                    }
                });
        zipAlign.setOutputBaseName(config.getBaseName());
        zipAlign.setAbiFilters(abiFilters);
        zipAlign.setLanguageFilters(languageFilters);
        zipAlign.setDensityFilters(densityFilters);
        File metadataDirectory = new File(zipAlign.getOutputDirectory().getParentFile(),
                "metadata");
        zipAlign.setApkMetadataFile(new File(metadataDirectory, config.getFullName() + ".mtd"));
        ((ApkVariantOutputData) variantOutputData).splitZipAlign = zipAlign;
        zipAlign.dependsOn(variantOutputData.packageSplitResourcesTask);
    }

    public void createSplitAbiTasks(@NonNull final VariantScope scope) {
        ApplicationVariantData variantData = (ApplicationVariantData) scope.getVariantData();

        checkState(variantData.getSplitHandlingPolicy().equals(
                BaseVariantData.SplitHandlingPolicy.RELEASE_21_AND_AFTER_POLICY),
                "split ABI tasks are only compatible with pure splits.");

        final VariantConfiguration config = variantData.getVariantConfiguration();
        Set<String> filters = AbiSplitOptions.getAbiFilters(
                getExtension().getSplits().getAbiFilters());
        if (filters.isEmpty()) {
            return;
        }

        List<ApkVariantOutputData> outputs = variantData.getOutputs();
        if (outputs.size() != 1) {
            throw new RuntimeException(
                    "In release 21 and later, there can be only one main APK, " +
                            "found " + outputs.size());
        }

        BaseVariantOutputData variantOutputData = outputs.get(0);
        // first create the split APK resources.
        GenerateSplitAbiRes generateSplitAbiRes = project.getTasks().create(
                scope.getTaskName("generate", "SplitAbiRes"),
                GenerateSplitAbiRes.class);
        generateSplitAbiRes.setAndroidBuilder(androidBuilder);
        generateSplitAbiRes.setVariantName(config.getFullName());

        generateSplitAbiRes.setOutputDirectory(new File(
                scope.getGlobalScope().getIntermediatesDir(), "abi/" + config.getDirName()));
        generateSplitAbiRes.setSplits(filters);
        generateSplitAbiRes.setOutputBaseName(config.getBaseName());
        generateSplitAbiRes.setApplicationId(config.getApplicationId());
        generateSplitAbiRes.setVersionCode(config.getVersionCode());
        generateSplitAbiRes.setVersionName(config.getVersionName());
        ConventionMappingHelper.map(generateSplitAbiRes, "debuggable", new Callable<Boolean>() {
            @Override
            public Boolean call() throws Exception {
                return config.getBuildType().isDebuggable();
            }
        });
        ConventionMappingHelper.map(generateSplitAbiRes, "aaptOptions",
                new Callable<AaptOptions>() {
                    @Override
                    public AaptOptions call() throws Exception {
                        return getExtension().getAaptOptions();
                    }
                });
        generateSplitAbiRes.dependsOn(
                variantOutputData.getScope().getProcessResourcesTask().getName());

        // then package those resources with the appropriate JNI libraries.
        variantOutputData.packageSplitAbiTask = project.getTasks().create(
                scope.getTaskName("package", "SplitAbi"), PackageSplitAbi.class);
        variantOutputData.packageSplitAbiTask.setInputFiles(generateSplitAbiRes.getOutputFiles());
        variantOutputData.packageSplitAbiTask.setSplits(filters);
        variantOutputData.packageSplitAbiTask.setOutputBaseName(config.getBaseName());
        variantOutputData.packageSplitAbiTask.setSigningConfig(config.getSigningConfig());
        variantOutputData.packageSplitAbiTask.setOutputDirectory(new File(
                scope.getGlobalScope().getIntermediatesDir(), "splits/" + config.getDirName()));
        variantOutputData.packageSplitAbiTask.setMergingFolder(
                new File(scope.getGlobalScope().getIntermediatesDir(),
                        "package-merge/" + variantOutputData.getDirName()));
        variantOutputData.packageSplitAbiTask.setAndroidBuilder(androidBuilder);
        variantOutputData.packageSplitAbiTask.setVariantName(config.getFullName());
        variantOutputData.packageSplitAbiTask.dependsOn(generateSplitAbiRes);
        variantOutputData.packageSplitAbiTask.dependsOn(scope.getNdkBuildable());

        ConventionMappingHelper.map(variantOutputData.packageSplitAbiTask, "jniFolders",
                new Callable<Set<File>>() {
                    @Override
                    public Set<File> call() throws Exception {
                        return getJniFolders(scope);
                    }

                });
        ConventionMappingHelper.map(variantOutputData.packageSplitAbiTask, "jniDebuggable",
                new Callable<Boolean>() {
                    @Override
                    public Boolean call() throws Exception {
                        return config.getBuildType().isJniDebuggable();
                    }
                });
        ConventionMappingHelper.map(variantOutputData.packageSplitAbiTask, "packagingOptions",
                new Callable<PackagingOptions>() {
                    @Override
                    public PackagingOptions call() throws Exception {
                        return getExtension().getPackagingOptions();
                    }
                });
        ConventionMappingHelper.map(variantOutputData.packageSplitAbiTask, "packagingOptionsFilter",
                new Callable<SignedJarBuilder.IZipEntryFilter>() {
                    @Override
                    public SignedJarBuilder.IZipEntryFilter call() throws Exception {
                        return scope.getPackagingOptionsFilter();
                    }
                });

        ((ApkVariantOutputData) variantOutputData).splitZipAlign.getAbiInputFiles().addAll(
                variantOutputData.packageSplitAbiTask.getOutputFiles());

        ((ApkVariantOutputData) variantOutputData).splitZipAlign.dependsOn(
                variantOutputData.packageSplitAbiTask);
    }

    /**
     * Calculate the list of folders that can contain jni artifacts for this variant.
     *
     * @return a potentially empty list of directories that exist or not and that may contains
     * native resources.
     */
    @NonNull
    public Set<File> getJniFolders(@NonNull VariantScope scope) {

        BaseVariantData variantData = scope.getVariantData();
        VariantConfiguration config = variantData.getVariantConfiguration();
        // for now only the project's compilation output.
        Set<File> set = Sets.newHashSet();
        addAllIfNotNull(set, scope.getNdkSoFolder());
        set.add(variantData.renderscriptCompileTask.getLibOutputDir());
        //noinspection unchecked
        addAllIfNotNull(set, config.getLibraryJniFolders());
        //noinspection unchecked
        addAllIfNotNull(set, config.getJniLibsList());

        if (Boolean.TRUE.equals(config.getMergedFlavor().getRenderscriptSupportModeEnabled())) {
            File rsLibs = androidBuilder.getSupportNativeLibFolder();
            if (rsLibs != null && rsLibs.isDirectory()) {
                set.add(rsLibs);
            }

        }

        return set;
    }

    private static <T> void addAllIfNotNull(@NonNull Collection<T> main, @Nullable Collection<T> toAdd) {
        if (toAdd != null) {
            main.addAll(toAdd);
        }
    }

    /**
     * Creates the java resources processing tasks.
     *
     * The java processing will happen in three steps :
     * <ul>{@link ExtractJavaResourcesTask} will extract all java resources from packaged jar files
     * dependencies. Each jar file will be extracted in a separate folder. Each folder will be
     * located under {@link VariantScope#getPackagedJarsJavaResDestinationDir()}</ul>
     * <ul>{@link ProcessJavaResConfigAction} will sync all source folders into a single folder
     * identified by {@link VariantScope#getSourceFoldersJavaResDestinationDir()}</ul>
     * <ul>{@link MergeJavaResourcesTask} will take all these folders and will create a single
     * merged folder with the {@link PackagingOptions} settings applied. The folder is located at
     * {@link VariantScope#getJavaResourcesDestinationDir()}</ul>
     *
     * the result of 3 is the final set of java resources to can be either directly embedded in
     * the resulting APK or fed into the obfuscation tool to produce obfuscated resources.
     *
     * @param tasks tasks factory to create tasks.
     * @param scope the variant scope we are operating under.
     */
    public void createProcessJavaResTasks(@NonNull TaskFactory tasks, @NonNull VariantScope scope) {
        final BaseVariantData<? extends BaseVariantOutputData> variantData = scope.getVariantData();

        // first create the incremental task that will extract all libraries java resources
        // in separate folders.
        AndroidTask<ExtractJavaResourcesTask> extractJavaResourcesTask = androidTasks
                .create(tasks, new ExtractJavaResourcesTask.Config(scope));

        // now copy the source folders java resources into the temporary location, mainly to
        // maintain the PluginDsl COPY semantics.
        scope.setProcessJavaResourcesTask(
                androidTasks.create(tasks, new ProcessJavaResConfigAction(scope)));

        // and create the merge tasks that will merge everything.
        AndroidTask<MergeJavaResourcesTask> mergeJavaResourcesTask = androidTasks
                .create(tasks, new MergeJavaResourcesTask.Config(scope));
        // the merge task is the official provider for merged java resources to be bundled in the
        // final variant specific APK, this may change if obfuscation is turned on.
        scope.setJavaResourcesProvider(
                JavaResourcesProvider.Adapter.build(tasks, mergeJavaResourcesTask));

        // set the dependencies.
        extractJavaResourcesTask.dependsOn(tasks, variantData.prepareDependenciesTask);
        scope.getProcessJavaResourcesTask().dependsOn(tasks, extractJavaResourcesTask);
        mergeJavaResourcesTask.dependsOn(tasks, scope.getProcessJavaResourcesTask());

        scope.setMergeJavaResourcesTask(mergeJavaResourcesTask);

    }

    public void createAidlTask(@NonNull TaskFactory tasks, @NonNull VariantScope scope) {
        scope.setAidlCompileTask(androidTasks.create(tasks, new AidlCompile.ConfigAction(scope)));
        scope.getSourceGenTask().dependsOn(tasks, scope.getAidlCompileTask());
        scope.getAidlCompileTask().dependsOn(tasks, scope.getVariantData().prepareDependenciesTask);
    }

    /**
     * Creates the task for creating *.class files using javac. These tasks are created regardless
     * of whether Jack is used or not, but assemble will not depend on them if it is. They are
     * always used when running unit tests.
     */
    public AndroidTask<JavaCompile> createJavacTask(
            @NonNull final TaskFactory tasks,
            @NonNull final VariantScope scope) {
        final BaseVariantData<? extends BaseVariantOutputData> variantData = scope.getVariantData();
        final AndroidTask<JavaCompile> javacTask = androidTasks.create(tasks,
                new JavaCompileConfigAction(scope));
        scope.setJavacTask(javacTask);

        javacTask.optionalDependsOn(tasks, scope.getSourceGenTask());
        javacTask.dependsOn(tasks,
                scope.getVariantData().prepareDependenciesTask,
                scope.getMergeJavaResourcesTask());

        // TODO - dependency information for the compile classpath is being lost.
        // Add a temporary approximation
        javacTask.dependsOn(tasks,
                scope.getVariantData().getVariantDependency().getCompileConfiguration()
                        .getBuildDependencies());

        if (variantData.getType().isForTesting()) {
            BaseVariantData testedVariantData =
                    (BaseVariantData) ((TestVariantData) variantData).getTestedVariantData();
            final JavaCompile testedJavacTask = testedVariantData.javacTask;
            javacTask.dependsOn(tasks,
                    testedJavacTask != null ? testedJavacTask :
                            testedVariantData.getScope().getJavacTask());
        }

        // Create jar task for uses by external modules.
        if (variantData.getVariantDependency().getClassesConfiguration() != null) {
            tasks.create(scope.getTaskName("package", "JarArtifact"), Jar.class, new Action<Jar>() {
                @Override
                public void execute(Jar jar) {
                    variantData.classesJarTask = jar;
                    jar.dependsOn(javacTask.getName());

                    // add the class files (whether they are instrumented or not.
                    jar.from(scope.getJavaOutputDir());

                    jar.setDestinationDir(new File(
                            scope.getGlobalScope().getIntermediatesDir(),
                            "classes-jar/" +
                                    variantData.getVariantConfiguration().getDirName()));
                    jar.setArchiveName("classes.jar");
                }
            });
        }

        return javacTask;
    }

    /**
     * Makes the given task the one used by top-level "compile" task.
     */
    public static void setJavaCompilerTask(
            @NonNull AndroidTask<? extends AbstractCompile> javaCompilerTask,
            @NonNull TaskFactory tasks,
            @NonNull VariantScope scope) {
        scope.getCompileTask().dependsOn(tasks, javaCompilerTask);
        scope.setJavaCompilerTask(javaCompilerTask);

        // TODO: Get rid of it once we stop keeping tasks in variant data.
        //noinspection VariableNotUsedInsideIf
        if (scope.getVariantData().javacTask != null) {
            // This is not the experimental plugin, let's update variant data, so Variants API
            // keeps working.
            scope.getVariantData().javaCompilerTask =  (AbstractCompile) tasks.named(javaCompilerTask.getName());
        }

    }

    public void createGenerateMicroApkDataTask(
            @NonNull TaskFactory tasks,
            @NonNull VariantScope scope,
            @NonNull Configuration config) {
        AndroidTask<GenerateApkDataTask> generateMicroApkTask = androidTasks.create(tasks,
                new GenerateApkDataTask.ConfigAction(scope, config));
        generateMicroApkTask.dependsOn(tasks, config);

        // the merge res task will need to run after this one.
        scope.getResourceGenTask().dependsOn(tasks, generateMicroApkTask);
    }

    public void createNdkTasks(@NonNull VariantScope scope) {
        final BaseVariantData<? extends BaseVariantOutputData> variantData = scope.getVariantData();
        NdkCompile ndkCompile = project.getTasks().create(
                scope.getTaskName("compile", "Ndk"),
                NdkCompile.class);

        ndkCompile.dependsOn(variantData.preBuildTask);

        ndkCompile.setAndroidBuilder(androidBuilder);
        ndkCompile.setVariantName(variantData.getName());
        ndkCompile.setNdkDirectory(sdkHandler.getNdkFolder());
        ndkCompile.setIsForTesting(variantData.getType().isForTesting());
        variantData.ndkCompileTask = ndkCompile;
        variantData.compileTask.dependsOn(variantData.ndkCompileTask);

        final GradleVariantConfiguration variantConfig = variantData.getVariantConfiguration();

        if (Boolean.TRUE.equals(variantConfig.getMergedFlavor().getRenderscriptNdkModeEnabled())) {
            ndkCompile.setNdkRenderScriptMode(true);
            ndkCompile.dependsOn(variantData.renderscriptCompileTask);
        } else {
            ndkCompile.setNdkRenderScriptMode(false);
        }

        ConventionMappingHelper.map(ndkCompile, "sourceFolders", new Callable<List<File>>() {
            @Override
            public List<File> call() {
                List<File> sourceList = variantConfig.getJniSourceList();
                if (Boolean.TRUE.equals(
                        variantConfig.getMergedFlavor().getRenderscriptNdkModeEnabled())) {
                    sourceList.add(variantData.renderscriptCompileTask.getSourceOutputDir());
                }

                return sourceList;
            }
        });

        ndkCompile.setGeneratedMakefile(new File(scope.getGlobalScope().getIntermediatesDir(),
                "ndk/" + variantData.getVariantConfiguration().getDirName() + "/Android.mk"));

        ConventionMappingHelper.map(ndkCompile, "ndkConfig", new Callable<CoreNdkOptions>() {
            @Override
            public CoreNdkOptions call() {
                return variantConfig.getNdkConfig();
            }
        });

        ConventionMappingHelper.map(ndkCompile, "debuggable", new Callable<Boolean>() {
            @Override
            public Boolean call() {
                return variantConfig.getBuildType().isJniDebuggable();
            }
        });

        ndkCompile.setObjFolder(new File(scope.getGlobalScope().getIntermediatesDir(),
                "ndk/" + variantData.getVariantConfiguration().getDirName() + "/obj"));

        Collection<File> ndkSoFolder = scope.getNdkSoFolder();
        if (ndkSoFolder != null && !ndkSoFolder.isEmpty()) {
            ndkCompile.setSoFolder(ndkSoFolder.iterator().next());
        }
    }

    /**
     * Creates the tasks to build unit tests.
     */
    public void createUnitTestVariantTasks(
            @NonNull TaskFactory tasks,
            @NonNull TestVariantData variantData) {
        variantData.assembleVariantTask.dependsOn(createMockableJar);
        VariantScope variantScope = variantData.getScope();

        createPreBuildTasks(variantScope);
        createProcessJavaResTasks(tasks, variantScope);
        createCompileAnchorTask(tasks, variantScope);
        AndroidTask<JavaCompile> javacTask = createJavacTask(tasks, variantScope);
        setJavaCompilerTask(javacTask, tasks, variantScope);
        createUnitTestTask(tasks, variantData);

        // This hides the assemble unit test task from the task list.
        variantData.assembleVariantTask.setGroup(null);
    }

    /**
     * Creates the tasks to build android tests.
     */
    public void createAndroidTestVariantTasks(@NonNull TaskFactory tasks,
            @NonNull TestVariantData variantData) {
        VariantScope variantScope = variantData.getScope();

        // get single output for now (though this may always be the case for tests).
        final BaseVariantOutputData variantOutputData = variantData.getOutputs().get(0);

        final BaseVariantData<BaseVariantOutputData> baseTestedVariantData =
                (BaseVariantData<BaseVariantOutputData>) variantData.getTestedVariantData();
        final BaseVariantOutputData testedVariantOutputData =
                baseTestedVariantData.getOutputs().get(0);

        createAnchorTasks(tasks, variantScope);

        // Add a task to process the manifest
        createProcessTestManifestTask(tasks, variantScope);

        // Add a task to create the res values
        createGenerateResValuesTask(tasks, variantScope);

        // Add a task to compile renderscript files.
        createRenderscriptTask(tasks, variantScope);

        // Add a task to merge the resource folders
        createMergeResourcesTask(tasks, variantScope);

        // Add a task to merge the assets folders
        createMergeAssetsTask(tasks, variantScope);

        if (variantData.getTestedVariantData().getVariantConfiguration().getType().equals(
                VariantType.LIBRARY)) {
            // in this case the tested library must be fully built before test can be built!
            if (testedVariantOutputData.assembleTask != null) {
                variantOutputData.getScope().getManifestProcessorTask().dependsOn(
                        tasks, testedVariantOutputData.assembleTask);
                variantScope.getMergeResourcesTask().dependsOn(
                        tasks, testedVariantOutputData.assembleTask);
            }
        }

        // Add a task to create the BuildConfig class
        createBuildConfigTask(tasks, variantScope);

        // Add a task to generate resource source files
        createProcessResTask(tasks, variantScope, true /*generateResourcePackage*/);

        // process java resources
        createProcessJavaResTasks(tasks, variantScope);

        createAidlTask(tasks, variantScope);

        // Add NDK tasks
        if (isNdkTaskNeeded) {
            createNdkTasks(variantScope);
        }

        variantScope.setNdkBuildable(getNdkBuildable(variantData));

        // Add a task to compile the test application
        if (variantData.getVariantConfiguration().getUseJack()) {
            createJackTask(tasks, variantScope);
        } else {
            AndroidTask<JavaCompile> javacTask = createJavacTask(tasks, variantScope);
            setJavaCompilerTask(javacTask, tasks, variantScope);
            createPostCompilationTasks(tasks, variantScope);
        }

        createPackagingTask(tasks, variantScope, false /*publishApk*/);

        tasks.named(ASSEMBLE_ANDROID_TEST, new Action<Task>() {
            @Override
            public void execute(Task it) {
                it.dependsOn(variantOutputData.assembleTask);
            }
        });

        createConnectedTestForVariant(tasks, variantScope);
    }

    // TODO - should compile src/lint/java from src/lint/java and jar it into build/lint/lint.jar
    private void createLintCompileTask(TaskFactory tasks) {

        // TODO: move doFirst into dedicated task class.
        tasks.create(LINT_COMPILE, Task.class,
                new Action<Task>() {
                    @Override
                    public void execute(Task lintCompile) {
                        final File outputDir =
                                new File(getGlobalScope().getIntermediatesDir(), "lint");

                        lintCompile.doFirst(new Action<Task>() {
                            @Override
                            public void execute(Task task) {
                                // create the directory for lint output if it does not exist.
                                if (!outputDir.exists()) {
                                    boolean mkdirs = outputDir.mkdirs();
                                    if (!mkdirs) {
                                        throw new GradleException(
                                                "Unable to create lint output directory.");
                                    }
                                }
                            }
                        });
                    }
                });
    }

    /**
     * Is the given variant relevant for lint?
     */
    private static boolean isLintVariant(
            @NonNull BaseVariantData<? extends BaseVariantOutputData> baseVariantData) {
        // Only create lint targets for variants like debug and release, not debugTest
        VariantConfiguration config = baseVariantData.getVariantConfiguration();
        return !config.getType().isForTesting();
    }

    /**
     * Add tasks for running lint on individual variants. We've already added a
     * lint task earlier which runs on all variants.
     */
    public void createLintTasks(TaskFactory tasks, final VariantScope scope) {
        final BaseVariantData<? extends BaseVariantOutputData> baseVariantData =
                scope.getVariantData();
        if (!isLintVariant(baseVariantData)) {
            return;
        }

        // wire the main lint task dependency.
        tasks.named(LINT, new Action<Task>() {
            @Override
            public void execute(Task it) {
                it.dependsOn(LINT_COMPILE);
                it.dependsOn(scope.getJavacTask().getName());
            }
        });

        AndroidTask<Lint> variantLintCheck = androidTasks.create(
                tasks, new Lint.ConfigAction(scope));
        variantLintCheck.dependsOn(tasks, LINT_COMPILE, scope.getJavacTask());
    }

    private void createLintVitalTask(@NonNull ApkVariantData variantData) {
        checkState(getExtension().getLintOptions().isCheckReleaseBuilds());
        // TODO: re-enable with Jack when possible
        if (!variantData.getVariantConfiguration().getBuildType().isDebuggable() &&
                !variantData.getVariantConfiguration().getUseJack()) {
            String variantName = variantData.getVariantConfiguration().getFullName();
            String capitalizedVariantName = StringHelper.capitalize(variantName);
            String taskName = "lintVital" + capitalizedVariantName;
            final Lint lintReleaseCheck = project.getTasks().create(taskName, Lint.class);
            // TODO: Make this task depend on lintCompile too (resolve initialization order first)
            optionalDependsOn(lintReleaseCheck, variantData.javacTask);
            lintReleaseCheck.setLintOptions(getExtension().getLintOptions());
            lintReleaseCheck.setSdkHome(sdkHandler.getSdkFolder());
            lintReleaseCheck.setVariantName(variantName);
            lintReleaseCheck.setToolingRegistry(toolingRegistry);
            lintReleaseCheck.setFatalOnly(true);
            lintReleaseCheck.setDescription(
                    "Runs lint on just the fatal issues in the " + capitalizedVariantName
                            + " build.");
            //variantData.assembleVariantTask.dependsOn lintReleaseCheck

            // If lint is being run, we do not need to run lint vital.
            // TODO: Find a better way to do this.
            project.getGradle().getTaskGraph().whenReady(new Closure<Void>(this, this) {
                public void doCall(TaskExecutionGraph taskGraph) {
                    if (taskGraph.hasTask(LINT)) {
                        lintReleaseCheck.setEnabled(false);
                    }
                }
            });
        }
    }

    private void createUnitTestTask(@NonNull TaskFactory tasks,
            @NonNull final TestVariantData variantData) {
        final BaseVariantData testedVariantData =
                (BaseVariantData) variantData.getTestedVariantData();

        final Test runTestsTask = project.getTasks().create(
                variantData.getScope().getTaskName(UNIT_TEST.getPrefix()),
                Test.class);
        runTestsTask.setGroup(JavaBasePlugin.VERIFICATION_GROUP);
        runTestsTask.setDescription(
                "Run unit tests for the " +
                        testedVariantData.getVariantConfiguration().getFullName() + " build.");

        fixTestTaskSources(runTestsTask);

        runTestsTask.dependsOn(variantData.assembleVariantTask);

        final AbstractCompile testCompileTask = variantData.javacTask;
        runTestsTask.setTestClassesDir(testCompileTask.getDestinationDir());

        ConventionMappingHelper.map(runTestsTask, "classpath",
                new Callable<ConfigurableFileCollection>() {
                    @Override
                    public ConfigurableFileCollection call() throws Exception {
                        Iterable<File> filteredBootClasspath = Iterables.filter(
                                androidBuilder.getBootClasspath(),
                                new Predicate<File>() {
                                    @Override
                                    public boolean apply(@Nullable File file) {
                                        return file != null &&
                                                !SdkConstants.FN_FRAMEWORK_LIBRARY
                                                        .equals(file.getName());
                                    }
                                });

                        return project.files(
                                testCompileTask.getClasspath(),
                                testCompileTask.getOutputs().getFiles(),
                                variantData.processJavaResourcesTask.getOutputs(),
                                testedVariantData.processJavaResourcesTask.getOutputs(),
                                filteredBootClasspath,
                                // Mockable JAR is last, to make sure you can shadow the classes
                                // withdependencies.
                                createMockableJar.getOutputFile());
                    }
                });

        // Put the variant name in the report path, so that different testing tasks don't
        // overwrite each other's reports.
        TestTaskReports testTaskReports = runTestsTask.getReports();

        for (ConfigurableReport report : new ConfigurableReport[] {
                testTaskReports.getJunitXml(), testTaskReports.getHtml()}) {
            report.setDestination(new File(report.getDestination(), testedVariantData.getName()));
        }

        tasks.named(JavaPlugin.TEST_TASK_NAME, new Action<Task>() {
            @Override
            public void execute(Task test) {
                test.dependsOn(runTestsTask);
            }

        });

        extension.getTestOptions().getUnitTests().applyConfiguration(runTestsTask);
    }

    private static void fixTestTaskSources(@NonNull Test testTask) {
        // We are running in afterEvaluate, so the JavaBasePlugin has already added a
        // callback to add test classes to the list of source files of the newly created task.
        // The problem is that we haven't configured the test classes yet (JavaBasePlugin
        // assumes all Test tasks are fully configured at this point), so we have to remove the
        // "directory null" entry from source files and add the right value.
        //
        // This is an ugly hack, since we assume sourceFiles is an instance of
        // DefaultConfigurableFileCollection.
        ((DefaultConfigurableFileCollection) testTask.getInputs().getSourceFiles()).getFrom().clear();
    }

    public void createTopLevelTestTasks(final TaskFactory tasks, boolean hasFlavors) {
        final List<String> reportTasks = Lists.newArrayListWithExpectedSize(2);

        List<DeviceProvider> providers = getExtension().getDeviceProviders();

        final String connectedRootName = CONNECTED + ANDROID_TEST.getSuffix();
        final String defaultReportsDir = getGlobalScope().getReportsDir().getAbsolutePath()
                + "/" + FD_ANDROID_TESTS;
        final String defaultResultsDir = getGlobalScope().getOutputsDir().getAbsolutePath()
                + "/" + FD_ANDROID_RESULTS;

        // If more than one flavor, create a report aggregator task and make this the parent
        // task for all new connected tasks.  Otherwise, create a top level connectedAndroidTest
        // DefaultTask.
        if (hasFlavors) {
            tasks.create(connectedRootName, AndroidReportTask.class,
                    new Action<AndroidReportTask>() {
                        @Override
                        public void execute(AndroidReportTask mainConnectedTask) {
                            mainConnectedTask.setGroup(JavaBasePlugin.VERIFICATION_GROUP);
                            mainConnectedTask.setDescription("Installs and runs instrumentation "
                                    + "tests for all flavors on connected devices.");
                            mainConnectedTask.setReportType(ReportType.MULTI_FLAVOR);
                            mainConnectedTask.setVariantName("");
                            ConventionMappingHelper.map(mainConnectedTask, "resultsDir",
                                    new Callable<File>() {
                                        @Override
                                        public File call() {
                                            final String dir =
                                                    extension.getTestOptions().getResultsDir();
                                            String rootLocation = dir != null && !dir.isEmpty()
                                                    ? dir : defaultResultsDir;
                                            return project.file(rootLocation + "/connected/"
                                                    + FD_FLAVORS_ALL);
                                        }
                                    });
                            ConventionMappingHelper.map(mainConnectedTask, "reportsDir",
                                    new Callable<File>() {
                                        @Override
                                        public File call() {
                                            final String dir =
                                                    extension.getTestOptions().getReportDir();
                                            String rootLocation = dir != null && !dir.isEmpty()
                                                    ? dir : defaultReportsDir;
                                            return project.file(rootLocation + "/connected/"
                                                    + FD_FLAVORS_ALL);
                                        }
                                    });

                        }

                    });
            reportTasks.add(connectedRootName);
        } else {
            tasks.create(connectedRootName, new Action<Task>() {
                @Override
                public void execute(Task connectedTask) {
                    connectedTask.setGroup(JavaBasePlugin.VERIFICATION_GROUP);
                    connectedTask.setDescription(
                            "Installs and runs instrumentation tests for all flavors on connected devices.");
                }

            });
        }

        tasks.named(CONNECTED_CHECK, new Action<Task>() {
            @Override
            public void execute(Task it) {
                it.dependsOn(connectedRootName);
            }

        });

        final String mainProviderTaskName = DEVICE + ANDROID_TEST.getSuffix();
        // if more than one provider tasks, either because of several flavors, or because of
        // more than one providers, then create an aggregate report tasks for all of them.
        if (providers.size() > 1 || hasFlavors) {
            tasks.create(mainProviderTaskName, AndroidReportTask.class,
                    new Action<AndroidReportTask>() {
                        @Override
                        public void execute(AndroidReportTask mainProviderTask) {
                            mainProviderTask.setGroup(JavaBasePlugin.VERIFICATION_GROUP);
                            mainProviderTask.setDescription(
                                    "Installs and runs instrumentation tests using all Device Providers.");
                            mainProviderTask.setReportType(ReportType.MULTI_FLAVOR);

                            ConventionMappingHelper.map(mainProviderTask, "resultsDir",
                                    new Callable<File>() {
                                        @Override
                                        public File call() throws Exception {
                                            final String dir =
                                                    extension.getTestOptions().getResultsDir();
                                            String rootLocation =  dir != null && !dir.isEmpty()
                                                    ? dir : defaultResultsDir;

                                            return project.file(rootLocation + "/devices/"
                                                    + FD_FLAVORS_ALL);
                                        }
                                    });
                            ConventionMappingHelper.map(mainProviderTask, "reportsDir",
                                    new Callable<File>() {
                                        @Override
                                        public File call() throws Exception {
                                            final String dir =
                                                    extension.getTestOptions().getReportDir();
                                            String rootLocation =  dir != null && !dir.isEmpty()
                                                    ? dir : defaultReportsDir;
                                            return project.file(rootLocation + "/devices/"
                                                    + FD_FLAVORS_ALL);
                                        }
                                    });
                        }

                    });
            reportTasks.add(mainProviderTaskName);
        } else {
            tasks.create(mainProviderTaskName, new Action<Task>() {
                @Override
                public void execute(Task providerTask) {
                    providerTask.setGroup(JavaBasePlugin.VERIFICATION_GROUP);
                    providerTask.setDescription(
                            "Installs and runs instrumentation tests using all Device Providers.");
                }
            });
        }

        tasks.named(DEVICE_CHECK, new Action<Task>() {
            @Override
            public void execute(Task it) {
                it.dependsOn(mainProviderTaskName);
            }
        });

        // Create top level unit test tasks.
        tasks.create(JavaPlugin.TEST_TASK_NAME, new Action<Task>() {
            @Override
            public void execute(Task unitTestTask) {
                unitTestTask.setGroup(JavaBasePlugin.VERIFICATION_GROUP);
                unitTestTask.setDescription("Run unit tests for all variants.");
            }

        });
        tasks.named(JavaBasePlugin.CHECK_TASK_NAME,
                new Action<Task>() {
                    @Override
                    public void execute(Task check) {
                        check.dependsOn(JavaPlugin.TEST_TASK_NAME);
                    }
                });

        // If gradle is launched with --continue, we want to run all tests and generate an
        // aggregate report (to help with the fact that we may have several build variants, or
        // or several device providers).
        // To do that, the report tasks must run even if one of their dependent tasks (flavor
        // or specific provider tasks) fails, when --continue is used, and the report task is
        // meant to run (== is in the task graph).
        // To do this, we make the children tasks ignore their errors (ie they won't fail and
        // stop the build).
        if (!reportTasks.isEmpty() && project.getGradle().getStartParameter()
                .isContinueOnFailure()) {
            project.getGradle().getTaskGraph().whenReady(new Closure<Void>(this, this) {
                public void doCall(TaskExecutionGraph taskGraph) {
                    for (String reportTask : reportTasks) {
                        if (taskGraph.hasTask(reportTask)) {
                            tasks.named(reportTask, new Action<Task>() {
                                @Override
                                public void execute(Task task) {
                                    ((AndroidReportTask) task).setWillRun();
                                }
                            });
                        }
                    }
                }
            });
        }
    }

    protected void createConnectedTestForVariant(
            @NonNull TaskFactory tasks,
            @NonNull final VariantScope variantScope) {
        final BaseVariantData<? extends BaseVariantOutputData> baseVariantData =
                variantScope.getTestedVariantData();
        final TestVariantData testVariantData = (TestVariantData) variantScope.getVariantData();

        // get single output for now
        final BaseVariantOutputData variantOutputData = baseVariantData.getOutputs().get(0);
        final BaseVariantOutputData testVariantOutputData = testVariantData.getOutputs().get(0);

        String connectedRootName = CONNECTED + ANDROID_TEST.getSuffix();

        TestDataImpl testData = new TestDataImpl(testVariantData);
        testData.setExtraInstrumentationTestRunnerArgs(
                AndroidGradleOptions.getExtraInstrumentationTestRunnerArgs(project));

        // create the check tasks for this test
        // first the connected one.
        ImmutableList<Task> artifactsTasks = ImmutableList.of(
                testVariantData.getOutputs().get(0).assembleTask,
                baseVariantData.assembleVariantTask);

        final AndroidTask<DeviceProviderInstrumentTestTask> connectedTask = androidTasks.create(
                tasks,
                new DeviceProviderInstrumentTestTask.ConfigAction(
                        testVariantData.getScope(),
                        new ConnectedDeviceProvider(sdkHandler.getSdkInfo().getAdb(),
                                new LoggerWrapper(logger)), testData));

        connectedTask.dependsOn(tasks, artifactsTasks);

        tasks.named(connectedRootName, new Action<Task>() {
            @Override
            public void execute(Task it) {
                it.dependsOn(connectedTask.getName());
            }
        });

        if (baseVariantData.getVariantConfiguration().getBuildType().isTestCoverageEnabled()
                && !baseVariantData.getVariantConfiguration().getUseJack()) {
            final JacocoReportTask reportTask = project.getTasks().create(
                    variantScope.getTaskName("create", "CoverageReport"),
                    JacocoReportTask.class);
            reportTask.setReportName(baseVariantData.getVariantConfiguration().getFullName());
            ConventionMappingHelper.map(reportTask, "jacocoClasspath",
                    new Callable<FileCollection>() {
                        @Override
                        public FileCollection call() throws Exception {
                            return project.getConfigurations().getAt(
                                    JacocoPlugin.ANT_CONFIGURATION_NAME);
                        }
                    });
            ConventionMappingHelper.map(reportTask, "coverageFile", new Callable<File>() {
                @Override
                public File call() {
                    return new File(((TestVariantData) testVariantData.getScope()
                            .getVariantData()).connectedTestTask.getCoverageDir(),
                            SimpleTestCallable.FILE_COVERAGE_EC);
                }
            });
            ConventionMappingHelper.map(reportTask, "classDir", new Callable<File>() {
                @Override
                public File call() {
                    return baseVariantData.javacTask.getDestinationDir();
                }
            });
            ConventionMappingHelper.map(reportTask, "sourceDir", new Callable<List<File>>() {
                @Override
                public List<File> call() {
                    return baseVariantData.getJavaSourceFoldersForCoverage();
                }
            });

            ConventionMappingHelper.map(reportTask, "reportDir", new Callable<File>() {
                @Override
                public File call() {
                    return new File(variantScope.getGlobalScope().getReportsDir(),
                            "/coverage/" + baseVariantData.getVariantConfiguration().getDirName());
                }
            });

            reportTask.dependsOn(connectedTask.getName());
            tasks.named(connectedRootName, new Action<Task>() {
                @Override
                public void execute(Task it) {
                    it.dependsOn(reportTask);
                }
            });
        }

        String mainProviderTaskName = DEVICE + ANDROID_TEST.getSuffix();

        List<DeviceProvider> providers = getExtension().getDeviceProviders();

        boolean hasFlavors = baseVariantData.getVariantConfiguration().hasFlavors();

        // now the providers.
        for (DeviceProvider deviceProvider : providers) {

            final AndroidTask<DeviceProviderInstrumentTestTask> providerTask = androidTasks
                    .create(tasks, new DeviceProviderInstrumentTestTask.ConfigAction(
                            testVariantData.getScope(), deviceProvider, testData));

            tasks.named(mainProviderTaskName, new Action<Task>() {
                @Override
                public void execute(Task it) {
                    it.dependsOn(providerTask.getName());
                }
            });
            providerTask.dependsOn(tasks, artifactsTasks);
        }

        // now the test servers
        List<TestServer> servers = getExtension().getTestServers();
        for (TestServer testServer : servers) {
            final TestServerTask serverTask = project.getTasks().create(
                    hasFlavors ?
                            baseVariantData.getScope().getTaskName(testServer.getName() + "Upload")
                            :
                                    testServer.getName() + ("Upload"),
                    TestServerTask.class);

            serverTask.setDescription(
                    "Uploads APKs for Build \'" + baseVariantData.getVariantConfiguration()
                            .getFullName() + "\' to Test Server \'" +
                            StringHelper.capitalize(testServer.getName()) + "\'.");
            serverTask.setGroup(JavaBasePlugin.VERIFICATION_GROUP);
            serverTask.dependsOn(testVariantOutputData.assembleTask,
                    variantOutputData.assembleTask);

            serverTask.setTestServer(testServer);

            ConventionMappingHelper.map(serverTask, "testApk", new Callable<File>() {
                @Override
                public File call() throws Exception {
                    return testVariantOutputData.getOutputFile();
                }
            });
            if (!(baseVariantData instanceof LibraryVariantData)) {
                ConventionMappingHelper.map(serverTask, "testedApk", new Callable<File>() {
                    @Override
                    public File call() throws Exception {
                        return variantOutputData.getOutputFile();
                    }
                });
            }

            ConventionMappingHelper.map(serverTask, "variantName", new Callable<String>() {
                @Override
                public String call() throws Exception {
                    return baseVariantData.getVariantConfiguration().getFullName();
                }
            });

            tasks.named(DEVICE_CHECK, new Action<Task>() {
                @Override
                public void execute(Task it) {
                    it.dependsOn(serverTask);
                }
            });

            if (!testServer.isConfigured()) {
                serverTask.setEnabled(false);
            }
        }
    }

    public static void createJarTask(@NonNull TaskFactory tasks, @NonNull final VariantScope scope) {
        final BaseVariantData variantData = scope.getVariantData();

        final GradleVariantConfiguration config = variantData.getVariantConfiguration();
        tasks.create(
                scope.getTaskName("jar", "Classes"),
                AndroidJarTask.class,
                new Action<AndroidJarTask>() {
                    @Override
                    public void execute(AndroidJarTask jarTask) {
                        //        AndroidJarTask jarTask = project.tasks.create(
                        //                "jar${config.fullName.capitalize()}Classes",
                        //                AndroidJarTask)

                        jarTask.setArchiveName("classes.jar");
                        jarTask.setDestinationDir(new File(
                                scope.getGlobalScope().getIntermediatesDir(),
                                "packaged/" + config.getDirName() + "/"));
                        jarTask.from(scope.getJavaOutputDir());
                        jarTask.dependsOn(scope.getJavacTask().getName());
                        variantData.binayFileProviderTask = jarTask;
                    }

                });
    }

    /**
     * Creates the post-compilation tasks for the given Variant.
     *
     * These tasks create the dex file from the .class files, plus optional intermediary steps like
     * proguard and jacoco
     *
     */
    public void createPostCompilationTasks(TaskFactory tasks, @NonNull final VariantScope scope) {
        checkNotNull(scope.getJavacTask());

        final ApkVariantData variantData = (ApkVariantData) scope.getVariantData();
        final GradleVariantConfiguration config = variantData.getVariantConfiguration();

        // data holding dependencies and input for the dex. This gets updated as new
        // post-compilation steps are inserted between the compilation and dx.
        PostCompilationData pcData = new PostCompilationData();
        pcData.setClassGeneratingTasks(Collections.singletonList(scope.getJavacTask().getName()));
        pcData.setLibraryGeneratingTasks(ImmutableList.of(variantData.prepareDependenciesTask,
                variantData.getVariantDependency().getPackageConfiguration()
                        .getBuildDependencies()));
        pcData.setInputFilesCallable(new Callable<List<File>>() {
            @Override
            public List<File> call() {
                return new ArrayList<File>(
                        variantData.javacTask.getOutputs().getFiles().getFiles());
            }

        });
        pcData.setInputDir(scope.getJavaOutputDir());

        pcData.setJavaResourcesInputDir(scope.getJavaResourcesDestinationDir());

        pcData.setInputLibrariesCallable(new Callable<List<File>>() {
            @Override
            public List<File> call() {
                return new ArrayList<File>(
                        scope.getGlobalScope().getAndroidBuilder().getPackagedJars(config));
            }

        });

        // ---- Code Coverage first -----
        boolean isTestCoverageEnabled = config.getBuildType().isTestCoverageEnabled() && !config
                .getType().isForTesting();
        if (isTestCoverageEnabled) {
            pcData = createJacocoTask(tasks, scope, pcData);
        }

        boolean isTestForApp = config.getType().isForTesting() &&
                ((TestVariantData) variantData).getTestedVariantData().getVariantConfiguration()
                        .getType().equals(DEFAULT);
        boolean isMinifyEnabled = config.isMinifyEnabled();
        boolean isMultiDexEnabled = config.isMultiDexEnabled() && !isTestForApp;
        boolean isLegacyMultiDexMode = config.isLegacyMultiDexMode();

        // ----- Minify next ----
        File outFile = maybeCreateProguardTasks(tasks, scope, pcData);
        if (outFile != null) {
            pcData.setInputFiles(Collections.singletonList(outFile));
            pcData.setInputLibraries(Collections.<File>emptyList());
        } else if ((getExtension().getDexOptions().getPreDexLibraries() && !isMultiDexEnabled) || (
                isMultiDexEnabled && !isLegacyMultiDexMode)) {

            AndroidTask<PreDex> preDexTask = androidTasks
                    .create(tasks, new PreDex.ConfigAction(scope, pcData));

            // update dependency.
            preDexTask.dependsOn(tasks, pcData.getLibraryGeneratingTasks());
            pcData.setLibraryGeneratingTasks(Collections.singletonList(preDexTask.getName()));

            // update inputs
            if (isMultiDexEnabled) {
                pcData.setInputLibraries(Collections.<File>emptyList());

            } else {
                pcData.setInputLibrariesCallable(new Callable<List<File>>() {
                    @Override
                    public List<File> call() {
                        return new ArrayList<File>(
                                project.fileTree(scope.getPreDexOutputDir()).getFiles());
                    }

                });
            }
        }

        AndroidTask<CreateMainDexList> createMainDexListTask = null;
        AndroidTask<RetraceMainDexList> retraceTask = null;

        // ----- Multi-Dex support
        if (isMultiDexEnabled && isLegacyMultiDexMode) {
            if (!isMinifyEnabled) {
                // create a task that will convert the output of the compilation
                // into a jar. This is needed by the multi-dex input.
                AndroidTask<JarMergingTask> jarMergingTask = androidTasks.create(tasks,
                        new JarMergingTask.ConfigAction(scope, pcData));

                // update dependencies
                jarMergingTask.optionalDependsOn(tasks,
                        pcData.getClassGeneratingTasks(),
                        pcData.getLibraryGeneratingTasks());
                pcData.setLibraryGeneratingTasks(
                        Collections.singletonList(jarMergingTask.getName()));
                pcData.setClassGeneratingTasks(Collections.singletonList(jarMergingTask.getName()));

                // Update the inputs
                pcData.setInputFiles(Collections.singletonList(scope.getJarMergingOutputFile()));
                pcData.setInputDirCallable(null);
                pcData.setInputLibraries(Collections.<File>emptyList());
            }

            // ----------
            // Create a task to collect the list of manifest entry points which are
            // needed in the primary dex
            AndroidTask<CreateManifestKeepList> manifestKeepListTask = androidTasks.create(tasks,
                    new CreateManifestKeepList.ConfigAction(scope, pcData));
            manifestKeepListTask.dependsOn(tasks,
                    variantData.getOutputs().get(0).getScope().getManifestProcessorTask());

            // ----------
            // Create a proguard task to shrink the classes to manifest components
            AndroidTask<ProGuardTask> proguardComponentsTask =
                    androidTasks.create(tasks, new ProGuardTaskConfigAction(scope, pcData));

            // update dependencies
            proguardComponentsTask.dependsOn(tasks, manifestKeepListTask);
            proguardComponentsTask.optionalDependsOn(tasks,
                    pcData.getClassGeneratingTasks(),
                    pcData.getLibraryGeneratingTasks());

            // ----------
            // Compute the full list of classes for the main dex file
            createMainDexListTask =
                    androidTasks.create(tasks, new CreateMainDexList.ConfigAction(scope, pcData));
            createMainDexListTask.dependsOn(tasks, proguardComponentsTask);
            //createMainDexListTask.dependsOn { proguardMainDexTask }

            // ----------
            // If proguard is enabled, create a de-obfuscated list to aid debugging.
            if (isMinifyEnabled) {
                retraceTask = androidTasks.create(tasks,
                        new RetraceMainDexList.ConfigAction(scope, pcData));
                retraceTask.dependsOn(tasks, scope.getObfuscationTask(), createMainDexListTask);
            }

        }

        AndroidTask<Dex> dexTask = androidTasks.create(tasks, new Dex.ConfigAction(scope, pcData));
        scope.setDexTask(dexTask);

        // dependencies, some of these could be null
        dexTask.optionalDependsOn(tasks,
                pcData.getClassGeneratingTasks(),
                pcData.getLibraryGeneratingTasks(),
                createMainDexListTask,
                retraceTask);
    }

    public PostCompilationData createJacocoTask(
            @NonNull TaskFactory tasks,
            @NonNull final VariantScope scope,
            @NonNull final PostCompilationData pcData) {
        AndroidTask<JacocoInstrumentTask> jacocoTask =
                androidTasks.create(tasks, new JacocoInstrumentTask.ConfigAction(scope, pcData));

        jacocoTask.optionalDependsOn(tasks, pcData.getClassGeneratingTasks());

        final Copy agentTask = getJacocoAgentTask();
        jacocoTask.dependsOn(tasks, agentTask);

        // update dependency.
        PostCompilationData pcData2 = new PostCompilationData();
        pcData2.setClassGeneratingTasks(Collections.singletonList(jacocoTask.getName()));
        pcData2.setLibraryGeneratingTasks(
                Arrays.asList(pcData.getLibraryGeneratingTasks(), agentTask));

        // update inputs
        pcData2.setInputFilesCallable(new Callable<List<File>>() {
            @Override
            public List<File> call() {
                return new ArrayList<File>(
                        project.files(scope.getVariantData().jacocoInstrumentTask.getOutputDir())
                                .getFiles());
            }

        });
        pcData2.setInputDirCallable(new Callable<File>() {
            @Override
            public File call() {
                return scope.getVariantData().jacocoInstrumentTask.getOutputDir();
            }

        });
        pcData2.setInputLibrariesCallable(new Callable<List<File>>() {
            @Override
            public List<File> call() throws Exception {
                List<File> files = null;
                files = new ArrayList<File>(pcData.getInputLibrariesCallable().call());
                files.add(new File(agentTask.getDestinationDir(), FILE_JACOCO_AGENT));
                return files;
            }

        });

        return pcData2;
    }

    public void createJackTask(
            @NonNull TaskFactory tasks,
            @NonNull VariantScope scope) {

        // ----- Create Jill tasks -----
        final AndroidTask<JillTask> jillRuntimeTask = androidTasks.create(tasks,
                new JillTask.RuntimeTaskConfigAction(scope));

        final AndroidTask<JillTask> jillPackagedTask = androidTasks.create(tasks,
                new JillTask.PackagedConfigAction(scope));

        jillPackagedTask.dependsOn(tasks,
                scope.getVariantData().getVariantDependency().getPackageConfiguration()
                        .getBuildDependencies());

        // ----- Create Jack Task -----
        AndroidTask<JackTask> jackTask = androidTasks.create(tasks,
                new JackTask.ConfigAction(scope, isVerbose(), isDebugLog()));


        // Jack is compiling and also providing the binary and mapping files.
        setJavaCompilerTask(jackTask, tasks, scope);
        jackTask.dependsOn(tasks, scope.getMergeJavaResourcesTask());
        jackTask.dependsOn(tasks,
                scope.getVariantData().sourceGenTask,
                jillRuntimeTask,
                jillPackagedTask,
                // TODO - dependency information for the compile classpath is being lost.
                // Add a temporary approximation
                scope.getVariantData().getVariantDependency().getCompileConfiguration()
                        .getBuildDependencies());

    }

    /**
     * Creates the final packaging task, and optionally the zipalign task (if the variant is signed)
     *
     * @param publishApk if true the generated APK gets published.
     */
    public void createPackagingTask(@NonNull TaskFactory tasks, @NonNull VariantScope variantScope,
            boolean publishApk) {
        final ApkVariantData variantData = (ApkVariantData) variantScope.getVariantData();

        GradleVariantConfiguration config = variantData.getVariantConfiguration();
        boolean signedApk = variantData.isSigned();
        File apkLocation = new File(variantScope.getGlobalScope().getApkLocation());

        boolean multiOutput = variantData.getOutputs().size() > 1;

        // loop on all outputs. The only difference will be the name of the task, and location
        // of the generated data.
        for (final ApkVariantOutputData variantOutputData : variantData.getOutputs()) {
            VariantOutputScope variantOutputScope = variantOutputData.getScope();

            final String outputName = variantOutputData.getFullName();

            // When shrinking resources, rather than having the packaging task
            // directly map to the packageOutputFile of ProcessAndroidResources,
            // we insert the ShrinkResources task into the chain, such that its
            // input is the ProcessAndroidResources packageOutputFile, and its
            // output is what the PackageApplication task reads.
            AndroidTask<ShrinkResources> shrinkTask = null;

            if (config.isMinifyEnabled() && config.getBuildType().isShrinkResources() &&
                    !config.getUseJack()) {
                shrinkTask = androidTasks.create(
                        tasks, new ShrinkResources.ConfigAction(variantOutputScope));
                shrinkTask.dependsOn(tasks, variantScope.getObfuscationTask(),
                        variantOutputScope.getManifestProcessorTask(),
                        variantOutputScope.getProcessResourcesTask());
            }

            AndroidTask<PackageApplication> packageApp = androidTasks.create(
                    tasks, new PackageApplication.ConfigAction(variantOutputScope));

            packageApp.dependsOn(tasks, variantOutputScope.getProcessResourcesTask(),
                    variantOutputScope.getVariantScope().getMergeJavaResourcesTask(),
                    variantOutputScope.getVariantScope().getNdkBuildable());

            packageApp.optionalDependsOn(
                    tasks,
                    shrinkTask,
                    // TODO: When Jack is converted, add activeDexTask to VariantScope.
                    variantOutputScope.getVariantScope().getDexTask(),
                    variantOutputScope.getVariantScope().getJavaCompilerTask(),
                    variantData.javaCompilerTask, // TODO: Remove when Jack is converted to AndroidTask.
                    variantOutputData.packageSplitResourcesTask,
                    variantOutputData.packageSplitAbiTask);

            AndroidTask appTask = packageApp;

            if (signedApk) {
                if (variantData.getZipAlignEnabled()) {
                    AndroidTask<ZipAlign> zipAlignTask = androidTasks.create(
                            tasks, new ZipAlign.ConfigAction(variantOutputScope));
                    zipAlignTask.dependsOn(tasks, packageApp);
                    if (variantOutputData.splitZipAlign != null) {
                        zipAlignTask.dependsOn(tasks, variantOutputData.splitZipAlign);
                    }

                    appTask = zipAlignTask;
                }

            }

            checkState(variantData.assembleVariantTask != null);

            // Add an assemble task
            if (multiOutput) {
                // create a task for this output
                variantOutputData.assembleTask = createAssembleTask(variantOutputData);

                // variant assemble task depends on each output assemble task.
                variantData.assembleVariantTask.dependsOn(variantOutputData.assembleTask);
            } else {
                // single output
                variantOutputData.assembleTask = variantData.assembleVariantTask;
            }

            if (!signedApk && variantOutputData.packageSplitResourcesTask != null) {
                // in case we are not signing the resulting APKs and we have some pure splits
                // we should manually copy them from the intermediate location to the final
                // apk location unmodified.
                Copy copyTask = project.getTasks().create(
                        variantOutputScope.getTaskName("copySplit"), Copy.class);
                copyTask.setDestinationDir(apkLocation);
                copyTask.from(variantOutputData.packageSplitResourcesTask.getOutputDirectory());
                variantOutputData.assembleTask.dependsOn(copyTask);
                copyTask.mustRunAfter(appTask.getName());
            }

            variantOutputData.assembleTask.dependsOn(appTask.getName());

            if (publishApk) {
                final String projectBaseName = globalScope.getProjectBaseName();

                // if this variant is the default publish config or we also should publish non
                // defaults, proceed with declaring our artifacts.
                if (getExtension().getDefaultPublishConfig().equals(outputName)) {
                    appTask.configure(tasks, new Action<Task>() {
                        @Override
                        public void execute(Task packageTask) {
                            project.getArtifacts().add("default",
                                    new ApkPublishArtifact(projectBaseName,
                                            null,
                                            (FileSupplier) packageTask));
                        }

                    });

                    for (FileSupplier outputFileProvider :
                            variantOutputData.getSplitOutputFileSuppliers()) {
                        project.getArtifacts().add("default",
                                new ApkPublishArtifact(projectBaseName, null, outputFileProvider));
                    }

                    try {
                        if (variantOutputData.getMetadataFile() != null) {
                            project.getArtifacts().add("default-metadata",
                                    new MetadataPublishArtifact(projectBaseName, null,
                                            variantOutputData.getMetadataFile()));
                        }
                    } catch (IOException e) {
                        throw new RuntimeException(e);
                    }

                    if (variantData.getMappingFileProvider() != null) {
                        project.getArtifacts().add("default-mapping",
                                new MappingPublishArtifact(projectBaseName, null,
                                        variantData.getMappingFileProvider()));
                    }
                }

                if (getExtension().getPublishNonDefault()) {
                    appTask.configure(tasks, new Action<Task>() {
                        @Override
                        public void execute(Task packageTask) {
                            project.getArtifacts().add(
                                    variantData.getVariantDependency().getPublishConfiguration().getName(),
                                    new ApkPublishArtifact(
                                            projectBaseName,
                                            null,
                                            (FileSupplier) packageTask));
                        }

                    });

                    for (FileSupplier outputFileProvider :
                            variantOutputData.getSplitOutputFileSuppliers()) {
                        project.getArtifacts().add(
                                variantData.getVariantDependency().getPublishConfiguration().getName(),
                                new ApkPublishArtifact(
                                        projectBaseName,
                                        null,
                                        outputFileProvider));
                    }

                    try {
                        if (variantOutputData.getMetadataFile() != null) {
                            project.getArtifacts().add(
                                    variantData.getVariantDependency().getMetadataConfiguration().getName(),
                                    new MetadataPublishArtifact(
                                            projectBaseName,
                                            null,
                                            variantOutputData.getMetadataFile()));
                        }
                    } catch (IOException e) {
                        throw new RuntimeException(e);
                    }

                    if (variantData.getMappingFileProvider() != null) {
                        project.getArtifacts().add(
                                variantData.getVariantDependency().getMappingConfiguration().getName(),
                                new MappingPublishArtifact(
                                        projectBaseName,
                                        null,
                                        variantData.getMappingFileProvider()));
                    }

                    if (variantData.classesJarTask != null) {
                        project.getArtifacts().add(
                                variantData.getVariantDependency().getClassesConfiguration().getName(),
                                variantData.classesJarTask);
                    }
                }
            }
        }

        // create install task for the variant Data. This will deal with finding the
        // right output if there are more than one.
        // Add a task to install the application package
        if (signedApk) {
            AndroidTask<InstallVariantTask> installTask = androidTasks.create(
                    tasks, new InstallVariantTask.ConfigAction(variantScope));
            installTask.dependsOn(tasks, variantData.assembleVariantTask);
        }

        if (getExtension().getLintOptions().isCheckReleaseBuilds()) {
            createLintVitalTask(variantData);
        }

        // add an uninstall task
        final AndroidTask<UninstallTask> uninstallTask = androidTasks.create(
                tasks, new UninstallTask.ConfigAction(variantScope));

        tasks.named(UNINSTALL_ALL, new Action<Task>() {
            @Override
            public void execute(Task it) {
                it.dependsOn(uninstallTask.getName());
            }
        });
    }

    public Task createAssembleTask(@NonNull final BaseVariantOutputData variantOutputData) {
        Task assembleTask =
                project.getTasks().create(variantOutputData.getScope().getTaskName("assemble"));
        return assembleTask;
    }

    public Task createAssembleTask(TaskFactory tasks,
            @NonNull final BaseVariantData<? extends BaseVariantOutputData> variantData) {
        Task assembleTask =
                project.getTasks().create(variantData.getScope().getTaskName("assemble"));
        return assembleTask;
    }

    public Copy getJacocoAgentTask() {
        if (jacocoAgentTask == null) {
            jacocoAgentTask = project.getTasks().create("unzipJacocoAgent", Copy.class);
            jacocoAgentTask.from(new Callable<List<FileTree>>() {
                @Override
                public List<FileTree> call() throws Exception {
                    return Lists.newArrayList(Iterables.transform(
                            project.getConfigurations().getByName(
                                    JacocoPlugin.AGENT_CONFIGURATION_NAME),
                            new Function<Object, FileTree>() {
                                @Override
                                public FileTree apply(@Nullable Object it) {
                                    return project.zipTree(it);
                                }
                            }));
                }
            });
            jacocoAgentTask.include(FILE_JACOCO_AGENT);
            jacocoAgentTask.into(new File(getGlobalScope().getIntermediatesDir(), "jacoco"));
        }

        return jacocoAgentTask;
    }

    /**
     * creates a zip align. This does not use convention mapping, and is meant to let other plugin
     * create zip align tasks.
     *
     * @param name       the name of the task
     * @param inputFile  the input file
     * @param outputFile the output file
     * @return the task
     */
    @NonNull
    public ZipAlign createZipAlignTask(
            @NonNull String name,
            @NonNull File inputFile,
            @NonNull File outputFile) {
        // Add a task to zip align application package
        ZipAlign zipAlignTask = project.getTasks().create(name, ZipAlign.class);

        zipAlignTask.setInputFile(inputFile);
        zipAlignTask.setOutputFile(outputFile);
        ConventionMappingHelper.map(zipAlignTask, "zipAlignExe", new Callable<File>() {
            @Override
            public File call() throws Exception {
                final TargetInfo info = androidBuilder.getTargetInfo();
                if (info != null) {
                    String path = info.getBuildTools().getPath(ZIP_ALIGN);
                    if (path != null) {
                        return new File(path);
                    }
                }

                return null;
            }
        });

        return zipAlignTask;
    }

    /**
     * Creates the proguarding task for the given Variant if necessary.
     *
     * @return null if the proguard task was not created, otherwise the expected outputFile.
     */
    @Nullable
    public File maybeCreateProguardTasks(
            @NonNull final TaskFactory tasks,
            @NonNull VariantScope scope,
            @NonNull final PostCompilationData pcData) {
        if (!scope.getVariantData().getVariantConfiguration().isMinifyEnabled()) {
            return null;
        }

        final AndroidTask<AndroidProGuardTask> proguardTask = androidTasks.create(
                tasks, new AndroidProGuardTask.ConfigAction(scope, pcData));
        scope.setObfuscationTask(proguardTask);
        scope.setJavaResourcesProvider(JavaResourcesProvider.Adapter.build(tasks, proguardTask));

        // update dependency.
        proguardTask.optionalDependsOn(tasks, pcData.getClassGeneratingTasks(),
                pcData.getLibraryGeneratingTasks());
        pcData.setLibraryGeneratingTasks(Collections.singletonList(proguardTask.getName()));
        pcData.setClassGeneratingTasks(Collections.singletonList(proguardTask.getName()));

        // Return output file.
        return scope.getProguardOutputFile();
    }

    public void createReportTasks(
            List<BaseVariantData<? extends BaseVariantOutputData>> variantDataList) {
        DependencyReportTask dependencyReportTask =
                project.getTasks().create("androidDependencies", DependencyReportTask.class);
        dependencyReportTask.setDescription("Displays the Android dependencies of the project.");
        dependencyReportTask.setVariants(variantDataList);
        dependencyReportTask.setGroup(ANDROID_GROUP);

        SigningReportTask signingReportTask =
                project.getTasks().create("signingReport", SigningReportTask.class);
        signingReportTask.setDescription("Displays the signing info for each variant.");
        signingReportTask.setVariants(variantDataList);
        signingReportTask.setGroup(ANDROID_GROUP);
    }

    public void createAnchorTasks(@NonNull TaskFactory tasks, @NonNull VariantScope scope) {
        createPreBuildTasks(scope);

        // also create sourceGenTask
        final BaseVariantData<? extends BaseVariantOutputData> variantData = scope.getVariantData();
        scope.setSourceGenTask(androidTasks.create(tasks,
                scope.getTaskName("generate", "Sources"),
                Task.class,
                new Action<Task>() {
                    @Override
                    public void execute(Task task) {
                        variantData.sourceGenTask = task;
                    }
                }));
        // and resGenTask
        scope.setResourceGenTask(androidTasks.create(tasks,
                scope.getTaskName("generate", "Resources"),
                Task.class,
                new Action<Task>() {
                    @Override
                    public void execute(Task task) {
                        variantData.resourceGenTask = task;
                    }

                }));

        scope.setAssetGenTask(androidTasks.create(tasks,
                scope.getTaskName("generate", "Assets"),
                Task.class,
                new Action<Task>() {
                    @Override
                    public void execute(Task task) {
                        variantData.assetGenTask = task;
                    }
                }));

        // and compile task
        createCompileAnchorTask(tasks, scope);
    }

    private void createPreBuildTasks(@NonNull VariantScope scope) {
        final BaseVariantData<? extends BaseVariantOutputData> variantData = scope.getVariantData();
        variantData.preBuildTask = project.getTasks().create(scope.getTaskName("pre", "Build"));
        variantData.preBuildTask.dependsOn(MAIN_PREBUILD);

        PrepareDependenciesTask prepareDependenciesTask = project.getTasks().create(
                scope.getTaskName("prepare", "Dependencies"), PrepareDependenciesTask.class);

        variantData.prepareDependenciesTask = prepareDependenciesTask;
        prepareDependenciesTask.dependsOn(variantData.preBuildTask);

        prepareDependenciesTask.setAndroidBuilder(androidBuilder);
        prepareDependenciesTask.setVariantName(scope.getVariantConfiguration().getFullName());
        prepareDependenciesTask.setVariant(variantData);

        // for all libraries required by the configurations of this variant, make this task
        // depend on all the tasks preparing these libraries.
        VariantDependencies configurationDependencies = variantData.getVariantDependency();
        prepareDependenciesTask.addChecker(configurationDependencies.getChecker());

        for (LibraryDependencyImpl lib : configurationDependencies.getLibraries()) {
            dependencyManager.addDependencyToPrepareTask(variantData, prepareDependenciesTask, lib);
        }
    }

    private void createCompileAnchorTask(@NonNull TaskFactory tasks, @NonNull final VariantScope scope) {
        final BaseVariantData<? extends BaseVariantOutputData> variantData = scope.getVariantData();
        scope.setCompileTask(androidTasks.create(tasks, new TaskConfigAction<Task>() {
            @Override
            public String getName() {
                return scope.getTaskName("compile", "Sources");
            }

            @Override
            public Class<Task> getType() {
                return Task.class;
            }

            @Override
            public void execute(Task task) {
                variantData.compileTask = task;
                variantData.compileTask.setGroup(BUILD_GROUP);
            }
        }));
        variantData.assembleVariantTask.dependsOn(scope.getCompileTask().getName());
    }

    public void createCheckManifestTask(@NonNull TaskFactory tasks, @NonNull VariantScope scope) {
        final BaseVariantData<? extends BaseVariantOutputData> variantData = scope.getVariantData();
        final String name = variantData.getVariantConfiguration().getFullName();
        scope.setCheckManifestTask(androidTasks.create(tasks,
                scope.getTaskName("check", "Manifest"),
                CheckManifest.class,
                new Action<CheckManifest>() {
                    @Override
                    public void execute(CheckManifest checkManifestTask) {
                        variantData.checkManifestTask = checkManifestTask;
                        checkManifestTask.setVariantName(name);
                        ConventionMappingHelper.map(checkManifestTask, "manifest",
                                new Callable<File>() {
                                    @Override
                                    public File call() throws Exception {
                                        return variantData.getVariantConfiguration()
                                                .getDefaultSourceSet().getManifestFile();
                                    }
                                });
                    }

                }));
        scope.getCheckManifestTask().dependsOn(tasks, variantData.preBuildTask);
        variantData.prepareDependenciesTask.dependsOn(scope.getCheckManifestTask().getName());
    }

    public static void optionalDependsOn(@NonNull Task main, Task... dependencies) {
        for (Task dependency : dependencies) {
            if (dependency != null) {
                main.dependsOn(dependency);
            }

        }

    }

    public static void optionalDependsOn(@NonNull Task main, @NonNull List<?> dependencies) {
        for (Object dependency : dependencies) {
            if (dependency != null) {
                main.dependsOn(dependency);
            }

        }

    }

    @NonNull
    private static List<ManifestDependencyImpl> getManifestDependencies(
            List<LibraryDependency> libraries) {

        List<ManifestDependencyImpl> list = Lists.newArrayListWithCapacity(libraries.size());

        for (LibraryDependency lib : libraries) {
            // get the dependencies
            List<ManifestDependencyImpl> children = getManifestDependencies(lib.getDependencies());
            list.add(new ManifestDependencyImpl(lib.getName(), lib.getManifest(), children));
        }

        return list;
    }

    @NonNull
    protected Logger getLogger() {
        return logger;
    }

    @NonNull
    protected AndroidTaskRegistry getAndroidTasks() {
        return androidTasks;
    }

    private File getDefaultProguardFile(String name) {
        File sdkDir = sdkHandler.getAndCheckSdkFolder();
        return new File(sdkDir,
                SdkConstants.FD_TOOLS + File.separatorChar + SdkConstants.FD_PROGUARD
                        + File.separatorChar + name);
    }

}<|MERGE_RESOLUTION|>--- conflicted
+++ resolved
@@ -130,11 +130,8 @@
 import com.android.utils.StringHelper;
 import com.google.common.base.CharMatcher;
 import com.google.common.base.Function;
-<<<<<<< HEAD
-=======
 import com.google.common.base.Optional;
 import com.google.common.base.Objects;
->>>>>>> 84da7169
 import com.google.common.base.Predicate;
 import com.google.common.collect.ImmutableList;
 import com.google.common.collect.Iterables;
@@ -593,64 +590,6 @@
         scope.getResourceGenTask().dependsOn(tasks, generateResValuesTask);
     }
 
-<<<<<<< HEAD
-=======
-    public void createPreprocessResourcesTask(
-            @NonNull TaskFactory tasks,
-            @NonNull final VariantScope scope) {
-        if (!"true".equals(
-                project.getProperties().get(
-                        "com.android.build.gradle.experimentalPreprocessResources"))) {
-            return;
-        }
-
-        final BaseVariantData<? extends BaseVariantOutputData> variantData = scope.getVariantData();
-        int minSdk = variantData.getVariantConfiguration().getMinSdkVersion().getApiLevel();
-
-        if (extension.getPreprocessingOptions().getPreprocessResources()
-                && minSdk < PreprocessResourcesTask.MIN_SDK) {
-            // Otherwise mergeResources will rename files when merging and it's hard to keep track
-            // of PNGs that the user wanted to use instead of the generated ones.
-            checkArgument(extension.getBuildToolsRevision().compareTo(
-                            MergeResources.NORMALIZE_RESOURCES_BUILD_TOOLS) >= 0,
-                    "To preprocess resources, you have to use build tools >= %1$s",
-                    MergeResources.NORMALIZE_RESOURCES_BUILD_TOOLS);
-
-            scope.setPreprocessResourcesTask(androidTasks.create(
-                    tasks,
-                    scope.getTaskName("preprocess", "Resources"),
-                    PreprocessResourcesTask.class,
-                    new Action<PreprocessResourcesTask>() {
-                        @Override
-                        public void execute(PreprocessResourcesTask preprocessResourcesTask) {
-                            variantData.preprocessResourcesTask = preprocessResourcesTask;
-
-                            preprocessResourcesTask.dependsOn(variantData.mergeResourcesTask);
-
-                            preprocessResourcesTask.setVariantName(variantData.getName());
-
-                            String variantDirName =
-                                    variantData.getVariantConfiguration().getDirName();
-                            preprocessResourcesTask.setMergedResDirectory(
-                                    scope.getMergeResourcesOutputDir());
-                            preprocessResourcesTask.setGeneratedResDirectory(new File(
-                                    scope.getGlobalScope().getGeneratedDir(),
-                                    "res/pngs/" + variantDirName));
-                            preprocessResourcesTask.setOutputResDirectory(
-                                    scope.getPreprocessResourceOutputDir());
-                            preprocessResourcesTask.setIncrementalFolder(new File(
-                                    scope.getGlobalScope().getIntermediatesDir(),
-                                    "incremental/preprocessResourcesTask/" + variantDirName));
-
-                            preprocessResourcesTask.setDensitiesToGenerate(
-                                    extension.getPreprocessingOptions().getTypedDensities());
-                        }
-                    }));
-        }
-
-    }
-
->>>>>>> 84da7169
     public void createProcessResTask(
             @NonNull TaskFactory tasks,
             @NonNull VariantScope scope,
