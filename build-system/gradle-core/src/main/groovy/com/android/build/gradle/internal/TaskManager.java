/*
 * Copyright (C) 2014 The Android Open Source Project
 *
 * Licensed under the Apache License, Version 2.0 (the "License");
 * you may not use this file except in compliance with the License.
 * You may obtain a copy of the License at
 *
 *      http://www.apache.org/licenses/LICENSE-2.0
 *
 * Unless required by applicable law or agreed to in writing, software
 * distributed under the License is distributed on an "AS IS" BASIS,
 * WITHOUT WARRANTIES OR CONDITIONS OF ANY KIND, either express or implied.
 * See the License for the specific language governing permissions and
 * limitations under the License.
 */

package com.android.build.gradle.internal;

import static com.android.build.OutputFile.DENSITY;
import static com.android.builder.core.BuilderConstants.CONNECTED;
import static com.android.builder.core.BuilderConstants.DEVICE;
import static com.android.builder.core.BuilderConstants.FD_ANDROID_RESULTS;
import static com.android.builder.core.BuilderConstants.FD_ANDROID_TESTS;
import static com.android.builder.core.BuilderConstants.FD_FLAVORS_ALL;
import static com.android.builder.core.VariantType.ANDROID_TEST;
import static com.android.sdklib.BuildToolInfo.PathId.ZIP_ALIGN;
import static com.google.common.base.Preconditions.checkNotNull;
import static com.google.common.base.Preconditions.checkState;

import com.android.SdkConstants;
import com.android.annotations.NonNull;
import com.android.annotations.Nullable;
import com.android.build.OutputFile;
import com.android.build.gradle.AndroidConfig;
import com.android.build.gradle.AndroidGradleOptions;
import com.android.build.gradle.OptionalCompilationStep;
import com.android.build.gradle.internal.core.Abi;
import com.android.build.gradle.internal.core.GradleVariantConfiguration;
import com.android.build.gradle.internal.coverage.JacocoPlugin;
import com.android.build.gradle.internal.coverage.JacocoReportTask;
import com.android.build.gradle.internal.dependency.LibraryDependencyImpl;
import com.android.build.gradle.internal.dependency.ManifestDependencyImpl;
import com.android.build.gradle.internal.dependency.VariantDependencies;
import com.android.build.gradle.internal.dsl.AaptOptions;
import com.android.build.gradle.internal.dsl.AbiSplitOptions;
import com.android.build.gradle.internal.dsl.CoreNdkOptions;
import com.android.build.gradle.internal.dsl.PackagingOptions;
import com.android.build.gradle.internal.pipeline.TransformManager;
import com.android.build.gradle.internal.pipeline.TransformStream;
import com.android.build.gradle.internal.pipeline.TransformTask;
import com.android.build.gradle.internal.publishing.ApkPublishArtifact;
import com.android.build.gradle.internal.publishing.MappingPublishArtifact;
import com.android.build.gradle.internal.publishing.MetadataPublishArtifact;
import com.android.build.gradle.internal.scope.AndroidTask;
import com.android.build.gradle.internal.scope.AndroidTaskRegistry;
import com.android.build.gradle.internal.scope.ConventionMappingHelper;
import com.android.build.gradle.internal.scope.GlobalScope;
import com.android.build.gradle.internal.scope.TaskConfigAction;
import com.android.build.gradle.internal.scope.VariantOutputScope;
import com.android.build.gradle.internal.scope.VariantScope;
import com.android.build.gradle.internal.scope.VariantScopeImpl;
import com.android.build.gradle.internal.tasks.AndroidReportTask;
import com.android.build.gradle.internal.tasks.CheckManifest;
import com.android.build.gradle.internal.tasks.DependencyReportTask;
import com.android.build.gradle.internal.tasks.DeviceProviderInstrumentTestTask;
import com.android.build.gradle.internal.tasks.FileSupplier;
import com.android.build.gradle.internal.tasks.GenerateApkDataTask;
import com.android.build.gradle.internal.tasks.InstallVariantTask;
import com.android.build.gradle.internal.tasks.MockableAndroidJarTask;
import com.android.build.gradle.internal.tasks.PrepareDependenciesTask;
import com.android.build.gradle.internal.tasks.SigningReportTask;
import com.android.build.gradle.internal.tasks.SourceSetsTask;
import com.android.build.gradle.internal.tasks.TestServerTask;
import com.android.build.gradle.internal.tasks.UninstallTask;
import com.android.build.gradle.internal.tasks.multidex.CreateManifestKeepList;
import com.android.build.gradle.internal.test.TestDataImpl;
import com.android.build.gradle.internal.test.report.ReportType;
import com.android.build.gradle.internal.transforms.ExtractJarsTransform;
import com.android.build.gradle.internal.transforms.JacocoTransform;
import com.android.build.gradle.internal.transforms.JarMergingTransform;
import com.android.build.gradle.internal.transforms.MergeJavaResourcesTransform;
import com.android.build.gradle.internal.transforms.MultiDexTransform;
import com.android.build.gradle.internal.transforms.PreDexTransform;
import com.android.build.gradle.internal.transforms.ProGuardTransform;
import com.android.build.gradle.internal.variant.ApkVariantData;
import com.android.build.gradle.internal.variant.ApkVariantOutputData;
import com.android.build.gradle.internal.variant.ApplicationVariantData;
import com.android.build.gradle.internal.variant.BaseVariantData;
import com.android.build.gradle.internal.variant.BaseVariantOutputData;
import com.android.build.gradle.internal.variant.LibraryVariantData;
import com.android.build.gradle.internal.variant.TestVariantData;
import com.android.build.gradle.tasks.AidlCompile;
import com.android.build.gradle.tasks.AndroidJarTask;
import com.android.build.gradle.tasks.CompatibleScreensManifest;
import com.android.build.gradle.tasks.Dex;
import com.android.build.gradle.tasks.GenerateBuildConfig;
import com.android.build.gradle.tasks.GenerateResValues;
import com.android.build.gradle.tasks.GenerateSplitAbiRes;
import com.android.build.gradle.tasks.IncrementalSupportDex;
import com.android.build.gradle.tasks.JackTask;
import com.android.build.gradle.tasks.JillTask;
import com.android.build.gradle.tasks.Lint;
import com.android.build.gradle.tasks.MergeAssets;
import com.android.build.gradle.tasks.MergeManifests;
import com.android.build.gradle.tasks.MergeResources;
import com.android.build.gradle.tasks.NdkCompile;
import com.android.build.gradle.tasks.PackageApplication;
import com.android.build.gradle.tasks.PackageSplitAbi;
import com.android.build.gradle.tasks.PackageSplitRes;
import com.android.build.gradle.tasks.ProcessAndroidResources;
import com.android.build.gradle.tasks.ProcessManifest;
import com.android.build.gradle.tasks.ProcessTestManifest;
import com.android.build.gradle.tasks.RenderscriptCompile;
import com.android.build.gradle.tasks.ShrinkResources;
import com.android.build.gradle.tasks.SourceCodeIncrementalSupport;
import com.android.build.gradle.tasks.SplitZipAlign;
import com.android.build.gradle.tasks.ZipAlign;
import com.android.build.gradle.tasks.factory.JavaCompileConfigAction;
import com.android.build.gradle.tasks.factory.ProcessJavaResConfigAction;
import com.android.build.gradle.tasks.fd.FastDeployRuntimeExtractorTask;
import com.android.build.gradle.tasks.fd.InjectBootstrapApplicationTask;
import com.android.build.gradle.tasks.factory.UnitTestConfigAction;
import com.android.build.transform.api.ScopedContent.ContentType;
import com.android.build.transform.api.ScopedContent.Format;
import com.android.build.transform.api.ScopedContent.Scope;
import com.android.builder.core.AndroidBuilder;
import com.android.builder.core.VariantConfiguration;
import com.android.builder.core.VariantType;
import com.android.builder.dependency.LibraryDependency;
import com.android.builder.internal.testing.SimpleTestCallable;
import com.android.builder.sdk.TargetInfo;
import com.android.builder.signing.SignedJarBuilder;
import com.android.builder.testing.ConnectedDeviceProvider;
import com.android.builder.testing.api.DeviceProvider;
import com.android.builder.testing.api.TestServer;
import com.android.utils.StringHelper;
import com.google.common.base.Function;
import com.google.common.base.Objects;
import com.google.common.base.Supplier;
import com.google.common.collect.ImmutableList;
import com.google.common.collect.ImmutableSet;
import com.google.common.collect.Iterables;
import com.google.common.collect.Lists;
import com.google.common.collect.Sets;

import org.gradle.api.Action;
import org.gradle.api.GradleException;
import org.gradle.api.Project;
import org.gradle.api.Task;
import org.gradle.api.artifacts.Configuration;
import org.gradle.api.execution.TaskExecutionGraph;
import org.gradle.api.file.FileCollection;
import org.gradle.api.file.FileTree;
import org.gradle.api.logging.LogLevel;
import org.gradle.api.logging.Logger;
import org.gradle.api.logging.Logging;
import org.gradle.api.plugins.BasePlugin;
import org.gradle.api.plugins.JavaBasePlugin;
import org.gradle.api.plugins.JavaPlugin;
import org.gradle.api.tasks.Copy;
import org.gradle.api.tasks.Sync;
import org.gradle.api.tasks.bundling.Jar;
import org.gradle.api.tasks.compile.AbstractCompile;
import org.gradle.api.tasks.compile.JavaCompile;
import org.gradle.api.tasks.testing.Test;
import org.gradle.tooling.provider.model.ToolingModelBuilderRegistry;

import java.io.File;
import java.io.IOException;
import java.util.Collection;
import java.util.Collections;
import java.util.EnumSet;
import java.util.List;
import java.util.Set;
import java.util.concurrent.Callable;

import groovy.lang.Closure;
import proguard.ParseException;

/**
 * Manages tasks creation.
 */
public abstract class TaskManager {

    public static final String FILE_JACOCO_AGENT = "jacocoagent.jar";

    public static final String DEFAULT_PROGUARD_CONFIG_FILE = "proguard-android.txt";

    public static final String DIR_BUNDLES = "bundles";

    public static final String INSTALL_GROUP = "Install";

    public static final String BUILD_GROUP = BasePlugin.BUILD_GROUP;

    public static final String ANDROID_GROUP = "Android";

    public static final Set<Scope> POSSIBLE_LIB_PREDEX_SCOPES = ImmutableSet.of(
            Scope.PROJECT_LOCAL_DEPS);

    protected Project project;

    protected AndroidBuilder androidBuilder;

    private DependencyManager dependencyManager;

    protected SdkHandler sdkHandler;

    protected AndroidConfig extension;

    protected ToolingModelBuilderRegistry toolingRegistry;

    private final GlobalScope globalScope;

    private final AndroidTaskRegistry androidTasks = new AndroidTaskRegistry();

    private Logger logger;

    protected boolean isNdkTaskNeeded = true;

    // Task names
    // TODO: Convert to AndroidTask.
    private static final String MAIN_PREBUILD = "preBuild";

    private static final String UNINSTALL_ALL = "uninstallAll";

    private static final String DEVICE_CHECK = "deviceCheck";

    protected static final String CONNECTED_CHECK = "connectedCheck";

    private static final String ASSEMBLE_ANDROID_TEST = "assembleAndroidTest";

    private static final String SOURCE_SETS = "sourceSets";

    private static final String LINT = "lint";

    protected static final String LINT_COMPILE = "compileLint";

    // Tasks
    private Copy jacocoAgentTask;

    public AndroidTask<MockableAndroidJarTask> createMockableJar;

    public TaskManager(
            Project project,
            AndroidBuilder androidBuilder,
            AndroidConfig extension,
            SdkHandler sdkHandler,
            DependencyManager dependencyManager,
            ToolingModelBuilderRegistry toolingRegistry) {
        this.project = project;
        this.androidBuilder = androidBuilder;
        this.sdkHandler = sdkHandler;
        this.extension = extension;
        this.toolingRegistry = toolingRegistry;
        this.dependencyManager = dependencyManager;
        logger = Logging.getLogger(this.getClass());

        globalScope = new GlobalScope(
                project,
                androidBuilder,
                extension,
                sdkHandler,
                toolingRegistry);
    }

    private boolean isVerbose() {
        return project.getLogger().isEnabled(LogLevel.INFO);
    }

    private boolean isDebugLog() {
        return project.getLogger().isEnabled(LogLevel.DEBUG);
    }

    /**
     * Creates the tasks for a given BaseVariantData.
     */
    public abstract void createTasksForVariantData(
            @NonNull TaskFactory tasks,
            @NonNull BaseVariantData<? extends BaseVariantOutputData> variantData);

    /**
     * Returns the scopes that must be predex'ed.
     * If empty, there's no predex.
     *
     * @param variantScope the variant scope
     */
    @NonNull
    protected abstract Set<Scope> computePreDexScopes(
            @NonNull VariantScope variantScope);

    /**
     * Returns the scopes that must be extracted from jars to a folder of .class/resources.
     * This maybe very close to the pre-dex list but this is not exactly the same.
     *
     * @param variantScope the variant scope
     */
    @NonNull
    protected abstract Set<Scope> computeExtractResAndJavaFromJarScopes(
            @NonNull VariantScope variantScope);

    /**
     * Returns the scopes that must be extracted from jars to a folder of *only* resources.
     * @param variantScope the variant scope
     */
    @NonNull
    protected abstract Set<Scope> computeExtractResFromJarScopes(
            @NonNull VariantScope variantScope);

    public GlobalScope getGlobalScope() {
        return globalScope;
    }

    /**
     * Returns a collection of buildables that creates native object.
     *
     * A buildable is considered to be any object that can be used as the argument to
     * Task.dependsOn.  This could be a Task or a BuildableModelElement (e.g. BinarySpec).
     */
    protected Collection<Object> getNdkBuildable(BaseVariantData variantData) {
        return Collections.<Object>singleton(variantData.ndkCompileTask);
    }

    /**
     * Override to configure NDK data in the scope.
     */
    public void configureScopeForNdk(@NonNull VariantScope scope) {
        final BaseVariantData variantData = scope.getVariantData();
        scope.setNdkSoFolder(Collections.singleton(new File(
                scope.getGlobalScope().getIntermediatesDir(),
                "ndk/" + variantData.getVariantConfiguration().getDirName() + "/lib")));
        File objFolder = new File(scope.getGlobalScope().getIntermediatesDir(),
                "ndk/" + variantData.getVariantConfiguration().getDirName() + "/obj");
        scope.setNdkObjFolder(objFolder);
        for (Abi abi : NdkHandler.getAbiList()) {
            scope.addNdkDebuggableLibraryFolders(abi,
                    new File(objFolder, "local/" + abi.getName()));
        }

    }

    protected AndroidConfig getExtension() {
        return extension;
    }

    public void resolveDependencies(
            @NonNull VariantDependencies variantDeps,
            @Nullable VariantDependencies testedVariantDeps,
            @Nullable String testedProjectPath) {
        dependencyManager.resolveDependencies(variantDeps, testedVariantDeps, testedProjectPath);
    }

    /**
     * Create tasks before the evaluation (on plugin apply). This is useful for tasks that
     * could be referenced by custom build logic.
     */
    public void createTasksBeforeEvaluate(@NonNull TaskFactory tasks) {
        tasks.create(UNINSTALL_ALL, new Action<Task>() {
            @Override
            public void execute(Task uninstallAllTask) {
                uninstallAllTask.setDescription("Uninstall all applications.");
                uninstallAllTask.setGroup(INSTALL_GROUP);
            }
        });

        tasks.create(DEVICE_CHECK, new Action<Task>() {
            @Override
            public void execute(Task deviceCheckTask) {
                deviceCheckTask.setDescription(
                        "Runs all device checks using Device Providers and Test Servers.");
                deviceCheckTask.setGroup(JavaBasePlugin.VERIFICATION_GROUP);
            }
        });

        tasks.create(CONNECTED_CHECK, new Action<Task>() {
            @Override
            public void execute(Task connectedCheckTask) {
                connectedCheckTask.setDescription(
                        "Runs all device checks on currently connected devices.");
                connectedCheckTask.setGroup(JavaBasePlugin.VERIFICATION_GROUP);
            }
        });

        tasks.create(MAIN_PREBUILD);

        tasks.create(SOURCE_SETS, SourceSetsTask.class, new Action<SourceSetsTask>() {
            @Override
            public void execute(SourceSetsTask sourceSetsTask) {
                sourceSetsTask.setConfig(extension);
                sourceSetsTask.setDescription(
                        "Prints out all the source sets defined in this project.");
                sourceSetsTask.setGroup(ANDROID_GROUP);
            }
        });

        tasks.create(ASSEMBLE_ANDROID_TEST, new Action<Task>() {
            @Override
            public void execute(Task assembleAndroidTestTask) {
                assembleAndroidTestTask.setGroup(BasePlugin.BUILD_GROUP);
                assembleAndroidTestTask.setDescription("Assembles all the Test applications.");
            }
        });

        tasks.create(LINT, Lint.class, new Action<Lint>() {
            @Override
            public void execute(Lint lintTask) {
                lintTask.setDescription("Runs lint on all variants.");
                lintTask.setVariantName("");
                lintTask.setGroup(JavaBasePlugin.VERIFICATION_GROUP);
                lintTask.setLintOptions(getExtension().getLintOptions());
                lintTask.setSdkHome(sdkHandler.getSdkFolder());
                lintTask.setToolingRegistry(toolingRegistry);
            }
        });
        tasks.named(JavaBasePlugin.CHECK_TASK_NAME, new Action<Task>() {
            @Override
            public void execute(Task it) {
                it.dependsOn(LINT);
            }
        });
        createLintCompileTask(tasks);
    }

    public void createMockableJarTask(TaskFactory tasks) {
        createMockableJar = androidTasks.create(tasks, new MockableAndroidJarTask.ConfigAction(globalScope));
    }

    protected void createDependencyStreams(@NonNull final VariantScope variantScope) {
        BaseVariantData<? extends BaseVariantOutputData> variantData = variantScope.getVariantData();
        final GradleVariantConfiguration config = variantData.getVariantConfiguration();

        TransformManager transformManager = variantScope.getTransformManager();

        transformManager.addStream(TransformStream.builder()
                .addContentTypes(ContentType.CLASSES, ContentType.RESOURCES)
                .addScopes(Scope.PROJECT_LOCAL_DEPS)
                .setFiles(new Supplier<Collection<File>>() {
                    @Override
                    public Collection<File> get() {
                        return config.getLocalPackagedJars();
                    }

                })
                .setFormat(Format.MULTI_JAR)
                .build());

        ImmutableList<Object> dependencies = ImmutableList.of(variantData.prepareDependenciesTask,
                variantData.getVariantDependency().getPackageConfiguration()
                        .getBuildDependencies());

        transformManager.addStream(TransformStream.builder()
                .addContentTypes(ContentType.CLASSES, ContentType.RESOURCES)
                .addScopes(Scope.EXTERNAL_LIBRARIES)
                .setFiles(new Supplier<Collection<File>>() {
                    @Override
                    public Collection<File> get() {
                        Set<File> files = config.getExternalPackagedJars();
                        Set<File> additions = variantScope.getGlobalScope().getAndroidBuilder()
                                .getAdditionalPackagedJars(config);

                        if (!additions.isEmpty()) {
                            ImmutableSet.Builder<File> builder = ImmutableSet.builder();
                            return builder.addAll(files).addAll(additions).build();
                        }

                        return files;
                    }
                })
                .setFormat(Format.MULTI_JAR)
                .setDependencies(dependencies)
                .build());

        transformManager.addStream(TransformStream.builder()
                .addContentTypes(ContentType.CLASSES, ContentType.RESOURCES)
                .addScopes(Scope.SUB_PROJECTS)
                .setFiles(new Supplier<Collection<File>>() {
                    @Override
                    public Collection<File> get() {
                        return config.getSubProjectPackagedJars();
                    }

                })
                .setFormat(Format.MULTI_JAR)
                .setDependencies(dependencies)
                .build());

        transformManager.addStream(TransformStream.builder()
                .addContentTypes(ContentType.CLASSES, ContentType.RESOURCES)
                .addScopes(Scope.SUB_PROJECTS_LOCAL_DEPS)
                .setFiles(new Supplier<Collection<File>>() {
                    @Override
                    public Collection<File> get() {
                        return config.getSubProjectLocalPackagedJars();
                    }

                })
                .setFormat(Format.MULTI_JAR)
                .setDependencies(dependencies)
                .build());

        // provided only scopes.
        transformManager.addStream(TransformStream.builder()
                .addContentTypes(ContentType.CLASSES, ContentType.RESOURCES)
                .addScopes(Scope.PROVIDED_ONLY)
                .setFiles(new Supplier<Collection<File>>() {
                    @Override
                    public Collection<File> get() {
                        return config.getProvidedOnlyJars();
                    }

                })
                .setFormat(Format.MULTI_JAR)
                .build());


        if (variantScope.getTestedVariantData() != null) {
            final BaseVariantData testedVariantData = variantScope.getTestedVariantData();

            VariantScope testedVariantScope = testedVariantData.getScope();

            transformManager.addStream(TransformStream.builder()
                    .addContentTypes(ContentType.CLASSES)
                    .addScopes(Scope.TESTED_CODE)
                    .setFiles(new Supplier<Collection<File>>() {
                        @Override
                        public Collection<File> get() {
                            ImmutableList.Builder<File> builder = ImmutableList.builder();
                            return builder.add(testedVariantData.javacTask.getDestinationDir())
                                    .addAll(variantScope.getGlobalScope().getAndroidBuilder()
                                            .getAllPackagedJars(
                                                    testedVariantData.getVariantConfiguration()))
                                    .build();
                        }
                    })
                    .setDependency(testedVariantScope.getJavacTask().getName())
                    .setFormat(Format.MIXED_FOLDERS_AND_JARS)
                    .build());
        }

        handleJacocoDependencies(variantScope);
    }

    public void createMergeAppManifestsTask(
            @NonNull TaskFactory tasks,
            @NonNull VariantScope variantScope) {

        ApplicationVariantData appVariantData =
                (ApplicationVariantData) variantScope.getVariantData();
        Set<String> screenSizes = appVariantData.getCompatibleScreens();

        // loop on all outputs. The only difference will be the name of the task, and location
        // of the generated manifest
        for (final BaseVariantOutputData vod : appVariantData.getOutputs()) {
            VariantOutputScope scope = vod.getScope();

            AndroidTask<CompatibleScreensManifest> csmTask = null;
            if (vod.getMainOutputFile().getFilter(DENSITY) != null) {
                csmTask = androidTasks.create(tasks,
                        new CompatibleScreensManifest.ConfigAction(scope, screenSizes));
                scope.setCompatibleScreensManifestTask(csmTask);
            }

            scope.setManifestProcessorTask(androidTasks.create(tasks,
                    new MergeManifests.ConfigAction(scope)));

            if (csmTask != null) {
                scope.getManifestProcessorTask().dependsOn(tasks, csmTask);
            }
        }
    }

    public void createMergeLibManifestsTask(
            @NonNull TaskFactory tasks,
            @NonNull VariantScope scope) {

        AndroidTask<ProcessManifest> processManifest = androidTasks.create(tasks,
                new ProcessManifest.ConfigAction(scope));

        processManifest.dependsOn(tasks, scope.getVariantData().prepareDependenciesTask);

        BaseVariantOutputData variantOutputData = scope.getVariantData().getOutputs().get(0);
        variantOutputData.getScope().setManifestProcessorTask(processManifest);
    }

    protected void createProcessTestManifestTask(
            @NonNull TaskFactory tasks,
            @NonNull VariantScope scope) {

        AndroidTask<ProcessTestManifest> processTestManifestTask = androidTasks.create(tasks,
                new ProcessTestManifest.ConfigAction(scope));

        processTestManifestTask.dependsOn(tasks, scope.getVariantData().prepareDependenciesTask);

        BaseVariantOutputData variantOutputData = scope.getVariantData().getOutputs().get(0);
        variantOutputData.getScope().setManifestProcessorTask(processTestManifestTask);
    }

    public void createRenderscriptTask(
            @NonNull TaskFactory tasks,
            @NonNull VariantScope scope) {
        scope.setRenderscriptCompileTask(
                androidTasks.create(tasks, new RenderscriptCompile.ConfigAction(scope)));

        BaseVariantData<? extends BaseVariantOutputData> variantData = scope.getVariantData();
        GradleVariantConfiguration config = variantData.getVariantConfiguration();
        // get single output for now.
        BaseVariantOutputData variantOutputData = variantData.getOutputs().get(0);

        scope.getRenderscriptCompileTask().dependsOn(tasks, variantData.prepareDependenciesTask);
        if (config.getType().isForTesting()) {
            scope.getRenderscriptCompileTask().dependsOn(tasks,
                    variantOutputData.getScope().getManifestProcessorTask());
        } else {
            scope.getRenderscriptCompileTask().dependsOn(tasks, scope.getCheckManifestTask());
        }

        scope.getResourceGenTask().dependsOn(tasks, scope.getRenderscriptCompileTask());
        // only put this dependency if rs will generate Java code
        if (!config.getRenderscriptNdkModeEnabled()) {
            scope.getSourceGenTask().dependsOn(tasks, scope.getRenderscriptCompileTask());
        }

    }

    public AndroidTask<MergeResources> createMergeResourcesTask(
            @NonNull TaskFactory tasks,
            @NonNull VariantScope scope) {
        return basicCreateMergeResourcesTask(
                tasks,
                scope,
                "merge",
                null /*outputLocation*/,
                true /*includeDependencies*/,
                true /*process9patch*/);
    }

    public AndroidTask<MergeResources> basicCreateMergeResourcesTask(
            @NonNull TaskFactory tasks,
            @NonNull VariantScope scope,
            @NonNull String taskNamePrefix,
            @Nullable File outputLocation,
            final boolean includeDependencies,
            final boolean process9Patch) {
        AndroidTask<MergeResources> mergeResourcesTask = androidTasks.create(tasks,
                new MergeResources.ConfigAction(
                        scope,
                        taskNamePrefix,
                        outputLocation,
                        includeDependencies,
                        process9Patch));
        mergeResourcesTask.dependsOn(tasks,
                scope.getVariantData().prepareDependenciesTask,
                scope.getResourceGenTask());
        scope.setMergeResourcesTask(mergeResourcesTask);
        scope.setResourceOutputDir(
                Objects.firstNonNull(outputLocation, scope.getDefaultMergeResourcesOutputDir()));
        scope.setMergeResourceOutputDir(outputLocation);
        return scope.getMergeResourcesTask();
    }


    public void createMergeAssetsTask(TaskFactory tasks, VariantScope scope) {
        AndroidTask<MergeAssets> mergeAssetsTask = androidTasks.create(tasks,
                new MergeAssets.ConfigAction(scope));
        mergeAssetsTask.dependsOn(tasks,
                scope.getVariantData().prepareDependenciesTask,
                scope.getAssetGenTask());
        scope.setMergeAssetsTask(mergeAssetsTask);
    }

    public void createBuildConfigTask(@NonNull TaskFactory tasks, @NonNull VariantScope scope) {
        AndroidTask<GenerateBuildConfig> generateBuildConfigTask =
                androidTasks.create(tasks, new GenerateBuildConfig.ConfigAction(scope));
        scope.setGenerateBuildConfigTask(generateBuildConfigTask);
        scope.getSourceGenTask().dependsOn(tasks, generateBuildConfigTask.getName());
        if (scope.getVariantConfiguration().getType().isForTesting()) {
            // in case of a test project, the manifest is generated so we need to depend
            // on its creation.

            // For test apps there should be a single output, so we get it.
            BaseVariantOutputData variantOutputData = scope.getVariantData().getOutputs().get(0);

            generateBuildConfigTask.dependsOn(
                    tasks, variantOutputData.getScope().getManifestProcessorTask());
        } else {
            generateBuildConfigTask.dependsOn(tasks, scope.getCheckManifestTask());
        }
    }

    public void createGenerateResValuesTask(
            @NonNull TaskFactory tasks,
            @NonNull VariantScope scope) {
        AndroidTask<GenerateResValues> generateResValuesTask = androidTasks.create(
                tasks, new GenerateResValues.ConfigAction(scope));
        scope.getResourceGenTask().dependsOn(tasks, generateResValuesTask);
    }

    public void createProcessResTask(
            @NonNull TaskFactory tasks,
            @NonNull VariantScope scope,
            boolean generateResourcePackage) {
        createProcessResTask(
                tasks,
                scope,
                new File(globalScope.getIntermediatesDir(),
                        "symbols/" + scope.getVariantData().getVariantConfiguration().getDirName()),
                generateResourcePackage);
    }

    public void createProcessResTask(
            @NonNull TaskFactory tasks,
            @NonNull VariantScope scope,
            @Nullable File symbolLocation,
            boolean generateResourcePackage) {
        BaseVariantData<? extends BaseVariantOutputData> variantData = scope.getVariantData();

        variantData.calculateFilters(scope.getGlobalScope().getExtension().getSplits());

        // loop on all outputs. The only difference will be the name of the task, and location
        // of the generated data.
        for (BaseVariantOutputData vod : variantData.getOutputs()) {
            final VariantOutputScope variantOutputScope = vod.getScope();

            variantOutputScope.setProcessResourcesTask(androidTasks.create(tasks,
                    new ProcessAndroidResources.ConfigAction(variantOutputScope, symbolLocation,
                            generateResourcePackage)));
            variantOutputScope.getProcessResourcesTask().dependsOn(tasks,
                    variantOutputScope.getManifestProcessorTask(),
                    scope.getMergeResourcesTask(),
                    scope.getMergeAssetsTask());

            if (vod.getMainOutputFile().getFilter(DENSITY) == null) {
                scope.setGenerateRClassTask(variantOutputScope.getProcessResourcesTask());
                scope.getSourceGenTask().optionalDependsOn(tasks,
                        variantOutputScope.getProcessResourcesTask());
            }

        }

    }

    /**
     * Creates the split resources packages task if necessary. AAPT will produce split packages for
     * all --split provided parameters. These split packages should be signed and moved unchanged to
     * the APK build output directory.
     */
    public void createSplitResourcesTasks(@NonNull VariantScope scope) {
        BaseVariantData<? extends BaseVariantOutputData> variantData = scope.getVariantData();

        checkState(variantData.getSplitHandlingPolicy().equals(
                        BaseVariantData.SplitHandlingPolicy.RELEASE_21_AND_AFTER_POLICY),
                "Can only create split resources tasks for pure splits.");

        final VariantConfiguration config = variantData.getVariantConfiguration();
        Set<String> densityFilters = variantData.getFilters(OutputFile.FilterType.DENSITY);
        Set<String> abiFilters = variantData.getFilters(OutputFile.FilterType.ABI);
        Set<String> languageFilters = variantData.getFilters(OutputFile.FilterType.LANGUAGE);

        List<? extends BaseVariantOutputData> outputs = variantData.getOutputs();
        if (outputs.size() != 1) {
            throw new RuntimeException(
                    "In release 21 and later, there can be only one main APK, " +
                            "found " + outputs.size());
        }

        final BaseVariantOutputData variantOutputData = outputs.get(0);
        VariantOutputScope variantOutputScope = variantOutputData.getScope();
        variantOutputData.packageSplitResourcesTask = project.getTasks().create(
                scope.getTaskName("package", "SplitResources"),
                PackageSplitRes.class);
        variantOutputData.packageSplitResourcesTask.setInputDirectory(
                variantOutputScope.getProcessResourcePackageOutputFile().getParentFile());
        variantOutputData.packageSplitResourcesTask.setDensitySplits(densityFilters);
        variantOutputData.packageSplitResourcesTask.setLanguageSplits(languageFilters);
        variantOutputData.packageSplitResourcesTask.setOutputBaseName(config.getBaseName());
        variantOutputData.packageSplitResourcesTask.setSigningConfig(config.getSigningConfig());
        variantOutputData.packageSplitResourcesTask.setOutputDirectory(new File(
                scope.getGlobalScope().getIntermediatesDir(), "splits/" + config.getDirName()));
        variantOutputData.packageSplitResourcesTask.setAndroidBuilder(androidBuilder);
        variantOutputData.packageSplitResourcesTask.setVariantName(config.getFullName());
        variantOutputData.packageSplitResourcesTask.dependsOn(
                variantOutputScope.getProcessResourcesTask().getName());

        SplitZipAlign zipAlign = project.getTasks().create(
                scope.getTaskName("zipAlign", "SplitPackages"),
                SplitZipAlign.class);
        zipAlign.setVariantName(config.getFullName());
        ConventionMappingHelper.map(zipAlign, "zipAlignExe", new Callable<File>() {
            @Override
            public File call() throws Exception {
                final TargetInfo info = androidBuilder.getTargetInfo();
                if (info == null) {
                    return null;
                }
                String path = info.getBuildTools().getPath(ZIP_ALIGN);
                if (path == null) {
                    return null;
                }
                return new File(path);
            }
        });

        zipAlign.setOutputDirectory(new File(scope.getGlobalScope().getBuildDir(), "outputs/apk"));
        ConventionMappingHelper.map(zipAlign, "densityOrLanguageInputFiles",
                new Callable<List<File>>() {
                    @Override
                    public List<File> call() {
                        return variantOutputData.packageSplitResourcesTask.getOutputFiles();
                    }
                });
        zipAlign.setOutputBaseName(config.getBaseName());
        zipAlign.setAbiFilters(abiFilters);
        zipAlign.setLanguageFilters(languageFilters);
        zipAlign.setDensityFilters(densityFilters);
        File metadataDirectory = new File(zipAlign.getOutputDirectory().getParentFile(),
                "metadata");
        zipAlign.setApkMetadataFile(new File(metadataDirectory, config.getFullName() + ".mtd"));
        ((ApkVariantOutputData) variantOutputData).splitZipAlign = zipAlign;
        zipAlign.dependsOn(variantOutputData.packageSplitResourcesTask);
    }

    public void createSplitAbiTasks(@NonNull final VariantScope scope) {
        ApplicationVariantData variantData = (ApplicationVariantData) scope.getVariantData();

        checkState(variantData.getSplitHandlingPolicy().equals(
                BaseVariantData.SplitHandlingPolicy.RELEASE_21_AND_AFTER_POLICY),
                "split ABI tasks are only compatible with pure splits.");

        final VariantConfiguration config = variantData.getVariantConfiguration();
        Set<String> filters = AbiSplitOptions.getAbiFilters(
                getExtension().getSplits().getAbiFilters());
        if (filters.isEmpty()) {
            return;
        }

        List<ApkVariantOutputData> outputs = variantData.getOutputs();
        if (outputs.size() != 1) {
            throw new RuntimeException(
                    "In release 21 and later, there can be only one main APK, " +
                            "found " + outputs.size());
        }

        BaseVariantOutputData variantOutputData = outputs.get(0);
        // first create the split APK resources.
        GenerateSplitAbiRes generateSplitAbiRes = project.getTasks().create(
                scope.getTaskName("generate", "SplitAbiRes"),
                GenerateSplitAbiRes.class);
        generateSplitAbiRes.setAndroidBuilder(androidBuilder);
        generateSplitAbiRes.setVariantName(config.getFullName());

        generateSplitAbiRes.setOutputDirectory(new File(
                scope.getGlobalScope().getIntermediatesDir(), "abi/" + config.getDirName()));
        generateSplitAbiRes.setSplits(filters);
        generateSplitAbiRes.setOutputBaseName(config.getBaseName());
        generateSplitAbiRes.setApplicationId(config.getApplicationId());
        generateSplitAbiRes.setVersionCode(config.getVersionCode());
        generateSplitAbiRes.setVersionName(config.getVersionName());
        ConventionMappingHelper.map(generateSplitAbiRes, "debuggable", new Callable<Boolean>() {
            @Override
            public Boolean call() throws Exception {
                return config.getBuildType().isDebuggable();
            }
        });
        ConventionMappingHelper.map(generateSplitAbiRes, "aaptOptions",
                new Callable<AaptOptions>() {
                    @Override
                    public AaptOptions call() throws Exception {
                        return getExtension().getAaptOptions();
                    }
                });
        generateSplitAbiRes.dependsOn(
                variantOutputData.getScope().getProcessResourcesTask().getName());

        // then package those resources with the appropriate JNI libraries.
        variantOutputData.packageSplitAbiTask = project.getTasks().create(
                scope.getTaskName("package", "SplitAbi"), PackageSplitAbi.class);
        variantOutputData.packageSplitAbiTask.setInputFiles(generateSplitAbiRes.getOutputFiles());
        variantOutputData.packageSplitAbiTask.setSplits(filters);
        variantOutputData.packageSplitAbiTask.setOutputBaseName(config.getBaseName());
        variantOutputData.packageSplitAbiTask.setSigningConfig(config.getSigningConfig());
        variantOutputData.packageSplitAbiTask.setOutputDirectory(new File(
                scope.getGlobalScope().getIntermediatesDir(), "splits/" + config.getDirName()));
        variantOutputData.packageSplitAbiTask.setMergingFolder(
                new File(scope.getGlobalScope().getIntermediatesDir(),
                        "package-merge/" + variantOutputData.getDirName()));
        variantOutputData.packageSplitAbiTask.setAndroidBuilder(androidBuilder);
        variantOutputData.packageSplitAbiTask.setVariantName(config.getFullName());
        variantOutputData.packageSplitAbiTask.dependsOn(generateSplitAbiRes);
        variantOutputData.packageSplitAbiTask.dependsOn(scope.getNdkBuildable());

        ConventionMappingHelper.map(variantOutputData.packageSplitAbiTask, "jniFolders",
                new Callable<Set<File>>() {
                    @Override
                    public Set<File> call() throws Exception {
                        return getJniFolders(scope);
                    }

                });
        ConventionMappingHelper.map(variantOutputData.packageSplitAbiTask, "jniDebuggable",
                new Callable<Boolean>() {
                    @Override
                    public Boolean call() throws Exception {
                        return config.getBuildType().isJniDebuggable();
                    }
                });
        ConventionMappingHelper.map(variantOutputData.packageSplitAbiTask, "packagingOptions",
                new Callable<PackagingOptions>() {
                    @Override
                    public PackagingOptions call() throws Exception {
                        return getExtension().getPackagingOptions();
                    }
                });
        ConventionMappingHelper.map(variantOutputData.packageSplitAbiTask, "packagingOptionsFilter",
                new Callable<SignedJarBuilder.IZipEntryFilter>() {
                    @Override
                    public SignedJarBuilder.IZipEntryFilter call() throws Exception {
                        return scope.getPackagingOptionsFilter();
                    }
                });

        ((ApkVariantOutputData) variantOutputData).splitZipAlign.getAbiInputFiles().addAll(
                variantOutputData.packageSplitAbiTask.getOutputFiles());

        ((ApkVariantOutputData) variantOutputData).splitZipAlign.dependsOn(
                variantOutputData.packageSplitAbiTask);
    }

    /**
     * Calculate the list of folders that can contain jni artifacts for this variant.
     *
     * @return a potentially empty list of directories that exist or not and that may contains
     * native resources.
     */
    @NonNull
    public Set<File> getJniFolders(@NonNull VariantScope scope) {

        BaseVariantData variantData = scope.getVariantData();
        VariantConfiguration config = variantData.getVariantConfiguration();
        // for now only the project's compilation output.
        Set<File> set = Sets.newHashSet();
        addAllIfNotNull(set, scope.getNdkSoFolder());
        set.add(variantData.renderscriptCompileTask.getLibOutputDir());
        //noinspection unchecked
        addAllIfNotNull(set, config.getLibraryJniFolders());
        //noinspection unchecked
        addAllIfNotNull(set, config.getJniLibsList());

        if (Boolean.TRUE.equals(config.getMergedFlavor().getRenderscriptSupportModeEnabled())) {
            File rsLibs = androidBuilder.getSupportNativeLibFolder();
            if (rsLibs != null && rsLibs.isDirectory()) {
                set.add(rsLibs);
            }

        }

        return set;
    }

    private static <T> void addAllIfNotNull(@NonNull Collection<T> main, @Nullable Collection<T> toAdd) {
        if (toAdd != null) {
            main.addAll(toAdd);
        }
    }


    /**
     * Creates the java resources processing tasks.
     *
     * The java processing will happen in three steps :
     * <ul>{@link ExtractJarsTransform} will extract all java resources from packaged jar files
     * dependencies. This consumes the
     * following streams:  PROJECT_LOCAL_DEPS, SUB_PROJECTS, SUB_PROJECTS_LOCAL_DEPS, and
     * EXTERNAL_LIBRARIES. Each jar file will be extracted in a separate folder under its own
     * stream.</ul>
     * <ul>{@link ProcessJavaResConfigAction} will sync all source folders into a single folder
     * identified by {@link VariantScopeImpl#getSourceFoldersJavaResDestinationDir()}</ul>
     * <ul>{@link MergeJavaTransform} will take all these folders and will create a single
     * merged folder with the {@link PackagingOptions} settings applied.</ul>
     *
     * the result of 3 is a combined stream containing all java resources, to be either directly
     * embedded in the resulting APK or fed into the further transforms.
     *
     * @param tasks tasks factory to create tasks.
     * @param variantScope the variant scope we are operating under.
     */
    public void createProcessJavaResTasks(
            @NonNull TaskFactory tasks,
            @NonNull VariantScope variantScope) {
        TransformManager transformManager = variantScope.getTransformManager();

        Set<Scope> resOnlyScopes = computeExtractResFromJarScopes(variantScope);
        Set<Scope> fullExtractScopes = computeExtractResAndJavaFromJarScopes(variantScope);

        // create up to two transforms, one for the scopes that need only res to be extracted.
        // and the other for full extraction.
        if (!resOnlyScopes.isEmpty()) {
            ExtractJarsTransform preDexTransform = new ExtractJarsTransform(
                    TransformManager.CONTENT_RESOURCES,
                    resOnlyScopes);
            transformManager.addTransform(tasks, variantScope, preDexTransform);
        }

        if (!fullExtractScopes.isEmpty()) {
            ExtractJarsTransform notPreDexTransform = new ExtractJarsTransform(
                    TransformManager.CONTENT_JARS,
                    fullExtractScopes);
            transformManager.addTransform(tasks, variantScope, notPreDexTransform);
        }

        // now copy the source folders java resources into the temporary location, mainly to
        // maintain the PluginDsl COPY semantics.
        AndroidTask<Sync> processJavaResourcesTask = androidTasks
                .create(tasks, new ProcessJavaResConfigAction(variantScope));
        variantScope.setProcessJavaResourcesTask(processJavaResourcesTask);

        // create the stream generated from this task
        variantScope.getTransformManager().addStream(TransformStream.builder()
                .addContentType(ContentType.RESOURCES)
                .addScope(Scope.PROJECT)
                .setFiles(variantScope.getSourceFoldersJavaResDestinationDir())
                .setFormat(Format.SINGLE_FOLDER)
                .setDependency(processJavaResourcesTask.getName())
                .build());

        if (!resOnlyScopes.isEmpty() || !fullExtractScopes.isEmpty()) {
            // compute the scopes that need to be merged.
            EnumSet<Scope> mergeScopes = EnumSet.of(Scope.PROJECT);
            mergeScopes.addAll(resOnlyScopes);
            mergeScopes.addAll(fullExtractScopes);

            // Create the merge transform
            MergeJavaResourcesTransform mergeTransform = new MergeJavaResourcesTransform(
                    variantScope,
                    variantScope.getGlobalScope().getExtension().getPackagingOptions(),
                    mergeScopes);

            variantScope.setMergeJavaResourcesTask(
                    transformManager.addTransform(tasks, variantScope, mergeTransform));
        }
    }

    public void createAidlTask(@NonNull TaskFactory tasks, @NonNull VariantScope scope) {
        scope.setAidlCompileTask(androidTasks.create(tasks, new AidlCompile.ConfigAction(scope)));
        scope.getSourceGenTask().dependsOn(tasks, scope.getAidlCompileTask());
        scope.getAidlCompileTask().dependsOn(tasks, scope.getVariantData().prepareDependenciesTask);
    }

    /**
     * Creates the task for creating *.class files using javac. These tasks are created regardless
     * of whether Jack is used or not, but assemble will not depend on them if it is. They are
     * always used when running unit tests.
     */
    public AndroidTask<JavaCompile> createJavacTask(
            @NonNull final TaskFactory tasks,
            @NonNull final VariantScope scope) {
        final BaseVariantData<? extends BaseVariantOutputData> variantData = scope.getVariantData();
        final AndroidTask<JavaCompile> javacTask = androidTasks.create(tasks,
                new JavaCompileConfigAction(scope));
        scope.setJavacTask(javacTask);

        javacTask.optionalDependsOn(tasks, scope.getSourceGenTask());
        javacTask.dependsOn(tasks, scope.getVariantData().prepareDependenciesTask);

        // TODO - dependency information for the compile classpath is being lost.
        // Add a temporary approximation
        javacTask.dependsOn(tasks,
                scope.getVariantData().getVariantDependency().getCompileConfiguration()
                        .getBuildDependencies());

        // create the output stream from this task
        scope.getTransformManager().addStream(TransformStream.builder()
                .addContentType(ContentType.CLASSES)
                .addScope(Scope.PROJECT)
                .setFiles(scope.getJavaOutputDir())
                .setFormat(Format.SINGLE_FOLDER)
                .setDependency(javacTask.getName()).build());

        if (variantData.getType().isForTesting()) {
            BaseVariantData testedVariantData =
                    (BaseVariantData) ((TestVariantData) variantData).getTestedVariantData();
            final JavaCompile testedJavacTask = testedVariantData.javacTask;
            javacTask.dependsOn(tasks,
                    testedJavacTask != null ? testedJavacTask :
                            testedVariantData.getScope().getJavacTask());
        }

        // Create jar task for uses by external modules.
        if (variantData.getVariantDependency().getClassesConfiguration() != null) {
            tasks.create(scope.getTaskName("package", "JarArtifact"), Jar.class, new Action<Jar>() {
                @Override
                public void execute(Jar jar) {
                    variantData.classesJarTask = jar;
                    jar.dependsOn(javacTask.getName());

                    // add the class files (whether they are instrumented or not.
                    jar.from(scope.getJavaOutputDir());

                    jar.setDestinationDir(new File(
                            scope.getGlobalScope().getIntermediatesDir(),
                            "classes-jar/" +
                                    variantData.getVariantConfiguration().getDirName()));
                    jar.setArchiveName("classes.jar");
                }
            });
        }

        return javacTask;
    }

    /**
     * Makes the given task the one used by top-level "compile" task.
     */
    public static void setJavaCompilerTask(
            @NonNull AndroidTask<? extends AbstractCompile> javaCompilerTask,
            @NonNull TaskFactory tasks,
            @NonNull VariantScope scope) {
        scope.getCompileTask().dependsOn(tasks, javaCompilerTask);
        scope.setJavaCompilerTask(javaCompilerTask);

        // TODO: Get rid of it once we stop keeping tasks in variant data.
        //noinspection VariableNotUsedInsideIf
        if (scope.getVariantData().javacTask != null) {
            // This is not the experimental plugin, let's update variant data, so Variants API
            // keeps working.
            scope.getVariantData().javaCompilerTask =  (AbstractCompile) tasks.named(javaCompilerTask.getName());
        }
    }

    public void createGenerateMicroApkDataTask(
            @NonNull TaskFactory tasks,
            @NonNull VariantScope scope,
            @NonNull Configuration config) {
        AndroidTask<GenerateApkDataTask> generateMicroApkTask = androidTasks.create(tasks,
                new GenerateApkDataTask.ConfigAction(scope, config));
        generateMicroApkTask.dependsOn(tasks, config);

        // the merge res task will need to run after this one.
        scope.getResourceGenTask().dependsOn(tasks, generateMicroApkTask);
    }

    public void createNdkTasks(@NonNull VariantScope scope) {
        final BaseVariantData<? extends BaseVariantOutputData> variantData = scope.getVariantData();
        NdkCompile ndkCompile = project.getTasks().create(
                scope.getTaskName("compile", "Ndk"),
                NdkCompile.class);

        ndkCompile.dependsOn(variantData.preBuildTask);

        ndkCompile.setAndroidBuilder(androidBuilder);
        ndkCompile.setVariantName(variantData.getName());
        ndkCompile.setNdkDirectory(sdkHandler.getNdkFolder());
        ndkCompile.setIsForTesting(variantData.getType().isForTesting());
        variantData.ndkCompileTask = ndkCompile;
        variantData.compileTask.dependsOn(variantData.ndkCompileTask);

        final GradleVariantConfiguration variantConfig = variantData.getVariantConfiguration();

        if (Boolean.TRUE.equals(variantConfig.getMergedFlavor().getRenderscriptNdkModeEnabled())) {
            ndkCompile.setNdkRenderScriptMode(true);
            ndkCompile.dependsOn(variantData.renderscriptCompileTask);
        } else {
            ndkCompile.setNdkRenderScriptMode(false);
        }

        ConventionMappingHelper.map(ndkCompile, "sourceFolders", new Callable<List<File>>() {
            @Override
            public List<File> call() {
                List<File> sourceList = variantConfig.getJniSourceList();
                if (Boolean.TRUE.equals(
                        variantConfig.getMergedFlavor().getRenderscriptNdkModeEnabled())) {
                    sourceList.add(variantData.renderscriptCompileTask.getSourceOutputDir());
                }

                return sourceList;
            }
        });

        ndkCompile.setGeneratedMakefile(new File(scope.getGlobalScope().getIntermediatesDir(),
                "ndk/" + variantData.getVariantConfiguration().getDirName() + "/Android.mk"));

        ConventionMappingHelper.map(ndkCompile, "ndkConfig", new Callable<CoreNdkOptions>() {
            @Override
            public CoreNdkOptions call() {
                return variantConfig.getNdkConfig();
            }
        });

        ConventionMappingHelper.map(ndkCompile, "debuggable", new Callable<Boolean>() {
            @Override
            public Boolean call() {
                return variantConfig.getBuildType().isJniDebuggable();
            }
        });

        ndkCompile.setObjFolder(new File(scope.getGlobalScope().getIntermediatesDir(),
                "ndk/" + variantData.getVariantConfiguration().getDirName() + "/obj"));

        Collection<File> ndkSoFolder = scope.getNdkSoFolder();
        if (ndkSoFolder != null && !ndkSoFolder.isEmpty()) {
            ndkCompile.setSoFolder(ndkSoFolder.iterator().next());
        }
    }

    /**
     * Creates the tasks to build unit tests.
     */
    public void createUnitTestVariantTasks(
            @NonNull TaskFactory tasks,
            @NonNull TestVariantData variantData) {
        variantData.assembleVariantTask.dependsOn(createMockableJar.getName());
        VariantScope variantScope = variantData.getScope();

        createPreBuildTasks(variantScope);

        // Create all current streams (dependencies mostly at this point)
        createDependencyStreams(variantScope);

        createProcessJavaResTasks(tasks, variantScope);
        createCompileAnchorTask(tasks, variantScope);
        AndroidTask<JavaCompile> javacTask = createJavacTask(tasks, variantScope);
        setJavaCompilerTask(javacTask, tasks, variantScope);
        createUnitTestTask(tasks, variantScope);

        // This hides the assemble unit test task from the task list.
        variantData.assembleVariantTask.setGroup(null);
    }

    /**
     * Creates the tasks to build android tests.
     */
    public void createAndroidTestVariantTasks(@NonNull TaskFactory tasks,
            @NonNull TestVariantData variantData) {
        VariantScope variantScope = variantData.getScope();

        // get single output for now (though this may always be the case for tests).
        final BaseVariantOutputData variantOutputData = variantData.getOutputs().get(0);

        final BaseVariantData<BaseVariantOutputData> baseTestedVariantData =
                (BaseVariantData<BaseVariantOutputData>) variantData.getTestedVariantData();
        final BaseVariantOutputData testedVariantOutputData =
                baseTestedVariantData.getOutputs().get(0);

        createAnchorTasks(tasks, variantScope);

        // Create all current streams (dependencies mostly at this point)
        createDependencyStreams(variantScope);

        // Add a task to process the manifest
        createProcessTestManifestTask(tasks, variantScope);

        // Add a task to create the res values
        createGenerateResValuesTask(tasks, variantScope);

        // Add a task to compile renderscript files.
        createRenderscriptTask(tasks, variantScope);

        // Add a task to merge the resource folders
        createMergeResourcesTask(tasks, variantScope);

        // Add a task to merge the assets folders
        createMergeAssetsTask(tasks, variantScope);

        if (variantData.getTestedVariantData().getVariantConfiguration().getType().equals(
                VariantType.LIBRARY)) {
            // in this case the tested library must be fully built before test can be built!
            if (testedVariantOutputData.assembleTask != null) {
                variantOutputData.getScope().getManifestProcessorTask().dependsOn(
                        tasks, testedVariantOutputData.assembleTask);
                variantScope.getMergeResourcesTask().dependsOn(
                        tasks, testedVariantOutputData.assembleTask);
            }
        }

        // Add a task to create the BuildConfig class
        createBuildConfigTask(tasks, variantScope);

        // Add a task to generate resource source files
        createProcessResTask(tasks, variantScope, true /*generateResourcePackage*/);

        // process java resources
        createProcessJavaResTasks(tasks, variantScope);

        createAidlTask(tasks, variantScope);

        // Add NDK tasks
        if (isNdkTaskNeeded) {
            createNdkTasks(variantScope);
        }

        variantScope.setNdkBuildable(getNdkBuildable(variantData));

        // Add a task to compile the test application
        if (variantData.getVariantConfiguration().getUseJack()) {
            createJackTask(tasks, variantScope);
        } else {
            AndroidTask<JavaCompile> javacTask = createJavacTask(tasks, variantScope);
            setJavaCompilerTask(javacTask, tasks, variantScope);
            createPostCompilationTasks(tasks, variantScope);
        }

        createPackagingTask(tasks, variantScope, false /*publishApk*/);

        tasks.named(ASSEMBLE_ANDROID_TEST, new Action<Task>() {
            @Override
            public void execute(Task it) {
                it.dependsOn(variantOutputData.assembleTask);
            }
        });

        createConnectedTestForVariant(tasks, variantScope);
    }

    @Nullable
    protected AndroidTask<?> createIncrementalSupportTasks(
            TaskFactory tasks, VariantScope variantScope) {
        VariantConfiguration config = variantScope.getVariantConfiguration();
        if (isIncrementalSupportActive(config)) {
            AndroidTask<SourceCodeIncrementalSupport> sourceCodeIncrementalSupportAndroidTask
                    = androidTasks.create(tasks,
                        new SourceCodeIncrementalSupport.ConfigAction(variantScope));
            variantScope.setInitialIncrementalSupportTask(sourceCodeIncrementalSupportAndroidTask);
            sourceCodeIncrementalSupportAndroidTask.dependsOn(tasks, variantScope.getJavacTask());

            AndroidTask<FastDeployRuntimeExtractorTask> extractorTask = androidTasks.create(
                    tasks, new FastDeployRuntimeExtractorTask.ConfigAction(variantScope));
            extractorTask.dependsOn(tasks, sourceCodeIncrementalSupportAndroidTask);
            return extractorTask;
        }
        return null;
    }

    /**
     * Returns true if the incremental support is active for this variant.
     * @param config the variant's configuration
     * @return true if incremental support is active, false otherwise.
     */
    private boolean isIncrementalSupportActive(VariantConfiguration config) {
        return config.getBuildType().isDebuggable() && !config.getType().isForTesting()
                && globalScope.isActive(OptionalCompilationStep.INSTANT_DEV);
    }

    // TODO - should compile src/lint/java from src/lint/java and jar it into build/lint/lint.jar
    private void createLintCompileTask(TaskFactory tasks) {

        // TODO: move doFirst into dedicated task class.
        tasks.create(LINT_COMPILE, Task.class,
                new Action<Task>() {
                    @Override
                    public void execute(Task lintCompile) {
                        final File outputDir =
                                new File(getGlobalScope().getIntermediatesDir(), "lint");

                        lintCompile.doFirst(new Action<Task>() {
                            @Override
                            public void execute(Task task) {
                                // create the directory for lint output if it does not exist.
                                if (!outputDir.exists()) {
                                    boolean mkdirs = outputDir.mkdirs();
                                    if (!mkdirs) {
                                        throw new GradleException(
                                                "Unable to create lint output directory.");
                                    }
                                }
                            }
                        });
                    }
                });
    }

    /**
     * Is the given variant relevant for lint?
     */
    private static boolean isLintVariant(
            @NonNull BaseVariantData<? extends BaseVariantOutputData> baseVariantData) {
        // Only create lint targets for variants like debug and release, not debugTest
        VariantConfiguration config = baseVariantData.getVariantConfiguration();
        return !config.getType().isForTesting();
    }

    /**
     * Add tasks for running lint on individual variants. We've already added a
     * lint task earlier which runs on all variants.
     */
    public void createLintTasks(TaskFactory tasks, final VariantScope scope) {
        final BaseVariantData<? extends BaseVariantOutputData> baseVariantData =
                scope.getVariantData();
        if (!isLintVariant(baseVariantData)) {
            return;
        }

        // wire the main lint task dependency.
        tasks.named(LINT, new Action<Task>() {
            @Override
            public void execute(Task it) {
                it.dependsOn(LINT_COMPILE);
                it.dependsOn(scope.getJavacTask().getName());
            }
        });

        AndroidTask<Lint> variantLintCheck = androidTasks.create(
                tasks, new Lint.ConfigAction(scope));
        variantLintCheck.dependsOn(tasks, LINT_COMPILE, scope.getJavacTask());
    }

    private void createLintVitalTask(@NonNull ApkVariantData variantData) {
        checkState(getExtension().getLintOptions().isCheckReleaseBuilds());
        // TODO: re-enable with Jack when possible
        if (!variantData.getVariantConfiguration().getBuildType().isDebuggable() &&
                !variantData.getVariantConfiguration().getUseJack()) {
            String variantName = variantData.getVariantConfiguration().getFullName();
            String capitalizedVariantName = StringHelper.capitalize(variantName);
            String taskName = "lintVital" + capitalizedVariantName;
            final Lint lintReleaseCheck = project.getTasks().create(taskName, Lint.class);
            // TODO: Make this task depend on lintCompile too (resolve initialization order first)
            optionalDependsOn(lintReleaseCheck, variantData.javacTask);
            lintReleaseCheck.setLintOptions(getExtension().getLintOptions());
            lintReleaseCheck.setSdkHome(
                    checkNotNull(sdkHandler.getSdkFolder(), "SDK not set up."));
            lintReleaseCheck.setVariantName(variantName);
            lintReleaseCheck.setToolingRegistry(toolingRegistry);
            lintReleaseCheck.setFatalOnly(true);
            lintReleaseCheck.setDescription(
                    "Runs lint on just the fatal issues in the " + capitalizedVariantName
                            + " build.");

            variantData.assembleVariantTask.dependsOn(lintReleaseCheck);

            // If lint is being run, we do not need to run lint vital.
            // TODO: Find a better way to do this.
            project.getGradle().getTaskGraph().whenReady(new Closure<Void>(this, this) {
                public void doCall(TaskExecutionGraph taskGraph) {
                    if (taskGraph.hasTask(LINT)) {
                        lintReleaseCheck.setEnabled(false);
                    }
                }
            });
        }
    }

    private void createUnitTestTask(
            @NonNull TaskFactory tasks,
            @NonNull final VariantScope variantScope) {
        final AndroidTask<Test> runtTestsTask =
                androidTasks.create(tasks, new UnitTestConfigAction(variantScope));
        runtTestsTask.dependsOn(tasks, variantScope.getVariantData().assembleVariantTask);

        tasks.named(JavaPlugin.TEST_TASK_NAME, new Action<Task>() {
            @Override
            public void execute(Task test) {
                test.dependsOn(runtTestsTask.getName());
            }
        });
    }

    public void createTopLevelTestTasks(final TaskFactory tasks, boolean hasFlavors) {
        createMockableJarTask(tasks);

        final List<String> reportTasks = Lists.newArrayListWithExpectedSize(2);

        List<DeviceProvider> providers = getExtension().getDeviceProviders();

        final String connectedRootName = CONNECTED + ANDROID_TEST.getSuffix();
        final String defaultReportsDir = getGlobalScope().getReportsDir().getAbsolutePath()
                + "/" + FD_ANDROID_TESTS;
        final String defaultResultsDir = getGlobalScope().getOutputsDir().getAbsolutePath()
                + "/" + FD_ANDROID_RESULTS;

        // If more than one flavor, create a report aggregator task and make this the parent
        // task for all new connected tasks.  Otherwise, create a top level connectedAndroidTest
        // DefaultTask.
        if (hasFlavors) {
            tasks.create(connectedRootName, AndroidReportTask.class,
                    new Action<AndroidReportTask>() {
                        @Override
                        public void execute(AndroidReportTask mainConnectedTask) {
                            mainConnectedTask.setGroup(JavaBasePlugin.VERIFICATION_GROUP);
                            mainConnectedTask.setDescription("Installs and runs instrumentation "
                                    + "tests for all flavors on connected devices.");
                            mainConnectedTask.setReportType(ReportType.MULTI_FLAVOR);
                            mainConnectedTask.setVariantName("");
                            ConventionMappingHelper.map(mainConnectedTask, "resultsDir",
                                    new Callable<File>() {
                                        @Override
                                        public File call() {
                                            final String dir =
                                                    extension.getTestOptions().getResultsDir();
                                            String rootLocation = dir != null && !dir.isEmpty()
                                                    ? dir : defaultResultsDir;
                                            return project.file(rootLocation + "/connected/"
                                                    + FD_FLAVORS_ALL);
                                        }
                                    });
                            ConventionMappingHelper.map(mainConnectedTask, "reportsDir",
                                    new Callable<File>() {
                                        @Override
                                        public File call() {
                                            final String dir =
                                                    extension.getTestOptions().getReportDir();
                                            String rootLocation = dir != null && !dir.isEmpty()
                                                    ? dir : defaultReportsDir;
                                            return project.file(rootLocation + "/connected/"
                                                    + FD_FLAVORS_ALL);
                                        }
                                    });

                        }

                    });
            reportTasks.add(connectedRootName);
        } else {
            tasks.create(connectedRootName, new Action<Task>() {
                @Override
                public void execute(Task connectedTask) {
                    connectedTask.setGroup(JavaBasePlugin.VERIFICATION_GROUP);
                    connectedTask.setDescription(
                            "Installs and runs instrumentation tests for all flavors on connected devices.");
                }

            });
        }

        tasks.named(CONNECTED_CHECK, new Action<Task>() {
            @Override
            public void execute(Task it) {
                it.dependsOn(connectedRootName);
            }

        });

        final String mainProviderTaskName = DEVICE + ANDROID_TEST.getSuffix();
        // if more than one provider tasks, either because of several flavors, or because of
        // more than one providers, then create an aggregate report tasks for all of them.
        if (providers.size() > 1 || hasFlavors) {
            tasks.create(mainProviderTaskName, AndroidReportTask.class,
                    new Action<AndroidReportTask>() {
                        @Override
                        public void execute(AndroidReportTask mainProviderTask) {
                            mainProviderTask.setGroup(JavaBasePlugin.VERIFICATION_GROUP);
                            mainProviderTask.setDescription(
                                    "Installs and runs instrumentation tests using all Device Providers.");
                            mainProviderTask.setReportType(ReportType.MULTI_FLAVOR);

                            ConventionMappingHelper.map(mainProviderTask, "resultsDir",
                                    new Callable<File>() {
                                        @Override
                                        public File call() throws Exception {
                                            final String dir =
                                                    extension.getTestOptions().getResultsDir();
                                            String rootLocation =  dir != null && !dir.isEmpty()
                                                    ? dir : defaultResultsDir;

                                            return project.file(rootLocation + "/devices/"
                                                    + FD_FLAVORS_ALL);
                                        }
                                    });
                            ConventionMappingHelper.map(mainProviderTask, "reportsDir",
                                    new Callable<File>() {
                                        @Override
                                        public File call() throws Exception {
                                            final String dir =
                                                    extension.getTestOptions().getReportDir();
                                            String rootLocation =  dir != null && !dir.isEmpty()
                                                    ? dir : defaultReportsDir;
                                            return project.file(rootLocation + "/devices/"
                                                    + FD_FLAVORS_ALL);
                                        }
                                    });
                        }

                    });
            reportTasks.add(mainProviderTaskName);
        } else {
            tasks.create(mainProviderTaskName, new Action<Task>() {
                @Override
                public void execute(Task providerTask) {
                    providerTask.setGroup(JavaBasePlugin.VERIFICATION_GROUP);
                    providerTask.setDescription(
                            "Installs and runs instrumentation tests using all Device Providers.");
                }
            });
        }

        tasks.named(DEVICE_CHECK, new Action<Task>() {
            @Override
            public void execute(Task it) {
                it.dependsOn(mainProviderTaskName);
            }
        });

        // Create top level unit test tasks.
        tasks.create(JavaPlugin.TEST_TASK_NAME, new Action<Task>() {
            @Override
            public void execute(Task unitTestTask) {
                unitTestTask.setGroup(JavaBasePlugin.VERIFICATION_GROUP);
                unitTestTask.setDescription("Run unit tests for all variants.");
            }

        });
        tasks.named(JavaBasePlugin.CHECK_TASK_NAME,
                new Action<Task>() {
                    @Override
                    public void execute(Task check) {
                        check.dependsOn(JavaPlugin.TEST_TASK_NAME);
                    }
                });

        // If gradle is launched with --continue, we want to run all tests and generate an
        // aggregate report (to help with the fact that we may have several build variants, or
        // or several device providers).
        // To do that, the report tasks must run even if one of their dependent tasks (flavor
        // or specific provider tasks) fails, when --continue is used, and the report task is
        // meant to run (== is in the task graph).
        // To do this, we make the children tasks ignore their errors (ie they won't fail and
        // stop the build).
        if (!reportTasks.isEmpty() && project.getGradle().getStartParameter()
                .isContinueOnFailure()) {
            project.getGradle().getTaskGraph().whenReady(new Closure<Void>(this, this) {
                public void doCall(TaskExecutionGraph taskGraph) {
                    for (String reportTask : reportTasks) {
                        if (taskGraph.hasTask(reportTask)) {
                            tasks.named(reportTask, new Action<Task>() {
                                @Override
                                public void execute(Task task) {
                                    ((AndroidReportTask) task).setWillRun();
                                }
                            });
                        }
                    }
                }
            });
        }
    }

    protected void createConnectedTestForVariant(
            @NonNull TaskFactory tasks,
            @NonNull final VariantScope variantScope) {
        final BaseVariantData<? extends BaseVariantOutputData> baseVariantData =
                variantScope.getTestedVariantData();
        final TestVariantData testVariantData = (TestVariantData) variantScope.getVariantData();

        // get single output for now
        final BaseVariantOutputData variantOutputData = baseVariantData.getOutputs().get(0);
        final BaseVariantOutputData testVariantOutputData = testVariantData.getOutputs().get(0);

        String connectedRootName = CONNECTED + ANDROID_TEST.getSuffix();

        TestDataImpl testData = new TestDataImpl(testVariantData);
        testData.setExtraInstrumentationTestRunnerArgs(
                AndroidGradleOptions.getExtraInstrumentationTestRunnerArgs(project));

        // create the check tasks for this test
        // first the connected one.
        ImmutableList<Task> artifactsTasks = ImmutableList.of(
                testVariantData.getOutputs().get(0).assembleTask,
                baseVariantData.assembleVariantTask);

        final AndroidTask<DeviceProviderInstrumentTestTask> connectedTask = androidTasks.create(
                tasks,
                new DeviceProviderInstrumentTestTask.ConfigAction(
                        testVariantData.getScope(),
                        new ConnectedDeviceProvider(sdkHandler.getSdkInfo().getAdb(),
                                new LoggerWrapper(logger)), testData));

        connectedTask.dependsOn(tasks, artifactsTasks);

        tasks.named(connectedRootName, new Action<Task>() {
            @Override
            public void execute(Task it) {
                it.dependsOn(connectedTask.getName());
            }
        });

        if (baseVariantData.getVariantConfiguration().getBuildType().isTestCoverageEnabled()
                && !baseVariantData.getVariantConfiguration().getUseJack()) {
            final AndroidTask<JacocoReportTask> reportTask = androidTasks.create(
                    tasks,
                    variantScope.getTaskName("create", "CoverageReport"),
                    JacocoReportTask.class,
                    new Action<JacocoReportTask>() {
                        @Override
                        public void execute(JacocoReportTask reportTask) {
                            reportTask.setDescription("Creates JaCoCo test coverage report from "
                                    + "data gathered on the device.");

                            reportTask.setReportName(
                                    baseVariantData.getVariantConfiguration().getFullName());

                            ConventionMappingHelper.map(reportTask, "jacocoClasspath",
                                    new Callable<FileCollection>() {
                                        @Override
                                        public FileCollection call() throws Exception {
                                            return project.getConfigurations().getAt(
                                                    JacocoPlugin.ANT_CONFIGURATION_NAME);
                                        }
                                    });
                            ConventionMappingHelper
                                    .map(reportTask, "coverageFile", new Callable<File>() {
                                        @Override
                                        public File call() {
                                            return new File(
                                                    ((TestVariantData) testVariantData.getScope()
                                                            .getVariantData()).connectedTestTask
                                                            .getCoverageDir(),
                                                    SimpleTestCallable.FILE_COVERAGE_EC);
                                        }
                                    });
                            ConventionMappingHelper
                                    .map(reportTask, "classDir", new Callable<File>() {
                                        @Override
                                        public File call() {
                                            return baseVariantData.javacTask.getDestinationDir();
                                        }
                                    });
                            ConventionMappingHelper
                                    .map(reportTask, "sourceDir", new Callable<List<File>>() {
                                        @Override
                                        public List<File> call() {
                                            return baseVariantData
                                                    .getJavaSourceFoldersForCoverage();
                                        }
                                    });

                            ConventionMappingHelper
                                    .map(reportTask, "reportDir", new Callable<File>() {
                                        @Override
                                        public File call() {
                                            return new File(
                                                    variantScope.getGlobalScope().getReportsDir(),
                                                    "/coverage/" + baseVariantData
                                                            .getVariantConfiguration()
                                                            .getDirName());
                                        }
                                    });

                            reportTask.dependsOn(connectedTask.getName());
                        }
                    });

            variantScope.setCoverageReportTask(reportTask);
            baseVariantData.getScope().getCoverageReportTask().dependsOn(tasks, reportTask);

            tasks.named(connectedRootName, new Action<Task>() {
                @Override
                public void execute(Task it) {
                    it.dependsOn(reportTask.getName());
                }
            });
        }

        String mainProviderTaskName = DEVICE + ANDROID_TEST.getSuffix();

        List<DeviceProvider> providers = getExtension().getDeviceProviders();

        boolean hasFlavors = baseVariantData.getVariantConfiguration().hasFlavors();

        // now the providers.
        for (DeviceProvider deviceProvider : providers) {

            final AndroidTask<DeviceProviderInstrumentTestTask> providerTask = androidTasks
                    .create(tasks, new DeviceProviderInstrumentTestTask.ConfigAction(
                            testVariantData.getScope(), deviceProvider, testData));

            tasks.named(mainProviderTaskName, new Action<Task>() {
                @Override
                public void execute(Task it) {
                    it.dependsOn(providerTask.getName());
                }
            });
            providerTask.dependsOn(tasks, artifactsTasks);
        }

        // now the test servers
        List<TestServer> servers = getExtension().getTestServers();
        for (TestServer testServer : servers) {
            final TestServerTask serverTask = project.getTasks().create(
                    hasFlavors ?
                            baseVariantData.getScope().getTaskName(testServer.getName() + "Upload")
                            :
                                    testServer.getName() + ("Upload"),
                    TestServerTask.class);

            serverTask.setDescription(
                    "Uploads APKs for Build \'" + baseVariantData.getVariantConfiguration()
                            .getFullName() + "\' to Test Server \'" +
                            StringHelper.capitalize(testServer.getName()) + "\'.");
            serverTask.setGroup(JavaBasePlugin.VERIFICATION_GROUP);
            serverTask.setVariantName(
                    baseVariantData.getScope().getVariantConfiguration().getFullName());
            serverTask.dependsOn(testVariantOutputData.assembleTask,
                    variantOutputData.assembleTask);

            serverTask.setTestServer(testServer);

            ConventionMappingHelper.map(serverTask, "testApk", new Callable<File>() {
                @Override
                public File call() throws Exception {
                    return testVariantOutputData.getOutputFile();
                }
            });
            if (!(baseVariantData instanceof LibraryVariantData)) {
                ConventionMappingHelper.map(serverTask, "testedApk", new Callable<File>() {
                    @Override
                    public File call() throws Exception {
                        return variantOutputData.getOutputFile();
                    }
                });
            }

            ConventionMappingHelper.map(serverTask, "variantName", new Callable<String>() {
                @Override
                public String call() throws Exception {
                    return baseVariantData.getVariantConfiguration().getFullName();
                }
            });

            tasks.named(DEVICE_CHECK, new Action<Task>() {
                @Override
                public void execute(Task it) {
                    it.dependsOn(serverTask);
                }
            });

            if (!testServer.isConfigured()) {
                serverTask.setEnabled(false);
            }
        }
    }

    public void createJarTasks(@NonNull TaskFactory tasks, @NonNull final VariantScope scope,
            final AndroidTask<?>... upstreamTasks) {
        final BaseVariantData variantData = scope.getVariantData();

        final boolean isIncremental = isIncrementalSupportActive(scope.getVariantConfiguration());
        final GradleVariantConfiguration config = variantData.getVariantConfiguration();
        tasks.create(
                scope.getTaskName("jar", "Classes"),
                AndroidJarTask.class,
                new Action<AndroidJarTask>() {
                    @Override
                    public void execute(AndroidJarTask jarTask) {
                        jarTask.setArchiveName("classes.jar");
                        jarTask.setDestinationDir(new File(
                                scope.getGlobalScope().getIntermediatesDir(),
                                "packaged/" + config.getDirName() + "/"));
                        jarTask.from(isIncremental
                                    ? scope.getInitialIncrementalSupportJavaOutputDir()
                                    : scope.getJavaOutputDir());
                        jarTask.dependsOn(isIncremental
                                ? scope.getInitialIncrementalSupportTask()
                                : scope.getJavacTask().getName());
                        for (AndroidTask<?> task : upstreamTasks) {
                            if (task != null) {
                                jarTask.dependsOn(task.getName());
                            }
                        }
                        variantData.binayFileProviderTask = jarTask;
                    }

                });
    }

    /**
     * Creates the post-compilation tasks for the given Variant.
     *
     * These tasks create the dex file from the .class files, plus optional intermediary steps like
     * proguard and jacoco
     *
     */
    public void createPostCompilationTasks(TaskFactory tasks, @NonNull final VariantScope scope,
            AndroidTask<?>... upstreamTasks) {
        checkNotNull(scope.getJavacTask());

        final ApkVariantData variantData = (ApkVariantData) scope.getVariantData();
        final GradleVariantConfiguration config = variantData.getVariantConfiguration();

<<<<<<< HEAD
        // data holding dependencies and input for the dex. This gets updated as new
        // post-compilation steps are inserted between the compilation and dx.
        PostCompilationData pcData = new PostCompilationData();
        pcData.setClassGeneratingTasks(Collections.singletonList(scope.getJavacTask().getName()));
        pcData.setLibraryGeneratingTasks(ImmutableList.of(variantData.prepareDependenciesTask,
                variantData.getVariantDependency().getPackageConfiguration()
                        .getBuildDependencies()));

        // this is pretty awful, waiting for pipeline architecture.
        final boolean isIncremental = isIncrementalSupportActive(config);
        pcData.setInputFilesCallable(new Callable<List<File>>() {
            @Override
            public List<File> call() {
                if (isIncremental) {
                    ArrayList<File> files = new ArrayList<File>();
                    files.add(scope.getInitialIncrementalSupportJavaOutputDir());
                    files.add(scope.getIncrementalSupportRuntimeDir());
                    return files;
                } else {
                    return new ArrayList<File>(variantData.javacTask.getOutputs().getFiles().getFiles());
                }
            }

        });
        pcData.setInputDir(isIncremental
                ? scope.getInitialIncrementalSupportJavaOutputDir()
                : scope.getJavaOutputDir());

        pcData.setJavaResourcesInputDir(scope.getJavaResourcesDestinationDir());

        pcData.setInputLibrariesCallable(new Callable<List<File>>() {
            @Override
            public List<File> call() {
                return new ArrayList<File>(
                        scope.getGlobalScope().getAndroidBuilder().getPackagedJars(config));
            }

        });
=======
        TransformManager transformManager = scope.getTransformManager();
>>>>>>> c2d937c3

        // ---- Code Coverage first -----
        boolean isTestCoverageEnabled = config.getBuildType().isTestCoverageEnabled() && !config
                .getType().isForTesting();
        if (isTestCoverageEnabled) {
            createJacocoTransform(tasks, scope);
        }

        boolean isMinifyEnabled = config.isMinifyEnabled();
        boolean isMultiDexEnabled = config.isMultiDexEnabled();
        boolean isLegacyMultiDexMode = config.isLegacyMultiDexMode();

        // ----- Minify next ----

        if (isMinifyEnabled) {
            createProguardTransform(tasks, scope, isMultiDexEnabled && isLegacyMultiDexMode);
        } else {
            Set<Scope> preDexedScopes = computePreDexScopes(scope);
            if (!preDexedScopes.isEmpty()) {
                PreDexTransform transform = new PreDexTransform(
                        preDexedScopes,
                        scope.getGlobalScope().getExtension().getDexOptions(),
                        isMultiDexEnabled,
                        scope.getGlobalScope().getAndroidBuilder(),
                        getLogger());

                transformManager.addTransform(tasks, scope, transform);
            }
        }

        // ----- Multi-Dex support

        AndroidTask<TransformTask> multiDexClassListTask = null;
        if (isMultiDexEnabled && isLegacyMultiDexMode) {
            // ----------
            // create a transform to jar the inputs into a single jar.
            if (!isMinifyEnabled) {
                JarMergingTransform jarMergingTransform = new JarMergingTransform(EnumSet.of(
                        Scope.PROJECT,
                        Scope.PROJECT_LOCAL_DEPS,
                        Scope.SUB_PROJECTS,
                        Scope.SUB_PROJECTS_LOCAL_DEPS,
                        Scope.EXTERNAL_LIBRARIES));
                transformManager.addTransform(tasks, scope, jarMergingTransform);
            }

            // ----------
            // Create a task to collect the list of manifest entry points which are
            // needed in the primary dex
            AndroidTask<CreateManifestKeepList> manifestKeepListTask = androidTasks.create(tasks,
                    new CreateManifestKeepList.ConfigAction(scope));
            manifestKeepListTask.dependsOn(tasks,
                    variantData.getOutputs().get(0).getScope().getManifestProcessorTask());

            // ---------
            // create the transform that's going to take the code and the proguard keep list
            // from above and compute the main class list.
            MultiDexTransform multiDexTransform = new MultiDexTransform(
                    scope.getManifestKeepListFile(),
                    scope,
                    null);
            multiDexClassListTask = transformManager.addTransform(
                    tasks, scope, multiDexTransform);
            multiDexClassListTask.dependsOn(tasks, manifestKeepListTask);
        }

<<<<<<< HEAD
        AndroidTask<Dex> dexTask = androidTasks.create(tasks,
                new Dex.ConfigAction(scope, pcData, "dex"));
=======
        // create dex task

        AndroidTask<Dex> dexTask = androidTasks.create(tasks, new Dex.ConfigAction(scope));
>>>>>>> c2d937c3
        scope.setDexTask(dexTask);
        if (multiDexClassListTask != null) {
            dexTask.dependsOn(tasks, multiDexClassListTask);
        }

<<<<<<< HEAD
        // dependencies, some of these could be null
        dexTask.optionalDependsOn(tasks,
                pcData.getClassGeneratingTasks(),
                pcData.getLibraryGeneratingTasks(),
                createMainDexListTask,
                retraceTask);
        for (AndroidTask<?> task : upstreamTasks) {
            if (task!=null) {
                dexTask.dependsOn(tasks, task);
            }
        }
    }
    public void createIncrementalPostCompilationTasks(
            TaskFactory tasks, @NonNull final VariantScope scope) {

        final ApkVariantData variantData = (ApkVariantData) scope.getVariantData();

        if (isIncrementalSupportActive(scope.getVariantConfiguration())) {
            // create the incremental changes dexing.
            // first version will create the small dex containing classes.2 versions.
            AndroidTask<IncrementalSupportDex> initialSupportDex = androidTasks.create(tasks,
                    new IncrementalSupportDex.ConfigAction(
                            scope, IncrementalSupportDex.OutputBuildType.COLDSWAP_DEX));

            // second version will create the small dex containing classes.3 versions.
            AndroidTask<IncrementalSupportDex> incrementalSupportDex = androidTasks.create(tasks,
                    new IncrementalSupportDex.ConfigAction(
                            scope, IncrementalSupportDex.OutputBuildType.HOTSWAP_DEX));

            AndroidTask<Task> incrementalDexingAnchor = androidTasks
                    .create(tasks, new TaskConfigAction<Task>() {
                        @Override
                        public String getName() {
                            return scope.getTaskName("incremental", "SupportDex");
                        }

                        @Override
                        public Class<Task> getType() {
                            return Task.class;
                        }

                        @Override
                        public void execute(Task task) {
                        }
                    });
            incrementalDexingAnchor.dependsOn(tasks, initialSupportDex, incrementalSupportDex);

            // version 3 depends on version 2 so we make sure we execute both
            incrementalSupportDex.dependsOn(tasks, initialSupportDex);

            incrementalSupportDex.dependsOn(tasks,
                    scope.getInitialIncrementalSupportTask());
        }
    }


    public PostCompilationData createJacocoTask(
            @NonNull TaskFactory tasks,
            @NonNull final VariantScope scope,
            @NonNull final PostCompilationData pcData) {
        AndroidTask<JacocoInstrumentTask> jacocoTask =
                androidTasks.create(tasks, new JacocoInstrumentTask.ConfigAction(scope, pcData));

        jacocoTask.optionalDependsOn(tasks, pcData.getClassGeneratingTasks());

        final Copy agentTask = getJacocoAgentTask();
        jacocoTask.dependsOn(tasks, agentTask);

        // update dependency.
        PostCompilationData pcData2 = new PostCompilationData();
        pcData2.setClassGeneratingTasks(Collections.singletonList(jacocoTask.getName()));
        pcData2.setLibraryGeneratingTasks(
                Arrays.asList(pcData.getLibraryGeneratingTasks(), agentTask));

        // update inputs
        pcData2.setInputFilesCallable(new Callable<List<File>>() {
            @Override
            public List<File> call() {
                return new ArrayList<File>(
                        project.files(scope.getVariantData().jacocoInstrumentTask.getOutputDir())
                                .getFiles());
            }

        });
        pcData2.setInputDirCallable(new Callable<File>() {
            @Override
            public File call() {
                return scope.getVariantData().jacocoInstrumentTask.getOutputDir();
            }
=======
        // this code is very similar to Dex.ConfigAction. We should factor it somehow to keep
        // it in sync.
        for (TransformStream stream : transformManager.getStreams(Dex.ConfigAction.sFilter)) {
            // TODO Optimize to avoid creating too many actions
            dexTask.dependsOn(tasks, stream.getDependencies());
        }
        for (TransformStream stream : transformManager.getStreamsByContent(ContentType.DEX)) {
            // TODO Optimize to avoid creating too many actions
            dexTask.dependsOn(tasks, stream.getDependencies());
        }
    }

    protected void handleJacocoDependencies(@NonNull VariantScope variantScope) {
        GradleVariantConfiguration config = variantScope.getVariantConfiguration();
        boolean isTestCoverageEnabled = config.getBuildType().isTestCoverageEnabled() && !config
                .getType().isForTesting();
        if (isTestCoverageEnabled) {
            Copy agentTask = getJacocoAgentTask();

            // the scope of the jacoco library depends on the type of the project.
            // if the project is a library then it must be a local dependency since libraries
            // don't consume their external libs but jacoco needs to be consumed since it's not
            // a remote dependency.
            Scope scope = variantScope.getVariantData() instanceof LibraryVariantData ?
                    Scope.PROJECT_LOCAL_DEPS : Scope.EXTERNAL_LIBRARIES;

            // also add a new stream for the jacoco agent Jar
            variantScope.getTransformManager().addStream(TransformStream.builder()
                    .addContentTypes(TransformManager.CONTENT_JARS)
                    .addScope(scope)
                    .setFiles(new File(agentTask.getDestinationDir(), FILE_JACOCO_AGENT))
                    .setDependency(agentTask)
                    .setFormat(Format.SINGLE_JAR)
                    .build());
        }
    }
>>>>>>> c2d937c3

    public void createJacocoTransform(
            @NonNull TaskFactory taskFactory,
            @NonNull final VariantScope variantScope) {
        final JacocoTransform transform = new JacocoTransform(variantScope);

        AndroidTask<?> task = variantScope.getTransformManager().addTransform(taskFactory,
                variantScope, transform);

        Copy agentTask = getJacocoAgentTask();
        task.dependsOn(taskFactory, agentTask);
    }

    public void createJackTask(
            @NonNull TaskFactory tasks,
            @NonNull VariantScope scope) {

        // ----- Create Jill tasks -----
        final AndroidTask<JillTask> jillRuntimeTask = androidTasks.create(tasks,
                new JillTask.RuntimeTaskConfigAction(scope));

        final AndroidTask<JillTask> jillPackagedTask = androidTasks.create(tasks,
                new JillTask.PackagedConfigAction(scope));

        jillPackagedTask.dependsOn(tasks,
                scope.getVariantData().getVariantDependency().getPackageConfiguration()
                        .getBuildDependencies());

        // ----- Create Jack Task -----
        AndroidTask<JackTask> jackTask = androidTasks.create(tasks,
                new JackTask.ConfigAction(scope, isVerbose(), isDebugLog()));


        // Jack is compiling and also providing the binary and mapping files.
        setJavaCompilerTask(jackTask, tasks, scope);
        jackTask.optionalDependsOn(tasks, scope.getMergeJavaResourcesTask());
        jackTask.dependsOn(tasks,
                scope.getVariantData().sourceGenTask,
                jillRuntimeTask,
                jillPackagedTask,
                // TODO - dependency information for the compile classpath is being lost.
                // Add a temporary approximation
                scope.getVariantData().getVariantDependency().getCompileConfiguration()
                        .getBuildDependencies());

    }

    /**
     * Creates the final packaging task, and optionally the zipalign task (if the variant is signed)
     *
     * @param publishApk if true the generated APK gets published.
     */
    public void createPackagingTask(@NonNull TaskFactory tasks, @NonNull VariantScope variantScope,
            boolean publishApk) {
        final ApkVariantData variantData = (ApkVariantData) variantScope.getVariantData();

        GradleVariantConfiguration config = variantData.getVariantConfiguration();
        boolean signedApk = variantData.isSigned();
        File apkLocation = new File(variantScope.getGlobalScope().getApkLocation());

        boolean multiOutput = variantData.getOutputs().size() > 1;

        // loop on all outputs. The only difference will be the name of the task, and location
        // of the generated data.
        for (final ApkVariantOutputData variantOutputData : variantData.getOutputs()) {
            VariantOutputScope variantOutputScope = variantOutputData.getScope();

            final String outputName = variantOutputData.getFullName();

            // When shrinking resources, rather than having the packaging task
            // directly map to the packageOutputFile of ProcessAndroidResources,
            // we insert the ShrinkResources task into the chain, such that its
            // input is the ProcessAndroidResources packageOutputFile, and its
            // output is what the PackageApplication task reads.
            AndroidTask<ShrinkResources> shrinkTask = null;

            if (config.isMinifyEnabled() && config.getBuildType().isShrinkResources() &&
                    !config.getUseJack()) {
                shrinkTask = androidTasks.create(
                        tasks, new ShrinkResources.ConfigAction(variantOutputScope));
                shrinkTask.dependsOn(tasks, variantScope.getObfuscationTask(),
                        variantOutputScope.getManifestProcessorTask(),
                        variantOutputScope.getProcessResourcesTask());
            }

            AndroidTask<PackageApplication> packageApp = androidTasks.create(
                    tasks, new PackageApplication.ConfigAction(variantOutputScope));

            packageApp.dependsOn(tasks,
                    variantOutputScope.getProcessResourcesTask(),
                    variantOutputScope.getVariantScope().getNdkBuildable());

            packageApp.optionalDependsOn(tasks,
                    variantOutputScope.getVariantScope().getMergeJavaResourcesTask());

            packageApp.optionalDependsOn(
                    tasks,
                    shrinkTask,
                    // TODO: When Jack is converted, add activeDexTask to VariantScope.
                    variantOutputScope.getVariantScope().getDexTask(),
                    variantOutputScope.getVariantScope().getJavaCompilerTask(),
                    variantData.javaCompilerTask, // TODO: Remove when Jack is converted to AndroidTask.
                    variantOutputData.packageSplitResourcesTask,
                    variantOutputData.packageSplitAbiTask);

            AndroidTask appTask = packageApp;

            if (signedApk) {
                if (variantData.getZipAlignEnabled()) {
                    AndroidTask<ZipAlign> zipAlignTask = androidTasks.create(
                            tasks, new ZipAlign.ConfigAction(variantOutputScope));
                    zipAlignTask.dependsOn(tasks, packageApp);
                    if (variantOutputData.splitZipAlign != null) {
                        zipAlignTask.dependsOn(tasks, variantOutputData.splitZipAlign);
                    }

                    appTask = zipAlignTask;
                }

            }

            checkState(variantData.assembleVariantTask != null);

            // Add an assemble task
            if (multiOutput) {
                // create a task for this output
                variantOutputData.assembleTask = createAssembleTask(variantOutputData);

                // variant assemble task depends on each output assemble task.
                variantData.assembleVariantTask.dependsOn(variantOutputData.assembleTask);
            } else {
                // single output
                variantOutputData.assembleTask = variantData.assembleVariantTask;
            }

            if (!signedApk && variantOutputData.packageSplitResourcesTask != null) {
                // in case we are not signing the resulting APKs and we have some pure splits
                // we should manually copy them from the intermediate location to the final
                // apk location unmodified.
                Copy copyTask = project.getTasks().create(
                        variantOutputScope.getTaskName("copySplit"), Copy.class);
                copyTask.setDestinationDir(apkLocation);
                copyTask.from(variantOutputData.packageSplitResourcesTask.getOutputDirectory());
                variantOutputData.assembleTask.dependsOn(copyTask);
                copyTask.mustRunAfter(appTask.getName());
            }
            variantOutputData.assembleTask.dependsOn(appTask.getName());

            if (publishApk) {
                final String projectBaseName = globalScope.getProjectBaseName();

                // if this variant is the default publish config or we also should publish non
                // defaults, proceed with declaring our artifacts.
                if (getExtension().getDefaultPublishConfig().equals(outputName)) {
                    appTask.configure(tasks, new Action<Task>() {
                        @Override
                        public void execute(Task packageTask) {
                            project.getArtifacts().add("default",
                                    new ApkPublishArtifact(projectBaseName,
                                            null,
                                            (FileSupplier) packageTask));
                        }

                    });

                    for (FileSupplier outputFileProvider :
                            variantOutputData.getSplitOutputFileSuppliers()) {
                        project.getArtifacts().add("default",
                                new ApkPublishArtifact(projectBaseName, null, outputFileProvider));
                    }

                    try {
                        if (variantOutputData.getMetadataFile() != null) {
                            project.getArtifacts().add("default-metadata",
                                    new MetadataPublishArtifact(projectBaseName, null,
                                            variantOutputData.getMetadataFile()));
                        }
                    } catch (IOException e) {
                        throw new RuntimeException(e);
                    }

                    if (variantData.getMappingFileProvider() != null) {
                        project.getArtifacts().add("default-mapping",
                                new MappingPublishArtifact(projectBaseName, null,
                                        variantData.getMappingFileProvider()));
                    }
                }

                if (getExtension().getPublishNonDefault()) {
                    appTask.configure(tasks, new Action<Task>() {
                        @Override
                        public void execute(Task packageTask) {
                            project.getArtifacts().add(
                                    variantData.getVariantDependency().getPublishConfiguration().getName(),
                                    new ApkPublishArtifact(
                                            projectBaseName,
                                            null,
                                            (FileSupplier) packageTask));
                        }

                    });

                    for (FileSupplier outputFileProvider :
                            variantOutputData.getSplitOutputFileSuppliers()) {
                        project.getArtifacts().add(
                                variantData.getVariantDependency().getPublishConfiguration().getName(),
                                new ApkPublishArtifact(
                                        projectBaseName,
                                        null,
                                        outputFileProvider));
                    }

                    try {
                        if (variantOutputData.getMetadataFile() != null) {
                            project.getArtifacts().add(
                                    variantData.getVariantDependency().getMetadataConfiguration().getName(),
                                    new MetadataPublishArtifact(
                                            projectBaseName,
                                            null,
                                            variantOutputData.getMetadataFile()));
                        }
                    } catch (IOException e) {
                        throw new RuntimeException(e);
                    }

                    if (variantData.getMappingFileProvider() != null) {
                        project.getArtifacts().add(
                                variantData.getVariantDependency().getMappingConfiguration().getName(),
                                new MappingPublishArtifact(
                                        projectBaseName,
                                        null,
                                        variantData.getMappingFileProvider()));
                    }

                    if (variantData.classesJarTask != null) {
                        project.getArtifacts().add(
                                variantData.getVariantDependency().getClassesConfiguration().getName(),
                                variantData.classesJarTask);
                    }
                }
            }

            // modify the manifest file and generate the new AppInfo.
            if (isIncrementalSupportActive(config)) {
                AndroidTask<InjectBootstrapApplicationTask> rewriteTask = androidTasks.create(
                        tasks, new InjectBootstrapApplicationTask.ConfigAction(variantOutputScope));
                rewriteTask.dependsOn(tasks, variantScope.getInitialIncrementalSupportTask(),
                        variantOutputScope.getManifestProcessorTask());
                if (variantScope.getDexTask() != null) {
                    variantScope.getDexTask().dependsOn(tasks, rewriteTask);
                }
                if (variantScope.getIncrementalDexTask() != null) {
                    variantScope.getIncrementalDexTask().dependsOn(tasks, rewriteTask);
                }
            }
        }


        // create install task for the variant Data. This will deal with finding the
        // right output if there are more than one.
        // Add a task to install the application package
        if (signedApk) {
            AndroidTask<InstallVariantTask> installTask = androidTasks.create(
                    tasks, new InstallVariantTask.ConfigAction(variantScope));
            installTask.dependsOn(tasks, variantData.assembleVariantTask);
        }

        if (getExtension().getLintOptions().isCheckReleaseBuilds()
                && !isIncrementalSupportActive(variantScope.getVariantConfiguration())) {
            createLintVitalTask(variantData);
        }

        // add an uninstall task
        final AndroidTask<UninstallTask> uninstallTask = androidTasks.create(
                tasks, new UninstallTask.ConfigAction(variantScope));

        tasks.named(UNINSTALL_ALL, new Action<Task>() {
            @Override
            public void execute(Task it) {
                it.dependsOn(uninstallTask.getName());
            }
        });
    }

    public Task createAssembleTask(@NonNull final BaseVariantOutputData variantOutputData) {
        Task assembleTask =
                project.getTasks().create(variantOutputData.getScope().getTaskName("assemble"));
        return assembleTask;
    }

    public Task createAssembleTask(TaskFactory tasks,
            @NonNull final BaseVariantData<? extends BaseVariantOutputData> variantData) {
        Task assembleTask =
                project.getTasks().create(variantData.getScope().getTaskName("assemble"));
        return assembleTask;
    }

    public Copy getJacocoAgentTask() {
        if (jacocoAgentTask == null) {
            jacocoAgentTask = project.getTasks().create("unzipJacocoAgent", Copy.class);
            jacocoAgentTask.from(new Callable<List<FileTree>>() {
                @Override
                public List<FileTree> call() throws Exception {
                    return Lists.newArrayList(Iterables.transform(
                            project.getConfigurations().getByName(
                                    JacocoPlugin.AGENT_CONFIGURATION_NAME),
                            new Function<Object, FileTree>() {
                                @Override
                                public FileTree apply(@Nullable Object it) {
                                    return project.zipTree(it);
                                }
                            }));
                }
            });
            jacocoAgentTask.include(FILE_JACOCO_AGENT);
            jacocoAgentTask.into(new File(getGlobalScope().getIntermediatesDir(), "jacoco"));
        }

        return jacocoAgentTask;
    }

    /**
     * creates a zip align. This does not use convention mapping, and is meant to let other plugin
     * create zip align tasks.
     *
     * @param name       the name of the task
     * @param inputFile  the input file
     * @param outputFile the output file
     * @return the task
     */
    @NonNull
    public ZipAlign createZipAlignTask(
            @NonNull String name,
            @NonNull File inputFile,
            @NonNull File outputFile) {
        // Add a task to zip align application package
        ZipAlign zipAlignTask = project.getTasks().create(name, ZipAlign.class);

        zipAlignTask.setInputFile(inputFile);
        zipAlignTask.setOutputFile(outputFile);
        ConventionMappingHelper.map(zipAlignTask, "zipAlignExe", new Callable<File>() {
            @Override
            public File call() throws Exception {
                final TargetInfo info = androidBuilder.getTargetInfo();
                if (info != null) {
                    String path = info.getBuildTools().getPath(ZIP_ALIGN);
                    if (path != null) {
                        return new File(path);
                    }
                }

                return null;
            }
        });

        return zipAlignTask;
    }

    protected void createProguardTransform(
            @NonNull TaskFactory taskFactory,
            @NonNull final VariantScope variantScope, boolean createJarFile) {
        createProguardTransform(taskFactory,
                variantScope,
                null /*mappingConfiguration*/,
                createJarFile);
    }

    protected final void createProguardTransform(
            @NonNull TaskFactory taskFactory,
            @NonNull final VariantScope variantScope,
            @Nullable Configuration mappingConfiguration,
            boolean createJarFile) {
        try {
            final BaseVariantData<? extends BaseVariantOutputData> variantData = variantScope
                    .getVariantData();
            final GradleVariantConfiguration variantConfig = variantData.getVariantConfiguration();
            final BaseVariantData testedVariantData = variantScope.getTestedVariantData();

            // use single output for now.
            final BaseVariantOutputData variantOutputData = variantScope.getVariantData()
                    .getOutputs().get(0);

            ProGuardTransform transform = new ProGuardTransform(variantScope, createJarFile);

            if (testedVariantData != null) {
                // Don't remove any code in tested app.
                transform.dontshrink();
                transform.dontoptimize();

                // We can't call dontobfuscate, since that would make ProGuard ignore the mapping file.
                transform.keep("class * {*;}")
                        .keep("interface * {*;}")
                        .keep("enum * {*;}")
                        .keepattributes();

                // All -dontwarn rules for test dependencies should go in here:
                transform.configurationFiles(
                        testedVariantData.getVariantConfiguration().getTestProguardFiles());

                // register the mapping file which may or may not exists (only exist if obfuscation)
                // is enabled.
                transform.applyTestedMapping(testedVariantData.getMappingFile());

            } else {
                if (variantConfig.isTestCoverageEnabled()) {
                    // when collecting coverage, don't remove the JaCoCo runtime
                    transform.keep("class com.vladium.** {*;}")
                            .keep("class org.jacoco.** {*;}")
                            .keep("interface org.jacoco.** {*;}")
                            .dontwarn("org.jacoco.**");
                }

                transform.configurationFiles(new Callable<Collection<File>>() {
                    @Override
                    public Collection<File> call() throws Exception {
                        List<File> proguardFiles = variantConfig.getProguardFiles(
                                true,
                                Collections.singletonList(getDefaultProguardFile(
                                        TaskManager.DEFAULT_PROGUARD_CONFIG_FILE)));
                        proguardFiles.add(
                                variantOutputData.processResourcesTask.getProguardOutputFile());
                        return proguardFiles;
                    }
                });

                if (mappingConfiguration != null) {
                    transform.applyTestedMapping(mappingConfiguration);
                }
            }

            AndroidTask<?> task = variantScope.getTransformManager().addTransform(taskFactory,
                    variantScope, transform, new TransformTask.ConfigActionCallback<ProGuardTransform>() {
                        @Override
                        public void callback(
                                @NonNull final ProGuardTransform transform,
                                @NonNull final TransformTask task) {
                            variantData.mappingFileProviderTask = new FileSupplier() {
                                @NonNull
                                @Override
                                public Task getTask() {
                                    return task;
                                }

                                @Override
                                public File get() {
                                    return transform.getMappingFile();
                                }
                            };
                        }
                    });

            if (mappingConfiguration != null) {
                task.dependsOn(taskFactory, mappingConfiguration);
            }

            variantScope.setObfuscationTask(task);
        } catch (ParseException e) {
            throw new RuntimeException(e);
        }
    }

    public void createReportTasks(
            List<BaseVariantData<? extends BaseVariantOutputData>> variantDataList) {
        DependencyReportTask dependencyReportTask =
                project.getTasks().create("androidDependencies", DependencyReportTask.class);
        dependencyReportTask.setDescription("Displays the Android dependencies of the project.");
        dependencyReportTask.setVariants(variantDataList);
        dependencyReportTask.setGroup(ANDROID_GROUP);

        SigningReportTask signingReportTask =
                project.getTasks().create("signingReport", SigningReportTask.class);
        signingReportTask.setDescription("Displays the signing info for each variant.");
        signingReportTask.setVariants(variantDataList);
        signingReportTask.setGroup(ANDROID_GROUP);
    }

    public void createAnchorTasks(@NonNull TaskFactory tasks, @NonNull VariantScope scope) {
        createPreBuildTasks(scope);

        // also create sourceGenTask
        final BaseVariantData<? extends BaseVariantOutputData> variantData = scope.getVariantData();
        scope.setSourceGenTask(androidTasks.create(tasks,
                scope.getTaskName("generate", "Sources"),
                Task.class,
                new Action<Task>() {
                    @Override
                    public void execute(Task task) {
                        variantData.sourceGenTask = task;
                    }
                }));
        // and resGenTask
        scope.setResourceGenTask(androidTasks.create(tasks,
                scope.getTaskName("generate", "Resources"),
                Task.class,
                new Action<Task>() {
                    @Override
                    public void execute(Task task) {
                        variantData.resourceGenTask = task;
                    }

                }));

        scope.setAssetGenTask(androidTasks.create(tasks,
                scope.getTaskName("generate", "Assets"),
                Task.class,
                new Action<Task>() {
                    @Override
                    public void execute(Task task) {
                        variantData.assetGenTask = task;
                    }
                }));

        if (!variantData.getType().isForTesting()
                && variantData.getVariantConfiguration().getBuildType().isTestCoverageEnabled()) {
            scope.setCoverageReportTask(androidTasks.create(tasks,
                    scope.getTaskName("create", "CoverageReport"),
                    Task.class,
                    new Action<Task>() {
                        @Override
                        public void execute(Task task) {
                            task.setGroup(JavaBasePlugin.VERIFICATION_GROUP);
                            task.setDescription(String.format(
                                    "Creates test coverage reports for the %s variant.",
                                    variantData.getName()));
                        }
                    }));
        }

        // and compile task
        createCompileAnchorTask(tasks, scope);
    }

    private void createPreBuildTasks(@NonNull VariantScope scope) {
        final BaseVariantData<? extends BaseVariantOutputData> variantData = scope.getVariantData();
        variantData.preBuildTask = project.getTasks().create(scope.getTaskName("pre", "Build"));
        variantData.preBuildTask.dependsOn(MAIN_PREBUILD);

        PrepareDependenciesTask prepareDependenciesTask = project.getTasks().create(
                scope.getTaskName("prepare", "Dependencies"), PrepareDependenciesTask.class);

        variantData.prepareDependenciesTask = prepareDependenciesTask;
        prepareDependenciesTask.dependsOn(variantData.preBuildTask);

        prepareDependenciesTask.setAndroidBuilder(androidBuilder);
        prepareDependenciesTask.setVariantName(scope.getVariantConfiguration().getFullName());
        prepareDependenciesTask.setVariant(variantData);

        // for all libraries required by the configurations of this variant, make this task
        // depend on all the tasks preparing these libraries.
        VariantDependencies configurationDependencies = variantData.getVariantDependency();
        prepareDependenciesTask.addChecker(configurationDependencies.getChecker());

        for (LibraryDependencyImpl lib : configurationDependencies.getLibraries()) {
            dependencyManager.addDependencyToPrepareTask(variantData, prepareDependenciesTask, lib);
        }
    }

    private void createCompileAnchorTask(@NonNull TaskFactory tasks, @NonNull final VariantScope scope) {
        final BaseVariantData<? extends BaseVariantOutputData> variantData = scope.getVariantData();
        scope.setCompileTask(androidTasks.create(tasks, new TaskConfigAction<Task>() {
            @Override
            public String getName() {
                return scope.getTaskName("compile", "Sources");
            }

            @Override
            public Class<Task> getType() {
                return Task.class;
            }

            @Override
            public void execute(Task task) {
                variantData.compileTask = task;
                variantData.compileTask.setGroup(BUILD_GROUP);
            }
        }));
        variantData.assembleVariantTask.dependsOn(scope.getCompileTask().getName());
    }

    public void createCheckManifestTask(@NonNull TaskFactory tasks, @NonNull VariantScope scope) {
        final BaseVariantData<? extends BaseVariantOutputData> variantData = scope.getVariantData();
        final String name = variantData.getVariantConfiguration().getFullName();
        scope.setCheckManifestTask(androidTasks.create(tasks,
                scope.getTaskName("check", "Manifest"),
                CheckManifest.class,
                new Action<CheckManifest>() {
                    @Override
                    public void execute(CheckManifest checkManifestTask) {
                        variantData.checkManifestTask = checkManifestTask;
                        checkManifestTask.setVariantName(name);
                        ConventionMappingHelper.map(checkManifestTask, "manifest",
                                new Callable<File>() {
                                    @Override
                                    public File call() throws Exception {
                                        return variantData.getVariantConfiguration()
                                                .getDefaultSourceSet().getManifestFile();
                                    }
                                });
                    }

                }));
        scope.getCheckManifestTask().dependsOn(tasks, variantData.preBuildTask);
        variantData.prepareDependenciesTask.dependsOn(scope.getCheckManifestTask().getName());
    }

    public static void optionalDependsOn(@NonNull Task main, Task... dependencies) {
        for (Task dependency : dependencies) {
            if (dependency != null) {
                main.dependsOn(dependency);
            }

        }

    }

    public static void optionalDependsOn(@NonNull Task main, @NonNull List<?> dependencies) {
        for (Object dependency : dependencies) {
            if (dependency != null) {
                main.dependsOn(dependency);
            }

        }

    }

    @NonNull
    private static List<ManifestDependencyImpl> getManifestDependencies(
            List<LibraryDependency> libraries) {

        List<ManifestDependencyImpl> list = Lists.newArrayListWithCapacity(libraries.size());

        for (LibraryDependency lib : libraries) {
            // get the dependencies
            List<ManifestDependencyImpl> children = getManifestDependencies(lib.getDependencies());
            list.add(new ManifestDependencyImpl(lib.getName(), lib.getManifest(), children));
        }

        return list;
    }

    @NonNull
    protected Logger getLogger() {
        return logger;
    }

    @NonNull
    public AndroidTaskRegistry getAndroidTasks() {
        return androidTasks;
    }

    private File getDefaultProguardFile(String name) {
        File sdkDir = sdkHandler.getAndCheckSdkFolder();
        return new File(sdkDir,
                SdkConstants.FD_TOOLS + File.separatorChar + SdkConstants.FD_PROGUARD
                        + File.separatorChar + name);
    }

}<|MERGE_RESOLUTION|>--- conflicted
+++ resolved
@@ -973,7 +973,7 @@
      * stream.</ul>
      * <ul>{@link ProcessJavaResConfigAction} will sync all source folders into a single folder
      * identified by {@link VariantScopeImpl#getSourceFoldersJavaResDestinationDir()}</ul>
-     * <ul>{@link MergeJavaTransform} will take all these folders and will create a single
+     * <ul>{@link MergeJavaResourcesTransform} will take all these folders and will create a single
      * merged folder with the {@link PackagingOptions} settings applied.</ul>
      *
      * the result of 3 is a combined stream containing all java resources, to be either directly
@@ -1872,48 +1872,11 @@
         final ApkVariantData variantData = (ApkVariantData) scope.getVariantData();
         final GradleVariantConfiguration config = variantData.getVariantConfiguration();
 
-<<<<<<< HEAD
-        // data holding dependencies and input for the dex. This gets updated as new
-        // post-compilation steps are inserted between the compilation and dx.
-        PostCompilationData pcData = new PostCompilationData();
-        pcData.setClassGeneratingTasks(Collections.singletonList(scope.getJavacTask().getName()));
-        pcData.setLibraryGeneratingTasks(ImmutableList.of(variantData.prepareDependenciesTask,
-                variantData.getVariantDependency().getPackageConfiguration()
-                        .getBuildDependencies()));
-
-        // this is pretty awful, waiting for pipeline architecture.
+        TransformManager transformManager = scope.getTransformManager();
+
+        // ---- Incremental mode first -----
         final boolean isIncremental = isIncrementalSupportActive(config);
-        pcData.setInputFilesCallable(new Callable<List<File>>() {
-            @Override
-            public List<File> call() {
-                if (isIncremental) {
-                    ArrayList<File> files = new ArrayList<File>();
-                    files.add(scope.getInitialIncrementalSupportJavaOutputDir());
-                    files.add(scope.getIncrementalSupportRuntimeDir());
-                    return files;
-                } else {
-                    return new ArrayList<File>(variantData.javacTask.getOutputs().getFiles().getFiles());
-                }
-            }
-
-        });
-        pcData.setInputDir(isIncremental
-                ? scope.getInitialIncrementalSupportJavaOutputDir()
-                : scope.getJavaOutputDir());
-
-        pcData.setJavaResourcesInputDir(scope.getJavaResourcesDestinationDir());
-
-        pcData.setInputLibrariesCallable(new Callable<List<File>>() {
-            @Override
-            public List<File> call() {
-                return new ArrayList<File>(
-                        scope.getGlobalScope().getAndroidBuilder().getPackagedJars(config));
-            }
-
-        });
-=======
-        TransformManager transformManager = scope.getTransformManager();
->>>>>>> c2d937c3
+        // create transform and add to manager.
 
         // ---- Code Coverage first -----
         boolean isTestCoverageEnabled = config.getBuildType().isTestCoverageEnabled() && !config
@@ -1980,32 +1943,26 @@
             multiDexClassListTask.dependsOn(tasks, manifestKeepListTask);
         }
 
-<<<<<<< HEAD
-        AndroidTask<Dex> dexTask = androidTasks.create(tasks,
-                new Dex.ConfigAction(scope, pcData, "dex"));
-=======
         // create dex task
 
-        AndroidTask<Dex> dexTask = androidTasks.create(tasks, new Dex.ConfigAction(scope));
->>>>>>> c2d937c3
+        AndroidTask<Dex> dexTask = androidTasks.create(tasks, new Dex.ConfigAction(scope, "dex"));
         scope.setDexTask(dexTask);
         if (multiDexClassListTask != null) {
             dexTask.dependsOn(tasks, multiDexClassListTask);
         }
 
-<<<<<<< HEAD
-        // dependencies, some of these could be null
-        dexTask.optionalDependsOn(tasks,
-                pcData.getClassGeneratingTasks(),
-                pcData.getLibraryGeneratingTasks(),
-                createMainDexListTask,
-                retraceTask);
-        for (AndroidTask<?> task : upstreamTasks) {
-            if (task!=null) {
-                dexTask.dependsOn(tasks, task);
-            }
-        }
-    }
+        // this code is very similar to Dex.ConfigAction. We should factor it somehow to keep
+        // it in sync.
+        for (TransformStream stream : transformManager.getStreams(Dex.ConfigAction.sFilter)) {
+            // TODO Optimize to avoid creating too many actions
+            dexTask.dependsOn(tasks, stream.getDependencies());
+        }
+        for (TransformStream stream : transformManager.getStreamsByContent(ContentType.DEX)) {
+            // TODO Optimize to avoid creating too many actions
+            dexTask.dependsOn(tasks, stream.getDependencies());
+        }
+    }
+
     public void createIncrementalPostCompilationTasks(
             TaskFactory tasks, @NonNull final VariantScope scope) {
 
@@ -2046,53 +2003,6 @@
 
             incrementalSupportDex.dependsOn(tasks,
                     scope.getInitialIncrementalSupportTask());
-        }
-    }
-
-
-    public PostCompilationData createJacocoTask(
-            @NonNull TaskFactory tasks,
-            @NonNull final VariantScope scope,
-            @NonNull final PostCompilationData pcData) {
-        AndroidTask<JacocoInstrumentTask> jacocoTask =
-                androidTasks.create(tasks, new JacocoInstrumentTask.ConfigAction(scope, pcData));
-
-        jacocoTask.optionalDependsOn(tasks, pcData.getClassGeneratingTasks());
-
-        final Copy agentTask = getJacocoAgentTask();
-        jacocoTask.dependsOn(tasks, agentTask);
-
-        // update dependency.
-        PostCompilationData pcData2 = new PostCompilationData();
-        pcData2.setClassGeneratingTasks(Collections.singletonList(jacocoTask.getName()));
-        pcData2.setLibraryGeneratingTasks(
-                Arrays.asList(pcData.getLibraryGeneratingTasks(), agentTask));
-
-        // update inputs
-        pcData2.setInputFilesCallable(new Callable<List<File>>() {
-            @Override
-            public List<File> call() {
-                return new ArrayList<File>(
-                        project.files(scope.getVariantData().jacocoInstrumentTask.getOutputDir())
-                                .getFiles());
-            }
-
-        });
-        pcData2.setInputDirCallable(new Callable<File>() {
-            @Override
-            public File call() {
-                return scope.getVariantData().jacocoInstrumentTask.getOutputDir();
-            }
-=======
-        // this code is very similar to Dex.ConfigAction. We should factor it somehow to keep
-        // it in sync.
-        for (TransformStream stream : transformManager.getStreams(Dex.ConfigAction.sFilter)) {
-            // TODO Optimize to avoid creating too many actions
-            dexTask.dependsOn(tasks, stream.getDependencies());
-        }
-        for (TransformStream stream : transformManager.getStreamsByContent(ContentType.DEX)) {
-            // TODO Optimize to avoid creating too many actions
-            dexTask.dependsOn(tasks, stream.getDependencies());
         }
     }
 
@@ -2120,7 +2030,6 @@
                     .build());
         }
     }
->>>>>>> c2d937c3
 
     public void createJacocoTransform(
             @NonNull TaskFactory taskFactory,
