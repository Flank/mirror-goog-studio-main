--- conflicted
+++ resolved
@@ -825,7 +825,6 @@
         for (BaseVariantOutputData vod : variantData.getOutputs()) {
             final VariantOutputScope variantOutputScope = vod.getScope();
 
-<<<<<<< HEAD
             variantOutputScope.setProcessResourcesTask(androidTasks.create(tasks,
                     new ProcessAndroidResources.ConfigAction(variantOutputScope, symbolLocation,
                             generateResourcePackage)));
@@ -839,21 +838,6 @@
                         variantOutputScope.getManifestProcessorTask(),
                         scope.getMergeAssetsTask());
             }
-=======
-            variantOutputScope.setProcessResourcesTask(
-                    androidTasks.create(
-                            tasks,
-                            new ProcessAndroidResources.ConfigAction(
-                                    variantOutputScope,
-                                    symbolLocation,
-                                    generateResourcePackage)));
-
-            variantOutputScope.getProcessResourcesTask().dependsOn(
-                    tasks,
-                    variantOutputScope.getManifestProcessorTask(),
-                    scope.getMergeResourcesTask(),
-                    scope.getMergeAssetsTask());
->>>>>>> 5daa5055
 
             if (vod.getMainOutputFile().getFilter(DENSITY) == null) {
                 scope.setGenerateRClassTask(variantOutputScope.getProcessResourcesTask());
