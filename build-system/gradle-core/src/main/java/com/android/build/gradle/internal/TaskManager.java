--- conflicted
+++ resolved
@@ -533,7 +533,6 @@
                 .setJars(variantScope.getLocalPackagedJars())
                 .build());
 
-<<<<<<< HEAD
         transformManager.addStream(OriginalStream.builder(project)
                 .addContentTypes(TransformManager.CONTENT_JARS)
                 .addScope(Scope.EXTERNAL_LIBRARIES)
@@ -545,33 +544,6 @@
                 .addScope(Scope.EXTERNAL_LIBRARIES)
                 .setFileCollection(variantScope.getExternalPackageJars())
                 .build());
-=======
-        ImmutableList<Object> dependencies =
-                ImmutableList.of(
-                        variantScope.getResolveDependenciesTask() != null
-                                ? variantScope.getResolveDependenciesTask().getName()
-                                : variantScope.getPrepareDependenciesTask().getName(),
-                        variantData
-                                .getVariantDependency()
-                                .getPackageConfiguration());
-
-        transformManager.addStream(
-                OriginalStream.builder(project)
-                        .addContentTypes(TransformManager.CONTENT_JARS)
-                        .addScope(Scope.EXTERNAL_LIBRARIES)
-                        .setJars(
-                                () ->
-                                        Stream.concat(
-                                                        config.getExternalPackagedJars().stream(),
-                                                        variantScope
-                                                                .getGlobalScope()
-                                                                .getAndroidBuilder()
-                                                                .getAdditionalPackagedJars(config)
-                                                                .stream())
-                                                .collect(Collectors.toSet()))
-                        .setDependencies(dependencies)
-                        .build());
->>>>>>> f142030e
 
         if (variantScope.isJackEnabled()) {
             // add project sources for the Jack pipeline
