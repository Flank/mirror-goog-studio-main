--- conflicted
+++ resolved
@@ -22,10 +22,6 @@
 import com.android.build.gradle.internal.scope.InternalArtifactType
 import com.android.build.gradle.internal.scope.TaskConfigAction
 import com.android.build.gradle.internal.scope.VariantScope
-<<<<<<< HEAD
-import com.android.build.gradle.tasks.WorkerExecutorAdapter
-=======
->>>>>>> 9c434b95
 import com.android.builder.packaging.PackagingUtils
 import com.android.bundle.Config
 import com.android.tools.build.bundletool.commands.BuildBundleCommand
@@ -77,19 +73,6 @@
 
     @TaskAction
     fun bundleModules() {
-<<<<<<< HEAD
-        val adapter = WorkerExecutorAdapter<Params>(workerExecutor, BundleToolRunnable::class.java)
-
-        adapter.submit(
-            Params(
-                baseModuleZip.singleFile(),
-                featureZips.files,
-                aaptOptionsNoCompress,
-                bundleFile
-            )
-        )
-=======
->>>>>>> 9c434b95
 
         workers.use {
             it.submit(
