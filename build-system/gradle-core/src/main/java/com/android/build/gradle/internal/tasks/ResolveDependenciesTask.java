/*
 * Copyright (C) 2016 The Android Open Source Project
 *
 * Licensed under the Apache License, Version 2.0 (the "License");
 * you may not use this file except in compliance with the License.
 * You may obtain a copy of the License at
 *
 *      http://www.apache.org/licenses/LICENSE-2.0
 *
 * Unless required by applicable law or agreed to in writing, software
 * distributed under the License is distributed on an "AS IS" BASIS,
 * WITHOUT WARRANTIES OR CONDITIONS OF ANY KIND, either express or implied.
 * See the License for the specific language governing permissions and
 * limitations under the License.
 */

package com.android.build.gradle.internal.tasks;

import com.android.annotations.NonNull;
import com.android.annotations.Nullable;
import com.android.build.gradle.TestAndroidConfig;
import com.android.build.gradle.internal.DependencyManager;
import com.android.build.gradle.internal.core.GradleVariantConfiguration;
import com.android.build.gradle.internal.scope.TaskConfigAction;
import com.android.build.gradle.internal.scope.VariantScope;
import com.android.build.gradle.internal.variant.BaseVariantData;
import com.android.build.gradle.internal.variant.BaseVariantOutputData;
import com.android.builder.dependency.level2.AndroidDependency;
import com.android.builder.utils.FileCache;
import com.android.ide.common.internal.WaitableExecutor;
import com.google.common.collect.Sets;
import java.io.File;
import java.io.IOException;
import java.util.Set;
import java.util.function.Consumer;
import org.gradle.api.Project;
import org.gradle.api.tasks.TaskAction;

/**
 * Task for resolving dependencies and exploding .aar.
 *
 * Replaces all PrepareLibTask when AndroidGradleOptions.isImprovedDependencyResolutionEnabled() is
 * true.
 */
public class ResolveDependenciesTask extends BaseTask {
    private BaseVariantData<? extends BaseVariantOutputData> variantData;
    private DependencyManager dependencyManager;
    private String testedProjectPath;
    @Nullable private FileCache buildCache;

    @TaskAction
    public void resolveDependencies() throws InterruptedException, IOException {
        // Resolve variant dependencies.
        dependencyManager.resolveDependencies(
                variantData.getVariantDependency(),
                testedProjectPath,
                variantData.getScope().getGlobalScope().getBuildCache());

        variantData.getVariantConfiguration().setResolvedDependencies(
                variantData.getVariantDependency().getCompileDependencies(),
                variantData.getVariantDependency().getPackageDependencies());

//        extractAarInParallel(getProject(), variantData.getVariantConfiguration(), buildCache);
    }

<<<<<<< HEAD
    //public static void extractAarInParallel(
    //        @NonNull Project project,
    //        @NonNull GradleVariantConfiguration config,
    //        Nullable FileCache buildCache)
    //        throws LoggedErrorException, InterruptedException, IOException {
    //    WaitableExecutor<Void> executor = WaitableExecutor.useGlobalSharedThreadPool();
    //
    //    Set<AndroidDependency> dependencies =
    //            Sets.newHashSet(config.getFlatCompileAndroidLibraries());
    //    dependencies.addAll(config.getFlatPackageAndroidLibraries());
    //
    //    for (AndroidDependency androidDependency :dependencies) {
    //        if (androidDependency.getProjectPath() != null) {
    //            // Don't need to explode sub-module library.
    //            continue;
    //        }
    //        File input = androidDependency.getArtifactFile();
    //        File output = androidDependency.getExtractedFolder();
    //        boolean useBuildCache = PrepareLibraryTask.shouldUseBuildCache(buildCache != null, androidDependency.getCoordinates());
    //        PrepareLibraryTask.prepareLibrary(
    //                input,
    //                output,
    //                buildCache,
    //                createAction(project, executor, input),
    //                project.getLogger(),
    //                useBuildCache);
    //    }
    //    executor.waitForTasksWithQuickFail(false);
    //}
=======
    public static void extractAarInParallel(
            @NonNull Project project,
            @NonNull GradleVariantConfiguration config,
            @Nullable FileCache buildCache)
            throws InterruptedException, IOException {
        WaitableExecutor<Void> executor = WaitableExecutor.useGlobalSharedThreadPool();

        Set<AndroidDependency> dependencies =
                Sets.newHashSet(config.getFlatCompileAndroidLibraries());
        dependencies.addAll(config.getFlatPackageAndroidLibraries());

        for (AndroidDependency androidDependency :dependencies) {
            if (androidDependency.getProjectPath() != null) {
                // Don't need to explode sub-module library.
                continue;
            }
            File input = androidDependency.getArtifactFile();
            File output = androidDependency.getExtractedFolder();
            boolean useBuildCache = PrepareLibraryTask.shouldUseBuildCache(buildCache != null, androidDependency.getCoordinates());
            PrepareLibraryTask.prepareLibrary(
                    input,
                    output,
                    buildCache,
                    createAction(project, executor, input),
                    project.getLogger(),
                    useBuildCache);
        }
        executor.waitForTasksWithQuickFail(false);
    }
>>>>>>> 78c1b5cf

    private static Consumer<File> createAction(
            @NonNull Project project,
            @NonNull WaitableExecutor<Void> executor,
            @NonNull File input) {
        return (outputDir) -> executor.execute(() -> {
            PrepareLibraryTask.extract(
                    input,
                    outputDir,
                    project);
            return null;
        });
    }



    public static class ConfigAction implements TaskConfigAction<ResolveDependenciesTask> {
        @NonNull
        private final VariantScope scope;
        @NonNull
        private final DependencyManager dependencyManager;

        public ConfigAction(
                @NonNull VariantScope scope,
                @NonNull DependencyManager dependencyManager) {
            this.scope = scope;
            this.dependencyManager = dependencyManager;
        }

        @NonNull
        @Override
        public String getName() {
            return scope.getTaskName("resolve", "Dependencies");
        }

        @NonNull
        @Override
        public Class<ResolveDependenciesTask> getType() {
            return ResolveDependenciesTask.class;
        }

        @Override
        public void execute(@NonNull ResolveDependenciesTask task) {
            task.variantData = scope.getVariantData();
            task.dependencyManager = dependencyManager;
            task.setVariantName(scope.getFullVariantName());

            task.testedProjectPath =
                    scope.getGlobalScope().getExtension() instanceof TestAndroidConfig
                            ? ((TestAndroidConfig) scope.getGlobalScope().getExtension()).getTargetProjectPath()
                            : null;
            task.buildCache = scope.getGlobalScope().getBuildCache();
        }
    }
}<|MERGE_RESOLUTION|>--- conflicted
+++ resolved
@@ -20,18 +20,14 @@
 import com.android.annotations.Nullable;
 import com.android.build.gradle.TestAndroidConfig;
 import com.android.build.gradle.internal.DependencyManager;
-import com.android.build.gradle.internal.core.GradleVariantConfiguration;
 import com.android.build.gradle.internal.scope.TaskConfigAction;
 import com.android.build.gradle.internal.scope.VariantScope;
 import com.android.build.gradle.internal.variant.BaseVariantData;
 import com.android.build.gradle.internal.variant.BaseVariantOutputData;
-import com.android.builder.dependency.level2.AndroidDependency;
 import com.android.builder.utils.FileCache;
 import com.android.ide.common.internal.WaitableExecutor;
-import com.google.common.collect.Sets;
 import java.io.File;
 import java.io.IOException;
-import java.util.Set;
 import java.util.function.Consumer;
 import org.gradle.api.Project;
 import org.gradle.api.tasks.TaskAction;
@@ -63,12 +59,11 @@
 //        extractAarInParallel(getProject(), variantData.getVariantConfiguration(), buildCache);
     }
 
-<<<<<<< HEAD
     //public static void extractAarInParallel(
     //        @NonNull Project project,
     //        @NonNull GradleVariantConfiguration config,
     //        Nullable FileCache buildCache)
-    //        throws LoggedErrorException, InterruptedException, IOException {
+    //        throws InterruptedException, IOException {
     //    WaitableExecutor<Void> executor = WaitableExecutor.useGlobalSharedThreadPool();
     //
     //    Set<AndroidDependency> dependencies =
@@ -93,37 +88,6 @@
     //    }
     //    executor.waitForTasksWithQuickFail(false);
     //}
-=======
-    public static void extractAarInParallel(
-            @NonNull Project project,
-            @NonNull GradleVariantConfiguration config,
-            @Nullable FileCache buildCache)
-            throws InterruptedException, IOException {
-        WaitableExecutor<Void> executor = WaitableExecutor.useGlobalSharedThreadPool();
-
-        Set<AndroidDependency> dependencies =
-                Sets.newHashSet(config.getFlatCompileAndroidLibraries());
-        dependencies.addAll(config.getFlatPackageAndroidLibraries());
-
-        for (AndroidDependency androidDependency :dependencies) {
-            if (androidDependency.getProjectPath() != null) {
-                // Don't need to explode sub-module library.
-                continue;
-            }
-            File input = androidDependency.getArtifactFile();
-            File output = androidDependency.getExtractedFolder();
-            boolean useBuildCache = PrepareLibraryTask.shouldUseBuildCache(buildCache != null, androidDependency.getCoordinates());
-            PrepareLibraryTask.prepareLibrary(
-                    input,
-                    output,
-                    buildCache,
-                    createAction(project, executor, input),
-                    project.getLogger(),
-                    useBuildCache);
-        }
-        executor.waitForTasksWithQuickFail(false);
-    }
->>>>>>> 78c1b5cf
 
     private static Consumer<File> createAction(
             @NonNull Project project,
