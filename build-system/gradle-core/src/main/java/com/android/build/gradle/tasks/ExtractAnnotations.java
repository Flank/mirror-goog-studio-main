--- conflicted
+++ resolved
@@ -412,13 +412,7 @@
             task.setEncoding(extension.getCompileOptions().getEncoding());
             task.setSourceCompatibility(
                     extension.getCompileOptions().getSourceCompatibility().toString());
-<<<<<<< HEAD
             task.setClasspath(variantScope.getJavaClasspath());
-=======
-
-            task.setClasspath(project.files((Callable<Set<File>>) () ->
-                    androidBuilder.getCompileClasspath(variantConfig)));
->>>>>>> fc851974
 
             // Setup the boot classpath just before the task actually runs since this will
             // force the sdk to be parsed. (Same as in compileTask)
