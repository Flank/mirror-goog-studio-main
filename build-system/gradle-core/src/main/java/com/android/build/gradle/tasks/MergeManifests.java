--- conflicted
+++ resolved
@@ -385,77 +385,11 @@
 
             processManifestTask.setVariantConfiguration(config);
 
-<<<<<<< HEAD
             Project project = globalScope.getProject();
 
             // this includes the libraries and the atoms.
             processManifestTask.manifests = variantScope.getArtifactCollection(
                     RUNTIME_CLASSPATH, ALL, MANIFEST);
-=======
-            ConventionMappingHelper.map(
-                    processManifestTask,
-                    "providers",
-                    () -> {
-                        List<ManifestProvider> manifests =
-                                Lists.newArrayList(config.getPackageManifestProviders());
-
-                        if (scope.getVariantScope().getMicroApkTask() != null
-                                && variantData
-                                        .getVariantConfiguration()
-                                        .getBuildType()
-                                        .isEmbedMicroApp()) {
-                            manifests.add(
-                                    new ManifestProviderImpl(
-                                            scope.getVariantScope().getMicroApkManifestFile(),
-                                            "Wear App sub-manifest"));
-                        }
-
-                        if (scope.getCompatibleScreensManifestTask() != null) {
-                            manifests.add(
-                                    new ManifestProviderImpl(
-                                            scope.getCompatibleScreensManifestFile(),
-                                            "Compatible-Screens sub-manifest"));
-                        }
-
-                        return manifests;
-                    });
-
-            ConventionMappingHelper.map(processManifestTask, "minSdkVersion",
-                    new Callable<String>() {
-                        @Override
-                        public String call() throws Exception {
-                            ApiVersion minSdk = config.getMergedFlavor().getMinSdkVersion();
-                            return minSdk == null ? null : minSdk.getApiString();
-                        }
-                    });
-
-            ConventionMappingHelper.map(processManifestTask, "targetSdkVersion",
-                    new Callable<String>() {
-                        @Override
-                        public String call() throws Exception {
-                            ApiVersion targetSdk = config.getMergedFlavor().getTargetSdkVersion();
-                            return targetSdk == null ? null : targetSdk.getApiString();
-                        }
-                    });
-
-            ConventionMappingHelper.map(processManifestTask, "maxSdkVersion",
-                    new Callable<Integer>() {
-                        @Override
-                        public Integer call() throws Exception {
-                            if (scope.getGlobalScope().getAndroidBuilder().isPreviewTarget()) {
-                                return null;
-                            }
-                            return config.getMergedFlavor().getMaxSdkVersion();
-                        }
-                    });
-
-            processManifestTask.setManifestOutputFile(scope.getManifestOutputFile());
-            processManifestTask.setInstantRunManifestOutputFile(
-                    scope.getVariantScope().getInstantRunManifestOutputFile());
-
-            processManifestTask.setReportFile(scope.getVariantScope().getManifestReportFile());
-            processManifestTask.optionalFeatures = optionalFeatures;
->>>>>>> 028d7e51
 
             // optional manifest files too.
             if (variantScope.getMicroApkTask() != null &&
@@ -469,10 +403,6 @@
             processManifestTask.minSdkVersion =
                     TaskInputHelper.memoize(
                             () -> {
-                                if (androidBuilder.isPreviewTarget()) {
-                                    return androidBuilder.getTargetCodename();
-                                }
-
                                 ApiVersion minSdk = config.getMergedFlavor().getMinSdkVersion();
                                 return minSdk == null ? null : minSdk.getApiString();
                             });
@@ -480,9 +410,6 @@
             processManifestTask.targetSdkVersion =
                     TaskInputHelper.memoize(
                             () -> {
-                                if (androidBuilder.isPreviewTarget()) {
-                                    return androidBuilder.getTargetCodename();
-                                }
                                 ApiVersion targetSdk =
                                         config.getMergedFlavor().getTargetSdkVersion();
                                 return targetSdk == null ? null : targetSdk.getApiString();
