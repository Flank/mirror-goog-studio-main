--- conflicted
+++ resolved
@@ -33,13 +33,6 @@
 import com.android.build.gradle.internal.packaging.PackagingFileAction;
 import com.android.build.gradle.internal.packaging.ParsedPackagingOptions;
 import com.android.build.gradle.internal.pipeline.ExtendedContentType;
-<<<<<<< HEAD
-import com.android.builder.packaging.DuplicateFileException;
-import com.android.builder.packaging.ZipAbortException;
-import com.android.builder.packaging.ZipEntryFilter;
-import com.android.builder.packaging.PackagingUtils;
-import com.google.common.collect.ArrayListMultimap;
-=======
 import com.android.build.gradle.internal.pipeline.IncrementalFileMergerTransformUtils;
 import com.android.build.gradle.internal.scope.VariantScope;
 import com.android.builder.files.FileCacheByPath;
@@ -56,17 +49,13 @@
 import com.android.builder.merge.StreamMergeAlgorithms;
 import com.android.utils.FileUtils;
 import com.android.utils.ImmutableCollectors;
->>>>>>> 689290e7
 import com.google.common.collect.ImmutableList;
 import com.google.common.collect.ImmutableMap;
 import com.google.common.collect.ImmutableSet;
 import com.google.common.collect.Sets;
 import java.io.File;
-<<<<<<< HEAD
-=======
 import java.io.FileInputStream;
 import java.io.FileOutputStream;
->>>>>>> 689290e7
 import java.io.IOException;
 import java.io.ObjectInputStream;
 import java.io.ObjectOutputStream;
@@ -89,17 +78,8 @@
  */
 public class MergeJavaResourcesTransform extends Transform {
 
-<<<<<<< HEAD
-    private interface FileValidator {
-        boolean validateJarPath(@NonNull String path);
-        boolean validateFolderPath(@NonNull String path, boolean isSubProject);
-        @NonNull
-        String folderPathToKey(@NonNull String path, boolean isSubProject);
-    }
-=======
     private static final Pattern JAR_ABI_PATTERN = Pattern.compile("lib/([^/]+)/[^/]+");
     private static final Pattern ABI_FILENAME_PATTERN = Pattern.compile(".*\\.so");
->>>>>>> 689290e7
 
     @NonNull
     private final ParsedPackagingOptions packagingOptions;
@@ -138,33 +118,9 @@
         this.zipCache = new FileCacheByPath(cacheDir);
 
         if (mergedType == QualifiedContent.DefaultContentType.RESOURCES) {
-<<<<<<< HEAD
-            validator = new FileValidator() {
-                @Override
-                public boolean validateJarPath(@NonNull String path) {
-                    return !path.endsWith(SdkConstants.DOT_CLASS) &&
-                            !path.endsWith(SdkConstants.DOT_NATIVE_LIBS);
-                }
-
-                @Override
-                public boolean validateFolderPath(@NonNull String path, boolean isSubProject) {
-                    return !path.endsWith(SdkConstants.DOT_CLASS) &&
-                            !path.endsWith(SdkConstants.DOT_NATIVE_LIBS);
-
-                }
-
-                @NonNull
-                @Override
-                public String folderPathToKey(@NonNull String path, boolean isSubProject) {
-                    return path;
-                }
-            };
-
-=======
             acceptedPathsPredicate =
                     path -> !path.endsWith(SdkConstants.DOT_CLASS)
                             && !path.endsWith(SdkConstants.DOT_NATIVE_LIBS);
->>>>>>> 689290e7
         } else if (mergedType == ExtendedContentType.NATIVE_LIBS) {
             acceptedPathsPredicate =
                     path -> {
@@ -188,65 +144,6 @@
         }
     }
 
-<<<<<<< HEAD
-    private static final class NativeLibValidator implements FileValidator {
-        private final Pattern jarAbiPattern = Pattern.compile("lib/([^/]+)/[^/]+");
-        private final Pattern folderAbiPattern = Pattern.compile("([^/]+)/[^/]+");
-        private final Pattern filenamePattern = Pattern.compile(".*\\.so");
-
-        @Override
-        public boolean validateJarPath(@NonNull String path) {
-            // extract abi from path, checking the general path structure (lib/<abi>/<filename>)
-            Matcher m = jarAbiPattern.matcher(path);
-
-            // if the ABI is accepted, check the 3rd segment
-            if (m.matches()) {
-                // remove the beginning of the path (lib/<abi>/)
-                String filename = path.substring(5 + m.group(1).length());
-                // and check the filename
-                return filenamePattern.matcher(filename).matches() ||
-                        SdkConstants.FN_GDBSERVER.equals(filename) ||
-                        SdkConstants.FN_GDB_SETUP.equals(filename);
-            }
-
-            return false;
-        }
-
-        @Override
-        public boolean validateFolderPath(@NonNull String path, boolean isSubProject) {
-            if (isSubProject) {
-                // sub project publish their jni with lib/ so we use the jar validation instead.
-                return validateJarPath(path);
-            }
-
-            // extract abi from path, checking the general path structure (<abi>/<filename>)
-            Matcher m = folderAbiPattern.matcher(path);
-
-            // if the ABI is accepted, check the 3rd segment
-            if (m.matches()) {
-                // remove the beginning of the path (<abi>/)
-                String filename = path.substring(1 + m.group(1).length());
-                // and check the filename
-                return filenamePattern.matcher(filename).matches() ||
-                        SdkConstants.FN_GDBSERVER.equals(filename) ||
-                        SdkConstants.FN_GDB_SETUP.equals(filename);
-            }
-
-            return false;
-        }
-
-        @NonNull
-        @Override
-        public String folderPathToKey(@NonNull String path, boolean isSubProject) {
-            if (isSubProject) {
-                return path;
-            }
-            return FD_APK_NATIVE_LIBS + "/" + path;
-        }
-    }
-
-=======
->>>>>>> 689290e7
     @NonNull
     @Override
     public String getName() {
@@ -279,212 +176,6 @@
         return true;
     }
 
-<<<<<<< HEAD
-    private static final class MergeSource {
-        @NonNull
-        private final QualifiedContent sourceInput;
-        @NonNull
-        private final String sourcePath;
-
-        public MergeSource(
-                @NonNull QualifiedContent sourceInput,
-                @NonNull String sourcePath) {
-            this.sourceInput = sourceInput;
-            this.sourcePath = sourcePath;
-        }
-
-        static MergeSource of(@NonNull QualifiedContent sourceInput,
-                @NonNull String path) {
-            return new MergeSource(sourceInput, path);
-        }
-
-        @NonNull
-        public String getSourcePath() {
-            return sourcePath;
-        }
-
-        @NonNull
-        public QualifiedContent getSourceInput() {
-            return sourceInput;
-        }
-    }
-
-    @Override
-    public void transform(@NonNull TransformInvocation invocation) throws IOException, TransformException {
-
-        TransformOutputProvider outputProvider = invocation.getOutputProvider();
-        checkNotNull(outputProvider, "Missing output object for transform " + getName());
-
-        // folder to copy the files that were originally in folders.
-        File outFolder = null;
-        // jar to copy the files that came from jars.  We want copy files from jar into a jar to
-        // avoid case sensitivity issue on a case insensitive file system.
-        File outJar = null;
-
-        if (invocation.isIncremental()) {
-            throw new IllegalStateException("Incremental mode is not supported yet.");
-        } else {
-            outputProvider.deleteAll();
-
-            // gather all the inputs.
-            ListMultimap<String, MergeSource> sourceFileList = ArrayListMultimap.create();
-            for (TransformInput input : invocation.getInputs()) {
-                for (JarInput jarInput : input.getJarInputs()) {
-                    gatherListFromJar(jarInput, sourceFileList);
-                }
-
-                for (DirectoryInput directoryInput : input.getDirectoryInputs()) {
-                    gatherListFromFolder(directoryInput, sourceFileList);
-                }
-            }
-
-            // at this point we have what we need, write the output.
-
-            // we're recording all the files that must be merged.
-            // this is a map of (archive path -> source folder/jar)
-            ListMultimap<String, MergeSource> mergedFiles = ArrayListMultimap.create();
-
-            // we're also going to record for each jar which files comes from it.
-            ListMultimap<File, String> jarSources = ArrayListMultimap.create();
-
-            for (String key : sourceFileList.keySet()) {
-                PackagingFileAction packagingAction = packagingOptions.getAction(key);
-
-                // first thing we do is check if it's excluded.
-                if (packagingAction == PackagingFileAction.EXCLUDE) {
-                    // skip, no need to do anything else.
-                    continue;
-                }
-
-                List<MergeSource> contentSourceList = sourceFileList.get(key);
-
-                MergeSource selectedContent;
-                if (packagingAction == PackagingFileAction.MERGE){
-                    // if merge is specified, project files have no precedence
-                    selectedContent = null;
-                } else {
-                    // if there is only one content or if one of the source is PROJECT then it wins.
-                    // This is similar behavior as the other merger (assets, res, manifest).
-                    selectedContent = findUniqueOrProjectContent(contentSourceList);
-                }
-
-                // otherwise search for a selection
-                if (selectedContent == null) {
-                    if (packagingAction == PackagingFileAction.PICK_FIRST) {
-                        // if pickFirst then just pick the first one.
-                        selectedContent = contentSourceList.get(0);
-                    } else if (packagingAction == PackagingFileAction.MERGE) {
-                        // if it's selected for merging, we need to record this for later where
-                        // we'll merge all the files we've found.
-                        for (MergeSource content : contentSourceList) {
-                            mergedFiles.put(key, content);
-                        }
-                    } else {
-                        // finally if it's not excluded, then this is an error.
-                        // collect the sources.
-                        List<File> sources = contentSourceList.stream()
-                                .map(mergeSource -> mergeSource.getSourceInput().getFile())
-                                .collect(Collectors.toList());
-                        throw new TransformException(new DuplicateFileException(key, sources));
-                    }
-                }
-
-                // if a file was selected, write it here.
-                if (selectedContent != null) {
-                    QualifiedContent input = selectedContent.getSourceInput();
-                    if (input instanceof JarInput) {
-                        // or just record it for now if it's coming from a jar.
-                        // This will allow to open these source jars just once to copy
-                        // all their content out.
-                        jarSources.put(input.getFile(), key);
-                    } else {
-                        if (outFolder == null) {
-                            outFolder = outputProvider.getContentLocation(
-                                    "main",
-                                    getOutputTypes(), getScopes(),
-                                    Format.DIRECTORY);
-                            mkdirs(outFolder);
-                        }
-                        copyFromFolder(selectedContent, outFolder, key);
-                    }
-                }
-            }
-
-            // now copy all the non-merged files into the jar.
-            JarMerger jarMerger = null;
-            if (!jarSources.isEmpty()) {
-                outJar = outputProvider.getContentLocation(
-                        "main", getOutputTypes(), getScopes(), Format.JAR);
-                mkdirs(outJar.getParentFile());
-                jarMerger = copyIntoJar(jarSources, outJar);
-            }
-
-            // then handle the merged files.
-            if (!mergedFiles.isEmpty()) {
-                for (String key : mergedFiles.keySet()) {
-                    List<MergeSource> mergeSources = mergedFiles.get(key);
-
-                    // first check if we have a jar source
-                    boolean hasJarSource = false;
-                    for (MergeSource source : mergeSources) {
-                        if (source.getSourceInput() instanceof JarInput) {
-                            hasJarSource = true;
-                            break;
-                        }
-                    }
-
-                    // merge the content into a ByteArrayOutputStream.
-                    ByteArrayOutputStream baos = new ByteArrayOutputStream();
-                    for (MergeSource source : mergeSources) {
-                        File sourceFile = source.getSourceInput().getFile();
-                        final String sourcePath = source.getSourcePath();
-
-                        if (sourceFile.isDirectory()) {
-                            File actualFile = computeFile(sourceFile, sourcePath);
-                            baos.write(Files.toByteArray(actualFile));
-                        } else {
-                            try (ZipFile zipFile = new ZipFile(sourceFile)) {
-                                ByteStreams.copy(
-                                        zipFile.getInputStream(zipFile.getEntry(sourcePath)), baos);
-                            }
-                        }
-
-                        if (!endsWithUnixNewline(baos.toByteArray())) {
-                            baos.write('\n');
-                        }
-                    }
-
-                    if (hasJarSource) {
-                        // if we haven't written into the outjar, create it.
-                        if (outJar == null) {
-                            outJar = outputProvider.getContentLocation(
-                                    "main", getOutputTypes(), getScopes(), Format.JAR);
-                            mkdirs(outJar.getParentFile());
-                            jarMerger = new JarMerger(outJar);
-                        }
-
-                        jarMerger.addEntry(key, baos.toByteArray());
-                    } else {
-                        if (outFolder == null) {
-                            outFolder = outputProvider.getContentLocation(
-                                    "main",
-                                    getOutputTypes(), getScopes(),
-                                    Format.DIRECTORY);
-                            mkdirs(outFolder);
-                        }
-
-                        File computedFile = computeFile(outFolder, key);
-                        Files.createParentDirs(computedFile);
-                        Files.write(baos.toByteArray(), computedFile);
-                    }
-                }
-            }
-
-            if (jarMerger != null) {
-                jarMerger.close();
-            }
-        }
-=======
     /**
      * Obtains the file where incremental state is saved.
      *
@@ -493,7 +184,6 @@
     @NonNull
     private File incrementalStateFile() {
         return new File(intermediateDir, "merge-state");
->>>>>>> 689290e7
     }
 
     /**
@@ -503,32 +193,6 @@
      * @throws IOException failed to load the incremental state
      */
     @Nullable
-<<<<<<< HEAD
-    private static MergeSource findUniqueOrProjectContent(
-            @NonNull List<MergeSource> contentSourceList) {
-        if (contentSourceList.size() == 1) {
-            return contentSourceList.get(0);
-        }
-
-        for (MergeSource content : contentSourceList) {
-            if (content.getSourceInput().getScopes().contains(Scope.PROJECT)) {
-                return content;
-            }
-        }
-
-        return null;
-    }
-
-    private static void copyFromFolder(
-            @NonNull MergeSource fromFolder,
-            @NonNull File toFolder,
-            @NonNull String path)
-            throws IOException {
-        File from = computeFile(fromFolder.getSourceInput().getFile(), fromFolder.getSourcePath());
-        File to = computeFile(toFolder, path);
-        mkdirs(to.getParentFile());
-        Files.copy(from, to);
-=======
     private IncrementalFileMergerState loadMergeState() throws IOException {
         File incrementalFile = incrementalStateFile();
         if (!incrementalFile.isFile()) {
@@ -540,7 +204,6 @@
         } catch (ClassNotFoundException e) {
             throw new IOException(e);
         }
->>>>>>> 689290e7
     }
 
     /**
@@ -558,31 +221,12 @@
         }
     }
 
-<<<<<<< HEAD
-    private void gatherListFromJar(
-            @NonNull JarInput jarInput,
-            @NonNull ListMultimap<String, MergeSource> content) throws IOException {
-
-        try (ZipFile zipFile = new ZipFile(jarInput.getFile())) {
-            Enumeration<? extends ZipEntry> entries = zipFile.entries();
-            while (entries.hasMoreElements()) {
-                ZipEntry entry = entries.nextElement();
-
-                String path = entry.getName();
-                if (skipEntry(entry, path)) {
-                    continue;
-                }
-
-                content.put(path, MergeSource.of(jarInput, path));
-            }
-=======
     @Override
     public void transform(@NonNull TransformInvocation invocation)
             throws IOException, TransformException {
 
         TransformOutputProvider outputProvider = invocation.getOutputProvider();
         checkNotNull(outputProvider, "Missing output object for transform " + getName());
->>>>>>> 689290e7
 
         boolean full = false;
         IncrementalFileMergerState state = loadMergeState();
@@ -632,7 +276,8 @@
             inputs = inputs.stream()
                     .map(i -> {
                         QualifiedContent qc = contentMap.get(i);
-                        if (qc.getFile().isDirectory()) {
+                        if (!qc.getScopes().contains(Scope.SUB_PROJECTS)
+                                && qc.getFile().isDirectory()) {
                             i = new RenameIncrementalFileMergerInput(
                                     i, s -> "lib/" + s, s -> s.substring("lib/".length()));
                             contentMap.put(i, qc);
@@ -643,41 +288,6 @@
                     .collect(Collectors.toList());
         }
 
-<<<<<<< HEAD
-        return !PackagingUtils.checkFileForApkPackaging(path, false /*allowClassFiles*/);
-    }
-
-    private void gatherListFromFolder(
-            @NonNull DirectoryInput directoryInput,
-            @NonNull ListMultimap<String, MergeSource> content) {
-        boolean subProject = directoryInput.getScopes().containsAll(ImmutableList.of(Scope.SUB_PROJECTS));
-        gatherListFromFolder(directoryInput.getFile(), "", directoryInput, subProject, content);
-    }
-
-    private void gatherListFromFolder(
-            @NonNull File file,
-            @NonNull String path,
-            @NonNull DirectoryInput directoryInput,
-            boolean isSubProject,
-            @NonNull ListMultimap<String, MergeSource> content) {
-        File[] children = file.listFiles(
-                (childFile, childName) -> childFile.isDirectory() || !childName.endsWith(SdkConstants.DOT_CLASS));
-
-        if (children != null) {
-            for (File child : children) {
-                String newPath = path.isEmpty() ? child.getName() : path + '/' + child.getName();
-                if (child.isDirectory()) {
-                    gatherListFromFolder(
-                            child,
-                            newPath,
-                            directoryInput,
-                            isSubProject,
-                            content);
-                } else if (child.isFile() && validator.validateFolderPath(newPath, isSubProject)) {
-                    content.put(
-                            validator.folderPathToKey(newPath, isSubProject),
-                            new MergeSource(directoryInput, newPath));
-=======
         // Filter inputs.
         Predicate<String> inputFilter =
                 acceptedPathsPredicate.and(
@@ -706,21 +316,21 @@
          * requires just one file (no merging).
          */
         StreamMergeAlgorithm mergeTransformAlgorithm = StreamMergeAlgorithms.select(path -> {
-                    PackagingFileAction packagingAction = packagingOptions.getAction(path);
-                    switch (packagingAction) {
-                        case EXCLUDE:
-                            // Should have been excluded from the input.
-                            throw new AssertionError();
-                        case PICK_FIRST:
-                            return StreamMergeAlgorithms.pickFirst();
-                        case MERGE:
-                            return StreamMergeAlgorithms.concat();
-                        case NONE:
-                            return StreamMergeAlgorithms.acceptOnlyOne();
-                        default:
-                            throw new AssertionError();
-                    }
-                });
+            PackagingFileAction packagingAction = packagingOptions.getAction(path);
+            switch (packagingAction) {
+                case EXCLUDE:
+                    // Should have been excluded from the input.
+                    throw new AssertionError();
+                case PICK_FIRST:
+                    return StreamMergeAlgorithms.pickFirst();
+                case MERGE:
+                    return StreamMergeAlgorithms.concat();
+                case NONE:
+                    return StreamMergeAlgorithms.acceptOnlyOne();
+                default:
+                    throw new AssertionError();
+            }
+        });
 
         /*
          * Create an output that uses the algorithm. This is not the final output because,
@@ -773,27 +383,15 @@
                     inputs = inputs.stream()
                             .filter(projectInputs::contains)
                             .collect(ImmutableCollectors.toImmutableList());
->>>>>>> 689290e7
                 }
 
                 return ImmutableList.copyOf(inputs);
             }
         };
 
-<<<<<<< HEAD
-    /**
-     * Checks whether a byte array ends with a UNIX newline character.
-     *
-     * @param data the data
-     * @return does it end with a UNIX newline character?
-     */
-    private static boolean endsWithUnixNewline(@NonNull byte[] data) {
-        return data.length > 0 && data[data.length - 1] == '\n';
-=======
         state = IncrementalFileMerger.merge(ImmutableList.copyOf(inputs), output, state);
         saveMergeState(state);
 
         cacheUpdates.forEach(Runnable::run);
->>>>>>> 689290e7
     }
 }