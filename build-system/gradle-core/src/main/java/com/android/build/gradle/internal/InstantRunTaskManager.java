/*
 * Copyright (C) 2016 The Android Open Source Project
 *
 * Licensed under the Apache License, Version 2.0 (the "License");
 * you may not use this file except in compliance with the License.
 * You may obtain a copy of the License at
 *
 *      http://www.apache.org/licenses/LICENSE-2.0
 *
 * Unless required by applicable law or agreed to in writing, software
 * distributed under the License is distributed on an "AS IS" BASIS,
 * WITHOUT WARRANTIES OR CONDITIONS OF ANY KIND, either express or implied.
 * See the License for the specific language governing permissions and
 * limitations under the License.
 */

package com.android.build.gradle.internal;

import com.android.annotations.NonNull;
import com.android.annotations.Nullable;
import com.android.build.api.transform.QualifiedContent;
import com.android.build.gradle.AndroidGradleOptions;
import com.android.build.gradle.internal.incremental.BuildInfoLoaderTask;
import com.android.build.gradle.internal.incremental.BuildInfoWriterTask;
import com.android.build.gradle.internal.incremental.InstantRunBuildContext;
import com.android.build.gradle.internal.incremental.InstantRunVerifierStatus;
import com.android.build.gradle.internal.pipeline.ExtendedContentType;
import com.android.build.gradle.internal.pipeline.OriginalStream;
import com.android.build.gradle.internal.pipeline.TransformManager;
import com.android.build.gradle.internal.pipeline.TransformTask;
import com.android.build.gradle.internal.scope.AndroidTask;
import com.android.build.gradle.internal.scope.AndroidTaskRegistry;
import com.android.build.gradle.internal.scope.InstantRunVariantScope;
import com.android.build.gradle.internal.scope.TransformVariantScope;
import com.android.build.gradle.internal.transforms.InstantRunDex;
import com.android.build.gradle.internal.transforms.InstantRunSlicer;
import com.android.build.gradle.internal.transforms.InstantRunTransform;
import com.android.build.gradle.internal.transforms.InstantRunVerifierTransform;
import com.android.build.gradle.internal.transforms.NoChangesVerifierTransform;
import com.android.build.gradle.tasks.CheckManifestInInstantRunMode;
import com.android.build.gradle.tasks.PreColdSwapTask;
import com.android.build.gradle.tasks.fd.FastDeployRuntimeExtractorTask;
import com.android.build.gradle.tasks.fd.GenerateInstantRunAppInfoTask;
import com.android.builder.core.DexByteCodeConverter;
import com.android.builder.core.DexOptions;
import com.android.builder.model.OptionalCompilationStep;
import com.android.builder.profile.Recorder;
import com.android.ide.common.internal.WaitableExecutor;
import com.google.common.base.Preconditions;
import com.google.common.collect.ImmutableSet;
import com.google.common.collect.Sets;
import java.util.Optional;
import java.util.Set;
import java.util.function.Supplier;
import org.gradle.api.Project;
import org.gradle.api.Task;
import org.gradle.api.execution.TaskExecutionAdapter;
import org.gradle.api.file.FileCollection;
import org.gradle.api.logging.Logger;
import org.gradle.api.tasks.TaskState;

/**
 * Task Manager for InstantRun related transforms configuration and tasks handling.
 */
public class InstantRunTaskManager {

    @Nullable private AndroidTask<TransformTask> verifierTask;
    @Nullable private AndroidTask<TransformTask> reloadDexTask;
    @Nullable private AndroidTask<BuildInfoLoaderTask> buildInfoLoaderTask;

    @NonNull
    private final Logger logger;

    @NonNull
    private final InstantRunVariantScope variantScope;

    @NonNull
    private final TransformManager transformManager;

    @NonNull
    private final AndroidTaskRegistry androidTasks;

    @NonNull
    private final TaskFactory tasks;
    @NonNull private final Recorder recorder;

    public InstantRunTaskManager(
            @NonNull Logger logger,
            @NonNull InstantRunVariantScope instantRunVariantScope,
            @NonNull TransformManager transformManager,
            @NonNull AndroidTaskRegistry androidTasks,
            @NonNull TaskFactory tasks,
            @NonNull Recorder recorder) {
        this.logger = logger;
        this.variantScope = instantRunVariantScope;
        this.transformManager = transformManager;
        this.androidTasks = androidTasks;
        this.tasks = tasks;
        this.recorder = recorder;
    }


    public AndroidTask<BuildInfoLoaderTask> createInstantRunAllTasks(
            DexOptions dexOptions,
            @NonNull Supplier<DexByteCodeConverter> dexByteCodeConverter,
            @Nullable AndroidTask<?> preTask,
            AndroidTask<?> anchorTask,
<<<<<<< HEAD
            Set<? super QualifiedContent.Scope> resMergingScopes,
            FileCollection instantRunMergedManifests,
            FileCollection processedResources,
            boolean addDependencyChangeChecker) {
        final Project project = variantScope.getGlobalScope().getProject();
=======
            Set<QualifiedContent.Scope> resMergingScopes,
            SupplierTask<File> instantRunMergedManifest,
            SupplierTask<File> processedResourcesOutputFile,
            boolean addDependencyChangeChecker,
            @Nullable Integer minSdkForDx) {
>>>>>>> f7a3b6f1

        TransformVariantScope transformVariantScope = variantScope.getTransformVariantScope();

        buildInfoLoaderTask = androidTasks.create(tasks,
                new BuildInfoLoaderTask.ConfigAction(variantScope, logger));

        // always run the verifier first, since if it detects incompatible changes, we
        // should skip bytecode enhancements of the changed classes.
        InstantRunVerifierTransform verifierTransform =
                new InstantRunVerifierTransform(variantScope, recorder);
        Optional<AndroidTask<TransformTask>> verifierTaskOptional =
                transformManager.addTransform(tasks, transformVariantScope, verifierTransform);
        verifierTask = verifierTaskOptional.orElse(null);
        verifierTaskOptional.ifPresent(t -> t.optionalDependsOn(tasks, preTask));

        NoChangesVerifierTransform javaResourcesVerifierTransform =
                new NoChangesVerifierTransform(
                        "javaResourcesVerifier",
                        variantScope.getInstantRunBuildContext(),
                        ImmutableSet.of(
                                QualifiedContent.DefaultContentType.RESOURCES,
                                ExtendedContentType.NATIVE_LIBS),
                        resMergingScopes,
                        InstantRunVerifierStatus.JAVA_RESOURCES_CHANGED);

        Optional<AndroidTask<TransformTask>> javaResourcesVerifierTask =
                transformManager.addTransform(
                        tasks, transformVariantScope, javaResourcesVerifierTransform);
        javaResourcesVerifierTask.ifPresent(t -> t.optionalDependsOn(tasks, verifierTask));

        InstantRunTransform instantRunTransform = new InstantRunTransform(
                WaitableExecutor.useGlobalSharedThreadPool(),
                variantScope);
        Optional<AndroidTask<TransformTask>> instantRunTask =
                transformManager.addTransform(tasks, transformVariantScope, instantRunTransform);

        // create the manifest file change checker. This task should always run even if the
        // processAndroidResources task did not run. It is possible (through an IDE sync mainly)
        // that the processAndroidResources task ran in a previous non InstantRun enabled
        // invocation.
        AndroidTask<CheckManifestInInstantRunMode> checkManifestTask =
                androidTasks.create(
                        tasks,
                        new CheckManifestInInstantRunMode.ConfigAction(
                                transformVariantScope,
                                variantScope,
                                instantRunMergedManifests,
                                processedResources));

        instantRunTask.ifPresent(t ->
                t.dependsOn(
                        tasks,
                        buildInfoLoaderTask,
                        verifierTask,
                        javaResourcesVerifierTask.orElse(null),
                        checkManifestTask));

        if (addDependencyChangeChecker) {
            NoChangesVerifierTransform dependenciesVerifierTransform =
                    new NoChangesVerifierTransform(
                            "dependencyChecker",
                            variantScope.getInstantRunBuildContext(),
                            ImmutableSet.of(QualifiedContent.DefaultContentType.CLASSES),
                            Sets.immutableEnumSet(QualifiedContent.Scope.EXTERNAL_LIBRARIES),
                            InstantRunVerifierStatus.DEPENDENCY_CHANGED);
            Optional<AndroidTask<TransformTask>> dependenciesVerifierTask =
                    transformManager.addTransform(
                            tasks, transformVariantScope, dependenciesVerifierTransform);
            dependenciesVerifierTask.ifPresent(t -> t.optionalDependsOn(tasks, verifierTask));
            instantRunTask.ifPresent(t ->
                    t.optionalDependsOn(tasks, dependenciesVerifierTask.orElse(null)));
        }


        AndroidTask<FastDeployRuntimeExtractorTask> extractorTask = androidTasks.create(
                tasks, new FastDeployRuntimeExtractorTask.ConfigAction(variantScope));
        extractorTask.dependsOn(tasks, buildInfoLoaderTask);

        // also add a new stream for the extractor task output.
        transformManager.addStream(OriginalStream.builder(project)
                .addContentTypes(TransformManager.CONTENT_CLASS)
                .addScope(InternalScope.MAIN_SPLIT)
                .setJar(variantScope.getIncrementalRuntimeSupportJar())
                .setDependency(extractorTask.get(tasks))
                .build());

        AndroidTask<GenerateInstantRunAppInfoTask> generateAppInfoAndroidTask =
                androidTasks.create(
                        tasks,
                        new GenerateInstantRunAppInfoTask.ConfigAction(
                                transformVariantScope, variantScope, instantRunMergedManifests));

        // create the AppInfo.class for this variant.
        // TODO: remove this get() as it forces task creation.
        GenerateInstantRunAppInfoTask generateInstantRunAppInfoTask =
                generateAppInfoAndroidTask.get(tasks);

        // also add a new stream for the injector task output.
        transformManager.addStream(OriginalStream.builder(project)
                .addContentTypes(TransformManager.CONTENT_CLASS)
                .addScope(InternalScope.MAIN_SPLIT)
                .setJar(generateInstantRunAppInfoTask.getOutputFile())
                .setDependency(generateInstantRunAppInfoTask)
                .build());

        anchorTask.optionalDependsOn(tasks, instantRunTask.orElse(null));

        // we always produce the reload.dex irrespective of the targeted version,
        // and if we are not in incremental mode, we need to still need to clean our output state.
        InstantRunDex reloadDexTransform =
                new InstantRunDex(
                        variantScope, dexByteCodeConverter, dexOptions, logger, minSdkForDx);

        reloadDexTask =
                transformManager
                        .addTransform(tasks, transformVariantScope, reloadDexTransform)
                        .orElse(null);
        anchorTask.optionalDependsOn(tasks, reloadDexTask);


        return buildInfoLoaderTask;
    }


    /**
     * Creates all InstantRun related transforms after compilation.
     */
    @NonNull
    public AndroidTask<PreColdSwapTask> createPreColdswapTask(
            @NonNull Project project) {

        TransformVariantScope transformVariantScope = variantScope.getTransformVariantScope();
        InstantRunBuildContext context = variantScope.getInstantRunBuildContext();

        context.setApiLevel(
                AndroidGradleOptions.getTargetAndroidVersion(project),
                AndroidGradleOptions.getBuildTargetAbi(project));
        context.setDensity(AndroidGradleOptions.getBuildTargetDensity(project));

        if (transformVariantScope.getGlobalScope().isActive(OptionalCompilationStep.FULL_APK)) {
            context.setVerifierStatus(InstantRunVerifierStatus.FULL_BUILD_REQUESTED);
        } else if (transformVariantScope.getGlobalScope().isActive(
                OptionalCompilationStep.RESTART_ONLY)) {
            context.setVerifierStatus(InstantRunVerifierStatus.COLD_SWAP_REQUESTED);
        }

        AndroidTask<PreColdSwapTask> preColdSwapTask = androidTasks.create(
                tasks, new PreColdSwapTask.ConfigAction("preColdswap",
                        transformVariantScope,
                        variantScope));

        preColdSwapTask.optionalDependsOn(tasks, verifierTask);

        return preColdSwapTask;
    }


    /**
     * If we are at API 21 or above, we generate multi-dexes.
     */
    public void createSlicerTask() {
        TransformVariantScope transformVariantScope = variantScope.getTransformVariantScope();
        //
        InstantRunSlicer slicer = new InstantRunSlicer(logger, variantScope);
        Optional<AndroidTask<TransformTask>> slicing =
                transformManager.addTransform(tasks, transformVariantScope, slicer);
        slicing.ifPresent(variantScope::addColdSwapBuildTask);
    }

    /**
     * Configures the task to save the build-info.xml and sets its dependencies for instant run.
     *
     * <p>This task does not depend on other tasks, so if previous tasks fails it will still run.
     * Instead the read build info task is {@link Task#finalizedBy(Object...)} the write build info
     * task, so whenever the read task runs the write task must also run.
     *
     * <p>It also {@link Task#mustRunAfter(Object...)} the various build types so that it runs after
     * those tasks, but runs even if those tasks fail. Using {@link Task#dependsOn(Object...)}
     * would not run the task if a previous task failed.
     *
     * @param buildInfoWriterTask the task instance.
     */
    public void configureBuildInfoWriterTask(
            @NonNull AndroidTask<BuildInfoWriterTask> buildInfoWriterTask,
            AndroidTask<?>... dependencies) {
        Preconditions.checkNotNull(buildInfoLoaderTask,
                "createInstantRunAllTasks() should have been called first ");
        buildInfoLoaderTask.configure(
                tasks,
                readerTask -> readerTask.finalizedBy(buildInfoWriterTask.getName()));

        buildInfoWriterTask.configure(tasks, writerTask -> {
            if (reloadDexTask != null) {
                writerTask.mustRunAfter(reloadDexTask.getName());
            }
            if (dependencies != null) {
                for (AndroidTask<?> dependency : dependencies) {
                    writerTask.mustRunAfter(dependency.getName());
                }
            }
        });

        // Register a task execution listener to allow the writer task to write the temp build info
        // on build failure, which will get merged into the next build.
        variantScope
                .getGlobalScope()
                .getProject()
                .getGradle()
                .getTaskGraph()
                .addTaskExecutionListener(
                        new TaskExecutionAdapter() {
                            @Override
                            public void afterExecute(Task task, TaskState state) {
                                //noinspection ThrowableResultOfMethodCallIgnored
                                if (state.getFailure() != null) {
                                    variantScope.getInstantRunBuildContext().setBuildHasFailed();
                                }
                            }
                        });
    }

}<|MERGE_RESOLUTION|>--- conflicted
+++ resolved
@@ -105,19 +105,12 @@
             @NonNull Supplier<DexByteCodeConverter> dexByteCodeConverter,
             @Nullable AndroidTask<?> preTask,
             AndroidTask<?> anchorTask,
-<<<<<<< HEAD
             Set<? super QualifiedContent.Scope> resMergingScopes,
             FileCollection instantRunMergedManifests,
             FileCollection processedResources,
-            boolean addDependencyChangeChecker) {
-        final Project project = variantScope.getGlobalScope().getProject();
-=======
-            Set<QualifiedContent.Scope> resMergingScopes,
-            SupplierTask<File> instantRunMergedManifest,
-            SupplierTask<File> processedResourcesOutputFile,
             boolean addDependencyChangeChecker,
             @Nullable Integer minSdkForDx) {
->>>>>>> f7a3b6f1
+        final Project project = variantScope.getGlobalScope().getProject();
 
         TransformVariantScope transformVariantScope = variantScope.getTransformVariantScope();
 
