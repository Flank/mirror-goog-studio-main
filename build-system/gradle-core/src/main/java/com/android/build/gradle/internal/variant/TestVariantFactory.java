/*
 * Copyright (C) 2015 The Android Open Source Project
 *
 * Licensed under the Apache License, Version 2.0 (the "License");
 * you may not use this file except in compliance with the License.
 * You may obtain a copy of the License at
 *
 *      http://www.apache.org/licenses/LICENSE-2.0
 *
 * Unless required by applicable law or agreed to in writing, software
 * distributed under the License is distributed on an "AS IS" BASIS,
 * WITHOUT WARRANTIES OR CONDITIONS OF ANY KIND, either express or implied.
 * See the License for the specific language governing permissions and
 * limitations under the License.
 */

package com.android.build.gradle.internal.variant;

import static com.android.build.gradle.internal.dependency.VariantDependencies.CONFIG_NAME_COMPILE_ONLY;

import com.android.annotations.NonNull;
import com.android.build.gradle.AndroidConfig;
import com.android.build.gradle.TestAndroidConfig;
import com.android.build.gradle.internal.dsl.BuildType;
import com.android.build.gradle.internal.dsl.ProductFlavor;
import com.android.build.gradle.internal.dsl.SigningConfig;
import com.android.build.gradle.internal.scope.GlobalScope;
import com.android.builder.core.AndroidBuilder;
import com.android.builder.core.BuilderConstants;
import com.google.common.collect.ImmutableMap;
import java.util.Map;
import org.gradle.api.GradleException;
import org.gradle.api.NamedDomainObjectContainer;
import org.gradle.api.Project;
import org.gradle.api.artifacts.dsl.DependencyHandler;
import org.gradle.internal.reflect.Instantiator;

/** Customization of {@link ApplicationVariantFactory} for test-only projects. */
public class TestVariantFactory extends ApplicationVariantFactory {

    public TestVariantFactory(
            @NonNull GlobalScope globalScope,
            @NonNull Instantiator instantiator,
            @NonNull AndroidBuilder androidBuilder,
            @NonNull AndroidConfig extension) {
        super(globalScope, instantiator, androidBuilder, extension);
    }

    @Override
    public boolean hasTestScope() {
        return false;
    }

    @Override
    public void preVariantWork(final Project project) {
<<<<<<< HEAD
        TestAndroidConfig testExtension = (TestAndroidConfig) extension;
=======
        super.preVariantWork(project);

        final TestAndroidConfig testExtension = (TestAndroidConfig) extension;
>>>>>>> c2cfd266

        String path = testExtension.getTargetProjectPath();
        if (path == null) {
            throw new GradleException(
                    "targetProjectPath cannot be null in test project " + project.getName());
        }

        // Adding this to provided so that it's part of the compile but not part of the packaging.
        DependencyHandler handler = project.getDependencies();
        Map<String, String> projectNotation = ImmutableMap.of("path", path);
        // adding it to compileOnly, but it doesn't really matter since we only publish it
        // to apiElements anyway.
        handler.add(CONFIG_NAME_COMPILE_ONLY, handler.project(projectNotation));
    }

    @Override
    public void createDefaultComponents(
            @NonNull NamedDomainObjectContainer<BuildType> buildTypes,
            @NonNull NamedDomainObjectContainer<ProductFlavor> productFlavors,
            @NonNull NamedDomainObjectContainer<SigningConfig> signingConfigs) {
        // don't call super as we don't want the default app version.
        // must create signing config first so that build type 'debug' can be initialized
        // with the debug signing config.
        signingConfigs.create(BuilderConstants.DEBUG);
        buildTypes.create(BuilderConstants.DEBUG);
    }
}<|MERGE_RESOLUTION|>--- conflicted
+++ resolved
@@ -53,13 +53,9 @@
 
     @Override
     public void preVariantWork(final Project project) {
-<<<<<<< HEAD
-        TestAndroidConfig testExtension = (TestAndroidConfig) extension;
-=======
         super.preVariantWork(project);
 
-        final TestAndroidConfig testExtension = (TestAndroidConfig) extension;
->>>>>>> c2cfd266
+        TestAndroidConfig testExtension = (TestAndroidConfig) extension;
 
         String path = testExtension.getTargetProjectPath();
         if (path == null) {
