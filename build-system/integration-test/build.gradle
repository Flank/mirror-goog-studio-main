--- conflicted
+++ resolved
@@ -8,14 +8,10 @@
 dependencies {
     compile gradleApi()
     compile localGroovy()
-<<<<<<< HEAD
-    compile project(':base:gradle')
-    compile project(':base:gradle-experimental')
-=======
     compile project(':base:builder-model')
     compile project(':base:builder')
     compile project(':base:sdk-common')
->>>>>>> f8db66f8
+    compile project(':base:gradle-experimental')
     compile "com.google.truth:truth:0.24"
     testCompile "org.jacoco:org.jacoco.agent:0.7.1.201405082137"
 }
