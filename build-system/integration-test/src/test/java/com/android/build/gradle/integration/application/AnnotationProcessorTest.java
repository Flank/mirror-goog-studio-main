--- conflicted
+++ resolved
@@ -195,23 +195,6 @@
         TestFileUtils.appendToFile(
                 project.getSubproject(":app").getBuildFile(),
                 new BuildScriptGenerator(
-<<<<<<< HEAD
-                        "${model_start}\n"
-                                + "    android {\n"
-                                + "        defaultConfig {\n"
-                                + "            javaCompileOptions {\n"
-                                + "                annotationProcessorOptions {\n"
-                                + "                    includeCompileClasspath = true\n"
-                                + "                }\n"
-                                + "            }\n"
-                                + "        }\n"
-                                + "    }\n"
-                                + "${model_end}\n"
-                                + "dependencies {\n"
-                                + "    compile project(':lib-compiler')\n"
-                                + "    annotationProcessor files('empty.jar')\n"
-                                + "}\n").build(forComponentPlugin));
-=======
                                 "${model_start}\n"
                                         + "    android {\n"
                                         + "        defaultConfig {\n"
@@ -228,7 +211,6 @@
                                         + "    annotationProcessor files('empty.jar')\n"
                                         + "}\n")
                         .build(forComponentPlugin));
->>>>>>> e72dc71b
 
         project.execute("assembleDebug");
     }
