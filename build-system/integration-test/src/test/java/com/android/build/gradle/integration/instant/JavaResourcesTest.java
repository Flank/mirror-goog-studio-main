/*
 * Copyright (C) 2016 The Android Open Source Project
 *
 * Licensed under the Apache License, Version 2.0 (the "License");
 * you may not use this file except in compliance with the License.
 * You may obtain a copy of the License at
 *
 *      http://www.apache.org/licenses/LICENSE-2.0
 *
 * Unless required by applicable law or agreed to in writing, software
 * distributed under the License is distributed on an "AS IS" BASIS,
 * WITHOUT WARRANTIES OR CONDITIONS OF ANY KIND, either express or implied.
 * See the License for the specific language governing permissions and
 * limitations under the License.
 */

package com.android.build.gradle.integration.instant;

import static com.android.build.gradle.integration.common.truth.TruthHelper.assertThat;
import static com.android.build.gradle.integration.common.truth.TruthHelper.assertThatApk;

import com.android.build.gradle.integration.common.fixture.GradleTestProject;
import com.android.build.gradle.integration.common.fixture.app.HelloWorldApp;
import com.android.build.gradle.internal.incremental.InstantRunBuildContext;
import com.android.build.gradle.internal.incremental.InstantRunVerifierStatus;
import com.android.builder.model.AndroidProject;
import com.android.builder.model.InstantRun;
import com.android.sdklib.AndroidVersion;
import com.android.testutils.apk.Apk;
import com.android.tools.fd.client.InstantRunArtifact;
import com.android.tools.fd.client.InstantRunArtifactType;
import com.android.tools.fd.client.InstantRunBuildInfo;
import com.android.utils.FileUtils;
import com.google.common.base.Charsets;
import com.google.common.collect.Iterables;
import com.google.common.io.Files;
import java.io.File;
import java.util.Arrays;
import java.util.Collection;
import java.util.List;
import java.util.stream.Collectors;
import org.junit.Before;
import org.junit.Rule;
import org.junit.Test;
import org.junit.runner.RunWith;
import org.junit.runners.Parameterized;

/**
 * Instant run test for changing Java resources.
 */
@RunWith(Parameterized.class)
public class JavaResourcesTest {

    @Parameterized.Parameters(name="{0}")
    public static Collection<Object[]> getParameters() {
        return Arrays.asList(
                new Object[][] {
                    {new AndroidVersion(19, null)},
                    {new AndroidVersion(21, null)},
                    {new AndroidVersion(24, null)}
                });
    }

    @Parameterized.Parameter() public AndroidVersion androidVersion;

    @Rule
    public GradleTestProject project = GradleTestProject.builder()
            .fromTestApp(HelloWorldApp.forPlugin("com.android.application"))
            .create();

    private File resource;

    @Before
    public void setUp() throws Exception {
        resource = project.file("src/main/resources/foo.txt");
        FileUtils.createFile(resource, "foo");
    }

    @Test
    public void testChangingJavaResources() throws Exception {
        AndroidProject model = project.model().getSingle().getOnlyModel();
        InstantRun instantRunModel = InstantRunTestUtils.getInstantRunModel(model);
        project.executor().withInstantRun(androidVersion).run("assembleDebug");

        InstantRunBuildInfo context = InstantRunTestUtils.loadContext(instantRunModel);
        assertThat(context.getVerifierStatus()).isEqualTo(
                InstantRunVerifierStatus.INITIAL_BUILD.toString());

        List<InstantRunArtifact> mainArtifacts;

        if (androidVersion.getFeatureLevel() < 21) {
            mainArtifacts = context.getArtifacts();
        } else {
            mainArtifacts = context.getArtifacts().stream()
                    .filter(artifact -> artifact.type == InstantRunArtifactType.SPLIT_MAIN)
                    .collect(Collectors.toList());
        }
        assertThat(mainArtifacts).hasSize(1);
        assertThatApk(new Apk(Iterables.getOnlyElement(mainArtifacts).file))
                .containsFileWithContent("foo.txt", "foo");
        Files.write("bar", resource, Charsets.UTF_8);

        project.executor().withInstantRun(androidVersion).run("assembleDebug");

        //TODO: switch back to loadContext when it no longer adds more artifacts.
        InstantRunBuildContext context2 =
<<<<<<< HEAD
                InstantRunTestUtils.loadBuildContext(apiLevel, instantRunModel);
=======
                InstantRunTestUtils.loadBuildContext(androidVersion, instantRunModel);
>>>>>>> f22439ec
        assertThat(context2.getLastBuild().getVerifierStatus()).isEqualTo(
                InstantRunVerifierStatus.JAVA_RESOURCES_CHANGED);
        assertThat(context2.getLastBuild().getArtifacts()).hasSize(1);

        assertThatApk(new Apk(context2.getLastBuild().getArtifacts().get(0).getLocation()))
                .containsFileWithContent("foo.txt", "bar");
    }
}<|MERGE_RESOLUTION|>--- conflicted
+++ resolved
@@ -104,11 +104,7 @@
 
         //TODO: switch back to loadContext when it no longer adds more artifacts.
         InstantRunBuildContext context2 =
-<<<<<<< HEAD
-                InstantRunTestUtils.loadBuildContext(apiLevel, instantRunModel);
-=======
                 InstantRunTestUtils.loadBuildContext(androidVersion, instantRunModel);
->>>>>>> f22439ec
         assertThat(context2.getLastBuild().getVerifierStatus()).isEqualTo(
                 InstantRunVerifierStatus.JAVA_RESOURCES_CHANGED);
         assertThat(context2.getLastBuild().getArtifacts()).hasSize(1);
