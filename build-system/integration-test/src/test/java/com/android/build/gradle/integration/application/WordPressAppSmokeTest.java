--- conflicted
+++ resolved
@@ -49,12 +49,8 @@
         project.executor().withLoggingLevel(LoggingLevel.DEBUG).run("clean");
 
         project.executor()
-<<<<<<< HEAD
                 .with(BooleanOption.IDE_GENERATE_SOURCES_ONLY, true)
-=======
-                .withArgument("-Pandroid.injected.generateSourcesOnly=true")
                 .withLoggingLevel(LoggingLevel.DEBUG)
->>>>>>> b5278e97
                 .run(
                         ModelHelper.getGenerateSourcesCommands(
                                 models,
