--- conflicted
+++ resolved
@@ -140,12 +140,7 @@
         // it is not valid for the build . The second (x86) should be the one chosen to build.
         // Finally, armeabi is valid but it will be ignored because x86 is "preferred".
         project.executor()
-<<<<<<< HEAD
-                .with(BooleanOption.BUILD_ONLY_TARGET_ABI, true)
                 .with(StringOption.IDE_BUILD_TARGET_ABI, "invalid-abi,x86,armeabi")
-=======
-                .withProperty(AndroidProject.PROPERTY_BUILD_ABI, "invalid-abi,x86,armeabi")
->>>>>>> bf979deb
                 .run("clean", "assembleDebug")
         Apk apk = project.getApk("debug");
         assertThatApk(apk).doesNotContain("lib/armeabi-v7a/libhello-jni.so");
