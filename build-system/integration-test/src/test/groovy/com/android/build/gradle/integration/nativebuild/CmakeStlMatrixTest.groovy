/*
 * Copyright (C) 2016 The Android Open Source Project
 *
 * Licensed under the Apache License, Version 2.0 (the "License");
 * you may not use this file except in compliance with the License.
 * You may obtain a copy of the License at
 *
 *      http://www.apache.org/licenses/LICENSE-2.0
 *
 * Unless required by applicable law or agreed to in writing, software
 * distributed under the License is distributed on an "AS IS" BASIS,
 * WITHOUT WARRANTIES OR CONDITIONS OF ANY KIND, either express or implied.
 * See the License for the specific language governing permissions and
 * limitations under the License.
 */

package com.android.build.gradle.integration.nativebuild

import com.android.build.gradle.integration.common.fixture.GradleTestProject
import com.android.build.gradle.integration.common.fixture.app.HelloWorldJniApp
import com.android.build.gradle.integration.common.utils.TestFileUtils
import com.android.build.gradle.integration.common.utils.ZipHelper
import com.android.build.gradle.options.BooleanOption
import com.android.build.gradle.options.StringOption
import com.android.build.gradle.tasks.NativeBuildSystem
import com.android.builder.model.NativeAndroidProject
import com.android.builder.model.NativeArtifact
import com.android.testutils.apk.Apk
import com.google.common.collect.ArrayListMultimap
import com.google.common.collect.Lists
import com.google.common.collect.Multimap
import groovy.transform.CompileStatic
import org.junit.Before
import org.junit.Rule
import org.junit.Test
import org.junit.runner.RunWith
import org.junit.runners.Parameterized

import static com.android.build.gradle.integration.common.truth.TruthHelper.assertThat
import static com.android.build.gradle.integration.common.truth.TruthHelper.assertThatApk
import static com.android.build.gradle.integration.common.truth.TruthHelper.assertThatNativeLib
/**
 * Assemble tests for Cmake.
 */
@CompileStatic
@RunWith(Parameterized.class)
class CmakeStlMatrixTest {
    @Parameterized.Parameters(name = "model = {0} stl = {1}")
    public static Collection<Object[]> data() {
        return [
                [false, "system"].toArray(),
                [false, "c++_shared"].toArray(),
                [false, "gnustl_shared"].toArray(),
                [false, "stlport_shared"].toArray(),
                [false, "c++_static"].toArray(),
                [false, "gnustl_static"].toArray(),
                [false, "stlport_static"].toArray(),
                [true, "system"].toArray(),
                [true, "c++_shared"].toArray(),
                [true, "gnustl_shared"].toArray(),
                [true, "stlport_shared"].toArray(),
                [true, "c++_static"].toArray(),
                [true, "gnustl_static"].toArray(),
                [true, "stlport_static"].toArray()
        ];
    }

    private boolean isModel;
    private String stl;

    @Rule
    public GradleTestProject project = GradleTestProject.builder()
            .fromTestApp(HelloWorldJniApp.builder()
                .withNativeDir("cxx")
                .build())
            .addFile(HelloWorldJniApp.cmakeLists("."))
            .useExperimentalGradleVersion(isModel)
            .create();

    CmakeStlMatrixTest(boolean isModel, String stl) {
        this.isModel = isModel;
        this.stl = stl;
    }

    @Before
    void setUp() {
        String plugin = isModel ? "apply plugin: 'com.android.model.application'"
                : "apply plugin: 'com.android.application'";
        String modelBefore = isModel ? "model { " : ""
        String modelAfter = isModel ? " }" : ""
        project.buildFile <<
                """
$plugin
$modelBefore
    android {
        compileSdkVersion $GradleTestProject.DEFAULT_COMPILE_SDK_VERSION
        buildToolsVersion "$GradleTestProject.DEFAULT_BUILD_TOOL_VERSION"
        defaultConfig {
          externalNativeBuild {
              cmake {
                abiFilters.addAll("armeabi-v7a", "armeabi", "x86");
                cFlags.addAll("-DTEST_C_FLAG", "-DTEST_C_FLAG_2")
                cppFlags.addAll("-DTEST_CPP_FLAG")
                targets.addAll("hello-jni")
                arguments.addAll("-DANDROID_STL=$stl")
              }
          }
        }
        externalNativeBuild {
          cmake {
            path "CMakeLists.txt"
          }
        }
    }
$modelAfter
""";
        if (!isModel) {
            project.buildFile << """
android {
    applicationVariants.all { variant ->
        assert !variant.getExternalNativeBuildTasks().isEmpty()
        for (def task : variant.getExternalNativeBuildTasks()) {
            assert task.getName() == "externalNativeBuild" + variant.getName().capitalize()
        }
    }
}
"""
        }
    }

    @Test
    void "check apk content"() {
        project.execute("clean", "assembleDebug")
        Apk apk = project.getApk("debug");
        assertThatApk(apk).hasVersionCode(1)
        assertThatApk(apk).contains("lib/armeabi-v7a/libhello-jni.so");
        assertThatApk(apk).contains("lib/armeabi/libhello-jni.so");
        assertThatApk(apk).contains("lib/x86/libhello-jni.so");

        File lib = ZipHelper.extractFile(apk, "lib/armeabi-v7a/libhello-jni.so");
        assertThatNativeLib(lib).isStripped();

        lib = ZipHelper.extractFile(apk, "lib/armeabi/libhello-jni.so");
        assertThatNativeLib(lib).isStripped();

        lib = ZipHelper.extractFile(apk, "lib/x86/libhello-jni.so");
        assertThatNativeLib(lib).isStripped();
    }

    @Test
    void "check apk content with injected ABI"() {
        project.executor()
<<<<<<< HEAD
                .with(BooleanOption.BUILD_ONLY_TARGET_ABI, true)
                .with(StringOption.IDE_BUILD_TARGET_ABI, "x86")
=======
                .withProperty(AndroidProject.PROPERTY_BUILD_ABI, "x86")
>>>>>>> bf979deb
                .run("clean", "assembleDebug")
        Apk apk = project.getApk("debug");
        assertThatApk(apk).doesNotContain("lib/armeabi-v7a/libhello-jni.so");
        assertThatApk(apk).doesNotContain("lib/armeabi/libhello-jni.so");
        assertThatApk(apk).contains("lib/x86/libhello-jni.so");

        File lib = ZipHelper.extractFile(apk, "lib/x86/libhello-jni.so");
        assertThatNativeLib(lib).isStripped();
    }

    @Test
    public void checkModel() {
        project.model().getSingle(); // Make sure we can successfully get AndroidProject
        NativeAndroidProject model = project.model().getSingle(NativeAndroidProject.class);
        assertThat(model.getBuildSystems()).containsExactly(NativeBuildSystem.CMAKE.getName());
        assertThat(model.buildFiles).hasSize(1);
        assertThat(model.name).isEqualTo("project");
        int abiCount = 3;
        assertThat(model.artifacts).hasSize(abiCount * /* variantCount */ 2);
        assertThat(model.fileExtensions).hasSize(1);

        for (File file : model.buildFiles) {
            assertThat(file).isFile();
        }

        Multimap<String, NativeArtifact> groupToArtifacts = ArrayListMultimap.create();

        for (NativeArtifact artifact : model.artifacts) {
            List<String> pathElements = TestFileUtils.splitPath(artifact.getOutputFile());
            assertThat(pathElements).contains("obj");
            assertThat(pathElements).doesNotContain("lib");
            groupToArtifacts.put(artifact.getGroupName(), artifact);
        }

        assertThat(model).hasArtifactGroupsNamed("debug", "release");
        assertThat(model).hasArtifactGroupsOfSize(abiCount);
    }

    @Test
    public void checkClean() {
        project.execute("clean", "assembleDebug", "assembleRelease")
        NativeAndroidProject model = project.model().getSingle(NativeAndroidProject.class);
        assertThat(model).hasBuildOutputCountEqualTo(6);
        assertThat(model).allBuildOutputsExist();
        // CMake .o files are kept in -B folder which is under .externalNativeBuild/
        assertThat(model).hasExactObjectFilesInExternalNativeBuildFolder("hello-jni.c.o");
        // CMake .so files are kept in -DCMAKE_LIBRARY_OUTPUT_DIRECTORY folder which is under build/
        if (stl.endsWith("_shared")) {
            assertThat(model).hasExactSharedObjectFilesInBuildFolder("libhello-jni.so",
                    "lib" + stl + ".so")
        } else {
            assertThat(model).hasExactSharedObjectFilesInBuildFolder("libhello-jni.so")
        }
        project.execute("clean");
        assertThat(model).noBuildOutputsExist();
        assertThat(model).hasExactObjectFilesInBuildFolder();
        assertThat(model).hasExactSharedObjectFilesInBuildFolder();
    }

    @Test
    public void checkCleanAfterAbiSubset() {
        project.execute("clean", "assembleDebug", "assembleRelease")
        NativeAndroidProject model = project.model().getSingle(NativeAndroidProject.class);
        assertThat(model).hasBuildOutputCountEqualTo(6);

        List<File> allBuildOutputs = Lists.newArrayList();
        for (NativeArtifact artifact : model.artifacts) {
            assertThat(artifact.outputFile).isFile();
            allBuildOutputs.add(artifact.outputFile);
        }

        // Change the build file to only have "x86"
        String plugin = isModel ? "apply plugin: 'com.android.model.application'"
                : "apply plugin: 'com.android.application'";
        String modelBefore = isModel ? "model { " : ""
        String modelAfter = isModel ? " }" : ""
        project.buildFile <<
                """
$plugin
$modelBefore
    android {
        defaultConfig {
          externalNativeBuild {
              cmake {
                abiFilters.clear();
                abiFilters.addAll("x86");
              }
          }
        }
    }
$modelAfter
""";
        project.execute("clean");

        // All build outputs should no longer exist, even the non-x86 outputs
        for (File output : allBuildOutputs) {
            assertThat(output).doesNotExist();
        };
    }
}<|MERGE_RESOLUTION|>--- conflicted
+++ resolved
@@ -23,6 +23,7 @@
 import com.android.build.gradle.options.BooleanOption
 import com.android.build.gradle.options.StringOption
 import com.android.build.gradle.tasks.NativeBuildSystem
+import com.android.builder.model.AndroidProject
 import com.android.builder.model.NativeAndroidProject
 import com.android.builder.model.NativeArtifact
 import com.android.testutils.apk.Apk
@@ -150,12 +151,7 @@
     @Test
     void "check apk content with injected ABI"() {
         project.executor()
-<<<<<<< HEAD
-                .with(BooleanOption.BUILD_ONLY_TARGET_ABI, true)
                 .with(StringOption.IDE_BUILD_TARGET_ABI, "x86")
-=======
-                .withProperty(AndroidProject.PROPERTY_BUILD_ABI, "x86")
->>>>>>> bf979deb
                 .run("clean", "assembleDebug")
         Apk apk = project.getApk("debug");
         assertThatApk(apk).doesNotContain("lib/armeabi-v7a/libhello-jni.so");
