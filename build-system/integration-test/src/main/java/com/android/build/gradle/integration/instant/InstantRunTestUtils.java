--- conflicted
+++ resolved
@@ -24,12 +24,7 @@
 import com.android.annotations.NonNull;
 import com.android.annotations.Nullable;
 import com.android.build.gradle.integration.common.fixture.GradleTestProject;
-<<<<<<< HEAD
-import com.android.build.gradle.internal.incremental.ColdswapMode;
 import com.android.build.gradle.internal.incremental.BuildContext;
-=======
-import com.android.build.gradle.internal.incremental.InstantRunBuildContext;
->>>>>>> 5ab70748
 import com.android.builder.model.AndroidProject;
 import com.android.builder.model.InstantRun;
 import com.android.builder.model.OptionalCompilationStep;
@@ -93,13 +88,8 @@
     public static BuildContext loadBuildContext(
             int apiLevel,
             @NonNull InstantRun instantRunModel) throws Exception {
-<<<<<<< HEAD
         BuildContext context = new BuildContext();
-        context.setApiLevel(apiLevel, null, null);
-=======
-        InstantRunBuildContext context = new InstantRunBuildContext();
         context.setApiLevel(apiLevel, null);
->>>>>>> 5ab70748
         context.loadFromXml(Files.toString(instantRunModel.getInfoFile(), Charsets.UTF_8));
         return context;
     }
