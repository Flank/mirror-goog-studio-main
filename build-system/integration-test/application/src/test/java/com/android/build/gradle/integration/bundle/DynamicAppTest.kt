--- conflicted
+++ resolved
@@ -213,15 +213,12 @@
                 "feature1-xxhdpi.apk",
                 "feature2-master.apk",
                 "feature2-xxhdpi.apk")
-<<<<<<< HEAD
-=======
 
         val baseApk = File(apkFolder, "base-master.apk")
         Zip(baseApk).use {
             Truth.assertThat(it.entries.map { it.toString() })
                     .containsAllOf("/META-INF/CERT.RSA", "/META-INF/CERT.SF")
         }
->>>>>>> 9c434b95
 
         // -------------
         // build apks for API 18
