/*
 * Copyright (C) 2012 The Android Open Source Project
 *
 * Licensed under the Apache License, Version 2.0 (the "License");
 * you may not use this file except in compliance with the License.
 * You may obtain a copy of the License at
 *
 *      http://www.apache.org/licenses/LICENSE-2.0
 *
 * Unless required by applicable law or agreed to in writing, software
 * distributed under the License is distributed on an "AS IS" BASIS,
 * WITHOUT WARRANTIES OR CONDITIONS OF ANY KIND, either express or implied.
 * See the License for the specific language governing permissions and
 * limitations under the License.
 */

package com.android.builder.core;

import static com.google.common.base.Preconditions.checkArgument;
import static com.google.common.base.Preconditions.checkNotNull;
import static com.google.common.base.Preconditions.checkState;

import com.android.annotations.NonNull;
import com.android.annotations.Nullable;
import com.android.builder.dependency.DependencyContainer;
import com.android.builder.internal.ClassFieldImpl;
import com.android.builder.model.AndroidAtom;
import com.android.builder.model.AndroidBundle;
import com.android.builder.model.AndroidLibrary;
import com.android.builder.model.ApiVersion;
import com.android.builder.model.BuildType;
import com.android.builder.model.ClassField;
import com.android.builder.model.JavaLibrary;
import com.android.builder.model.MavenCoordinates;
import com.android.builder.model.ProductFlavor;
import com.android.builder.model.SigningConfig;
import com.android.builder.model.SourceProvider;
import com.android.ide.common.res2.AssetSet;
import com.android.ide.common.res2.ResourceSet;
import com.android.sdklib.SdkVersionInfo;
import com.android.utils.StringHelper;
import com.google.common.base.Strings;
import com.google.common.collect.ImmutableList;
import com.google.common.collect.Lists;
import com.google.common.collect.Maps;
import com.google.common.collect.Ordering;
import com.google.common.collect.Sets;

import java.io.File;
import java.util.Collection;
import java.util.Collections;
import java.util.List;
import java.util.Map;
import java.util.Optional;
import java.util.Set;

/**
 * A Variant configuration.
 *
 * Variants are made from the combination of:
 *
 * - a build type (base interface BuildType), and its associated sources.
 * - a default configuration (base interface ProductFlavor), and its associated sources.
 * - a optional list of product flavors (base interface ProductFlavor) and their associated sources.
 * - dependencies (both jar and aar).
 *
 * @param <T> the type used for the Build Type.
 * @param <D> the type used for the default config
 * @param <F> the type used for the product flavors.
 */
public class VariantConfiguration<T extends BuildType, D extends ProductFlavor, F extends ProductFlavor> {

    /**
     * Full, unique name of the variant in camel case, including BuildType and Flavors (and Test)
     */
    private String mFullName;
    /**
     * Flavor Name of the variant, including all flavors in camel case (starting with a lower
     * case).
     */
    private String mFlavorName;
    /**
     * Full, unique name of the variant, including BuildType, flavors and test, dash separated.
     * (similar to full name but with dashes)
     */
    private String mBaseName;
    /**
     * Unique directory name (can include multiple folders) for the variant, based on build type,
     * flavor and test.
     * This always uses forward slashes ('/') as separator on all platform.
     *
     */
    private String mDirName;
    private List<String> mDirSegments;

    @NonNull
    private final D mDefaultConfig;
    @NonNull
    private final SourceProvider mDefaultSourceProvider;

    @NonNull
    private final T mBuildType;
    /** SourceProvider for the BuildType. Can be null */
    @Nullable
    private final SourceProvider mBuildTypeSourceProvider;

    private final List<String> mFlavorDimensionNames = Lists.newArrayList();
    private final List<F> mFlavors = Lists.newArrayList();
    private final List<SourceProvider> mFlavorSourceProviders = Lists.newArrayList();

    /** Variant specific source provider, may be null */
    @Nullable
    private SourceProvider mVariantSourceProvider;

    /** MultiFlavors specific source provider, may be null */
    @Nullable
    private SourceProvider mMultiFlavorSourceProvider;

    @NonNull
    private final VariantType mType;

    /**
     * Optional tested config in case this variant is used for testing another variant.
     *
     * @see VariantType#isForTesting()
     */
    private final VariantConfiguration<T, D, F> mTestedConfig;

    /**
     * An optional output that is only valid if the type is Type#LIBRARY so that the test
     * for the library can use the library as if it was a normal dependency.
     */
    private AndroidLibrary mOutput;

    @NonNull
    private ProductFlavor mMergedFlavor;

    private DependencyContainer mFlatCompileDependencies;
    private DependencyContainer mFlatPackageDependencies;
    private DependencyContainer mCompileDependencies;
    private DependencyContainer mPackageDependencies;

    /**
     * Variant-specific build Config fields.
     */
    private final Map<String, ClassField> mBuildConfigFields = Maps.newTreeMap();

    /**
     * Variant-specific res values.
     */
    private final Map<String, ClassField> mResValues = Maps.newTreeMap();

    /**
     * Signing Override to be used instead of any signing config provided by Build Type or
     * Product Flavors.
     */
    private final SigningConfig mSigningConfigOverride;

    /**
     * For reading the attributes from the main manifest file in the default source set.
     */
    private ManifestAttributeSupplier mManifestAttributeSupplier = null;

    /**
     * Creates the configuration with the base source sets for a given {@link VariantType}. Meant
     * for non-testing variants.
     *
     * @param defaultConfig the default configuration. Required.
     * @param defaultSourceProvider the default source provider. Required
     * @param buildType the build type for this variant. Required.
     * @param buildTypeSourceProvider the source provider for the build type.
     * @param type the type of the project.
     * @param signingConfigOverride an optional Signing override to be used for signing.
     */
    public VariantConfiguration(
            @NonNull D defaultConfig,
            @NonNull SourceProvider defaultSourceProvider,
            @NonNull T buildType,
            @Nullable SourceProvider buildTypeSourceProvider,
            @NonNull VariantType type,
            @Nullable SigningConfig signingConfigOverride) {
        this(
                defaultConfig, defaultSourceProvider,
                buildType, buildTypeSourceProvider,
                type, null /*testedConfig*/, signingConfigOverride);
    }

    /**
     * Creates the configuration with the base source sets, and an optional tested variant.
     *
     * @param defaultConfig the default configuration. Required.
     * @param defaultSourceProvider the default source provider. Required
     * @param buildType the build type for this variant. Required.
     * @param buildTypeSourceProvider the source provider for the build type.
     * @param type the type of the project.
     * @param testedConfig the reference to the tested project. Required if type is Type.ANDROID_TEST
     * @param signingConfigOverride an optional Signing override to be used for signing.
     */
    public VariantConfiguration(
            @NonNull D defaultConfig,
            @NonNull SourceProvider defaultSourceProvider,
            @NonNull T buildType,
            @Nullable SourceProvider buildTypeSourceProvider,
            @NonNull VariantType type,
            @Nullable VariantConfiguration<T, D, F> testedConfig,
            @Nullable SigningConfig signingConfigOverride) {
        checkNotNull(defaultConfig);
        checkNotNull(defaultSourceProvider);
        checkNotNull(buildType);
        checkNotNull(type);
        checkArgument(
                !type.isForTesting() || testedConfig != null,
                "You have to specify the tested variant for this variant type.");
        checkArgument(
                type.isForTesting() || testedConfig == null,
                "This variant type doesn't need a tested variant.");

        mDefaultConfig = checkNotNull(defaultConfig);
        mDefaultSourceProvider = checkNotNull(defaultSourceProvider);
        mBuildType = checkNotNull(buildType);
        mBuildTypeSourceProvider = buildTypeSourceProvider;
        mType = checkNotNull(type);
        mTestedConfig = testedConfig;
        mSigningConfigOverride = signingConfigOverride;
        mMergedFlavor = DefaultProductFlavor.clone(mDefaultConfig);
    }

    /**
     * Returns the full, unique name of the variant in camel case (starting with a lower case),
     * including BuildType, Flavors and Test (if applicable).
     *
     * @return the name of the variant
     */
    @NonNull
    public String getFullName() {
        if (mFullName == null) {
            mFullName = computeFullName(getFlavorName(), mBuildType, mType);
        }

        return mFullName;
    }

    /**
     * Returns the full, unique name of the variant in camel case (starting with a lower case),
     * including BuildType, Flavors and Test (if applicable).
     *
     * @param flavorName the flavor name, as computed by {@link #computeFlavorName(List)}
     * @param buildType the build type
     * @param type the variant type
     *
     * @return the name of the variant
     */
    @NonNull
    public static <B extends BuildType> String computeFullName(
            @NonNull String flavorName,
            @NonNull B buildType,
            @NonNull VariantType type) {
        StringBuilder sb = new StringBuilder();
        if (!flavorName.isEmpty()) {
            sb.append(flavorName);
            sb.append(StringHelper.capitalize(buildType.getName()));
        } else {
            sb.append(buildType.getName());
        }

        if (type.isForTesting()) {
            sb.append(type.getSuffix());
        }
        return sb.toString();
    }

    /**
     * Returns a full name that includes the given splits name.
     * @param splitName the split name
     * @return a unique name made up of the variant and split names.
     */
    @NonNull
    public String computeFullNameWithSplits(@NonNull String splitName) {
        StringBuilder sb = new StringBuilder();
        String flavorName = getFlavorName();
        if (!flavorName.isEmpty()) {
            sb.append(flavorName);
            sb.append(StringHelper.capitalize(splitName));
        } else {
            sb.append(splitName);
        }

        sb.append(StringHelper.capitalize(mBuildType.getName()));

        if (mType.isForTesting()) {
            sb.append(mType.getSuffix());
        }

        return sb.toString();
    }

    /**
     * Returns the flavor name of the variant, including all flavors in camel case (starting
     * with a lower case). If the variant has no flavor, then an empty string is returned.
     *
     * @return the flavor name or an empty string.
     */
    @NonNull
    public String getFlavorName() {
        if (mFlavorName == null) {
            mFlavorName = computeFlavorName(mFlavors);
        }

        return mFlavorName;
    }

    /**
     * Returns the flavor name for a variant composed of the given flavors, including all
     * flavor names in camel case (starting with a lower case).
     *
     * If the flavor list is empty, then an empty string is returned.
     *
     * @param flavors the list of flavors
     * @return the flavor name or an empty string.
     */
    public static <F extends ProductFlavor> String computeFlavorName(@NonNull List<F> flavors) {
        if (flavors.isEmpty()) {
            return "";
        } else {
            StringBuilder sb = new StringBuilder(flavors.size() * 10);
            boolean first = true;
            for (F flavor : flavors) {
                sb.append(first ? flavor.getName() : StringHelper.capitalize(flavor.getName()));
                first = false;
            }

            return sb.toString();
        }
    }

    /**
     * Returns the full, unique name of the variant, including BuildType, flavors and test,
     * dash separated. (similar to full name but with dashes)
     *
     * @return the name of the variant
     */
    @NonNull
    public String getBaseName() {
        if (mBaseName == null) {
            StringBuilder sb = new StringBuilder();

            if (!mFlavors.isEmpty()) {
                for (ProductFlavor pf : mFlavors) {
                    sb.append(pf.getName()).append('-');
                }
            }

            sb.append(mBuildType.getName());

            if (mType.isForTesting()) {
                sb.append('-').append(mType.getPrefix());
            }

            mBaseName = sb.toString();
        }

        return mBaseName;
    }

    /**
     * Returns a base name that includes the given splits name.
     * @param splitName the split name
     * @return a unique name made up of the variant and split names.
     */
    @NonNull
    public String computeBaseNameWithSplits(@NonNull String splitName) {
        StringBuilder sb = new StringBuilder();

        if (!mFlavors.isEmpty()) {
            for (ProductFlavor pf : mFlavors) {
                sb.append(pf.getName()).append('-');
            }
        }

        sb.append(splitName).append('-');
        sb.append(mBuildType.getName());

        if (mType.isForTesting()) {
            sb.append('-').append(mType.getPrefix());
        }

        return sb.toString();
    }

    /**
     * Returns a unique directory name (can include multiple folders) for the variant,
     * based on build type, flavor and test.
     *
     * <p>This always uses forward slashes ('/') as separator on all platform.
     *
     * @return the directory name for the variant
     */
    @NonNull
    public String getDirName() {
        if (mDirName == null) {
            StringBuilder sb = new StringBuilder();

            if (mType.isForTesting()) {
                sb.append(mType.getPrefix()).append("/");
            }

            if (!mFlavors.isEmpty()) {
                boolean first = true;
                for (F flavor : mFlavors) {
                    sb.append(first ? flavor.getName() : StringHelper.capitalize(flavor.getName()));
                    first = false;
                }

                sb.append('/').append(mBuildType.getName());

            } else {
                sb.append(mBuildType.getName());
            }

            mDirName = sb.toString();

        }

        return mDirName;
    }

    /**
     * Returns a unique directory name (can include multiple folders) for the variant,
     * based on build type, flavor and test.
     *
     * @return the directory name for the variant
     */
    @NonNull
    public Collection<String> getDirectorySegments() {
        if (mDirSegments == null) {
            ImmutableList.Builder<String> builder = ImmutableList.builder();

            if (mType.isForTesting()) {
                builder.add(mType.getPrefix());
            }

            if (!mFlavors.isEmpty()) {
                StringBuilder sb = new StringBuilder(mFlavors.size() * 10);
                for (F flavor : mFlavors) {
                    StringHelper.appendCamelCase(sb, flavor.getName());
                }
                builder.add(sb.toString());

                builder.add(mBuildType.getName());

            } else {
                builder.add(mBuildType.getName());
            }

            mDirSegments = builder.build();
        }

        return mDirSegments;
    }
    /**
     * Returns a unique directory name (can include multiple folders) for the variant,
     * based on build type, flavor and test, and splits.
     *
     * <p>This always uses forward slashes ('/') as separator on all platform.
     *
     * @return the directory name for the variant
     */
    @NonNull
    public String computeDirNameWithSplits(@NonNull String... splitNames) {
        StringBuilder sb = new StringBuilder();

        if (mType.isForTesting()) {
            sb.append(mType.getPrefix()).append("/");
        }

        if (!mFlavors.isEmpty()) {
            for (F flavor : mFlavors) {
                sb.append(flavor.getName());
            }

            sb.append('/');
        }

        for (String splitName : splitNames) {
            if (splitName != null) {
                sb.append(splitName).append('/');
            }
        }

        sb.append(mBuildType.getName());

        return sb.toString();
    }

    /**
     * Return the names of the applied flavors.
     *
     * The list contains the dimension names as well.
     *
     * @return the list, possibly empty if there are no flavors.
     */
    @NonNull
    public List<String> getFlavorNamesWithDimensionNames() {
        if (mFlavors.isEmpty()) {
            return Collections.emptyList();
        }

        List<String> names;
        int count = mFlavors.size();

        if (count > 1) {
            names = Lists.newArrayListWithCapacity(count * 2);

            for (int i = 0 ; i < count ; i++) {
                names.add(mFlavors.get(i).getName());
                names.add(mFlavorDimensionNames.get(i));
            }

        } else {
            names = Collections.singletonList(mFlavors.get(0).getName());
        }

        return names;
    }


    /**
     * Add a new configured ProductFlavor.
     *
     * If multiple flavors are added, the priority follows the order they are added when it
     * comes to resolving Android resources overlays (ie earlier added flavors supersedes
     * latter added ones).
     *
     * @param productFlavor the configured product flavor
     * @param sourceProvider the source provider for the product flavor
     * @param dimensionName the name of the dimension associated with the flavor
     *
     * @return the config object
     */
    @NonNull
    public VariantConfiguration addProductFlavor(
            @NonNull F productFlavor,
            @NonNull SourceProvider sourceProvider,
            @NonNull String dimensionName) {

        mFlavors.add(productFlavor);
        mFlavorSourceProviders.add(sourceProvider);
        mFlavorDimensionNames.add(dimensionName);

        if (mFlavors.size() == 1) {
            mMergedFlavor =
                    DefaultProductFlavor.mergeWithDefaultConfig(mMergedFlavor, productFlavor);
        } else {
            mMergedFlavor =
                    DefaultProductFlavor.mergeFlavors(productFlavor, mMergedFlavor);
        }

        return this;
    }

    /**
     * Sets the variant-specific source provider.
     * @param sourceProvider the source provider for the product flavor
     *
     * @return the config object
     */
    public VariantConfiguration setVariantSourceProvider(@Nullable SourceProvider sourceProvider) {
        mVariantSourceProvider = sourceProvider;
        return this;
    }

    /**
     * Sets the variant-specific source provider.
     * @param sourceProvider the source provider for the product flavor
     *
     * @return the config object
     */
    public VariantConfiguration setMultiFlavorSourceProvider(@Nullable SourceProvider sourceProvider) {
        mMultiFlavorSourceProvider = sourceProvider;
        return this;
    }

    /**
     * Returns the variant specific source provider
     * @return the source provider or null if none has been provided.
     */
    @Nullable
    public SourceProvider getVariantSourceProvider() {
        return mVariantSourceProvider;
    }

    @Nullable
    public SourceProvider getMultiFlavorSourceProvider() {
        return mMultiFlavorSourceProvider;
    }

    /**
     * Sets the dependencies
     *
     * @param compileDependencies the compile dependencies
     * @param packageDependencies the package dependencies
     * @return the config object
     */
    @NonNull
    public VariantConfiguration setDependencies(
            @NonNull DependencyContainer compileDependencies,
            @NonNull DependencyContainer packageDependencies) {
        // Output of mTestedConfig will not be initialized until the tasks for the tested config are
        // created.  If library output has never been added to mDirectLibraries, checked the output
        // of the mTestedConfig to see if the tasks are now created.
        AndroidLibrary testedLib = null;
        if (mTestedConfig != null &&
                mTestedConfig.mType == VariantType.LIBRARY &&
                mTestedConfig.mOutput != null) {
            testedLib = mTestedConfig.mOutput;
        }

        mCompileDependencies = compileDependencies;
        //noinspection VariableNotUsedInsideIf
        mFlatCompileDependencies = compileDependencies.flatten(
                testedLib,
                testedLib != null ? mTestedConfig.getCompileDependencies() : null);

        mPackageDependencies = packageDependencies;
        //noinspection VariableNotUsedInsideIf
        mFlatPackageDependencies = packageDependencies.flatten(
                testedLib,
                testedLib != null ? mTestedConfig.getPackageDependencies() : null);

        return this;
    }

    @NonNull
    public DependencyContainer getCompileDependencies() {
        return mCompileDependencies;
    }

    @NonNull
    public DependencyContainer getPackageDependencies() {
        return mPackageDependencies;
    }

    /**
     * Sets the output of this variant. This is required when the variant is a library so that
     * the variant that tests this library can properly include the tested library in its own
     * package.
     *
     * @param output the output of the library as an AndroidLibrary that will provides the
     *               location of all the created items.
     * @return the config object
     */
    @NonNull
    public VariantConfiguration setOutput(AndroidLibrary output) {
        mOutput = output;
        return this;
    }

    /**
     * Returns the {@link AndroidLibrary} that this library variant produces. Used so that
     * related test variants can use it as a dependency. Returns null if this is not a library
     * variant.
     *
     * @see #mOutput
     */
    @Nullable
    public AndroidLibrary getOutput() {
        return mOutput;
    }

    @NonNull
    public D getDefaultConfig() {
        return mDefaultConfig;
    }

    @NonNull
    public SourceProvider getDefaultSourceSet() {
        return mDefaultSourceProvider;
    }

    @NonNull
    public ProductFlavor getMergedFlavor() {
        return mMergedFlavor;
    }

    @NonNull
    public T getBuildType() {
        return mBuildType;
    }

    /**
     * The SourceProvider for the BuildType. Can be null.
     */
    @Nullable
    public SourceProvider getBuildTypeSourceSet() {
        return mBuildTypeSourceProvider;
    }

    public boolean hasFlavors() {
        return !mFlavors.isEmpty();
    }

    /**
     * Returns the product flavors. Items earlier in the list override later items.
     */
    @NonNull
    public List<F> getProductFlavors() {
        return mFlavors;
    }

    /**
     * Returns the list of SourceProviders for the flavors.
     *
     * The list is ordered from higher priority to lower priority.
     *
     * @return the list of Source Providers for the flavors. Never null.
     */
    @NonNull
    public List<SourceProvider> getFlavorSourceProviders() {
        return mFlavorSourceProviders;
    }

    /**
<<<<<<< HEAD
     * Returns the Android library dependency graph, direct and transitive in a single flat list.
=======
     * Returns all the compile Android libraries, direct and transitive in a single flat list.
>>>>>>> fe75c5be
     */
    @NonNull
    public List<AndroidLibrary> getFlatCompileAndroidLibraries() {
        return mFlatCompileDependencies.getAndroidDependencies();
    }

    /**
     * Returns the Android bundle dependency graph, direct and transitive in a single flat list.
     */
    @NonNull
    public List<AndroidBundle> getCompileAndroidBundles() {
        return mFlatCompileDependencies.getBundleDependencies();
    }

    /**
     * Returns the Android atom dependency graph, direct and transitive in a single flat list.
     */
    @NonNull
    public List<AndroidAtom> getCompileAndroidAtoms() {
        return mFlatCompileDependencies.getAtomDependencies();
    }

    /**
     * Returns all the library dependencies, direct and transitive in a single flat list.
     */
    @NonNull
    public List<AndroidLibrary> getFlatPackageAndroidLibraries() {
        return mFlatPackageDependencies.getAndroidDependencies();
    }

    @NonNull
    public VariantType getType() {
        return mType;
    }

    @Nullable
    public VariantConfiguration getTestedConfig() {
        return mTestedConfig;
    }


    /**
     * Returns the original application ID before any overrides from flavors.
     * If the variant is a test variant, then the application ID is the one coming from the
     * configuration of the tested variant, and this call is similar to {@link #getApplicationId()}
     * @return the original application ID
     */
    @Nullable
    public String getOriginalApplicationId() {
        if (mType.isForTesting()) {
            return getApplicationId();
        }

        return getPackageFromManifest();
    }

    /**
     * Returns the application ID for this variant. This could be coming from the manifest or
     * could be overridden through the product flavors and/or the build type.
     * @return the application ID
     */
    @NonNull
    public String getApplicationId() {
        String id;

        if (mType.isForTesting()) {
            checkState(mTestedConfig != null);

            id = mMergedFlavor.getTestApplicationId();
            String testedPackage = mTestedConfig.getApplicationId();
            if (id == null) {
                id = testedPackage + ".test";
            } else {
                if (id.equals(testedPackage)) {
                    throw new RuntimeException(String.format("Application and test application id "
                                    + "cannot be the same: both are '%s' for %s",
                            id, getFullName()));
                }
            }

        } else {
            // first get package override.
            id = getIdOverride();
            // if it's null, this means we just need the default package
            // from the manifest since both flavor and build type do nothing.
            if (id == null) {
                id = getPackageFromManifest();
            }
        }

        if (id == null) {
            throw new RuntimeException("Failed to get application id for " + getFullName());
        }

        return id;
    }

    @NonNull
    public String getTestApplicationId(){
        checkState(mType.isForTesting());

        if (!Strings.isNullOrEmpty(mMergedFlavor.getTestApplicationId())) {
            // if it's specified through build file read from there
            return mMergedFlavor.getTestApplicationId();
        } else {
            // otherwise getApplicationId() contains rules for getting the
            // applicationId for the test app from the tested application
            return getApplicationId();
        }
    }

    @Nullable
    public String getTestedApplicationId() {
        if (mType.isForTesting()) {
            checkState(mTestedConfig != null);
            if (mTestedConfig.mType == VariantType.LIBRARY) {
                return getApplicationId();
            } else {
                return mTestedConfig.getApplicationId();
            }
        }

        return null;
    }

    /**
     * Returns the application id override value coming from the Product Flavor and/or the
     * Build Type. If the package/id is not overridden then this returns null.
     *
     * @return the id override or null
     */
    @Nullable
    public String getIdOverride() {
        String idName = mMergedFlavor.getApplicationId();

        String idSuffix = DefaultProductFlavor.mergeApplicationIdSuffix(
                mBuildType.getApplicationIdSuffix(), mMergedFlavor.getApplicationIdSuffix());

        if (!idSuffix.isEmpty()) {
            if (idName == null) {
                idName = getPackageFromManifest();
            }

            if (idSuffix.charAt(0) == '.') {
                idName = idName + idSuffix;
            } else {
                idName = idName + '.' + idSuffix;
            }
        }

        return idName;
    }

    /**
     * Returns the version name for this variant. This could be coming from the manifest or
     * could be overridden through the product flavors, and can have a suffix specified by
     * the build type.
     *
     * @return the version name
     */
    @Nullable
    public String getVersionName() {
        String versionName = mMergedFlavor.getVersionName();
        String versionSuffix = mMergedFlavor.getVersionNameSuffix();

        if (versionName == null && !mType.isForTesting()) {
            versionName = getVersionNameFromManifest();
        }

        versionSuffix = DefaultProductFlavor.mergeVersionNameSuffix(
                mBuildType.getVersionNameSuffix(), versionSuffix);

        if (versionSuffix != null && !versionSuffix.isEmpty()) {
            versionName = Strings.nullToEmpty(versionName) + versionSuffix;
        }

        return versionName;
    }

    /**
     * Returns the version code for this variant. This could be coming from the manifest or
     * could be overridden through the product flavors, and can have a suffix specified by
     * the build type.
     *
     * @return the version code or -1 if there was non defined.
     */
    public int getVersionCode() {
        int versionCode = mMergedFlavor.getVersionCode() != null ?
                mMergedFlavor.getVersionCode() : -1;

        if (versionCode == -1 && !mType.isForTesting()) {
            versionCode = getVersionCodeFromManifest();
        }

        return versionCode;
    }

    private static final String DEFAULT_TEST_RUNNER = "android.test.InstrumentationTestRunner";
    private static final String MULTIDEX_TEST_RUNNER = "com.android.test.runner.MultiDexTestRunner";
    private static final Boolean DEFAULT_HANDLE_PROFILING = false;
    private static final Boolean DEFAULT_FUNCTIONAL_TEST = false;

    /**
     * Returns the instrumentationRunner to use to test this variant, or if the
     * variant is a test, the one to use to test the tested variant.
     * @return the instrumentation test runner name
     */
    @NonNull
    public String getInstrumentationRunner() {
        VariantConfiguration config = this;
        if (mType.isForTesting()) {
            config = getTestedConfig();
            checkState(config != null);
        }
        String runner = config.mMergedFlavor.getTestInstrumentationRunner();
        if (runner != null) {
            return runner;
        }

        runner = getInstrumentationRunnerFromManifest();
        if (runner != null){
            return runner;
        }

        if (isMultiDexEnabled() && isLegacyMultiDexMode()) {
            return MULTIDEX_TEST_RUNNER;
        }

        return DEFAULT_TEST_RUNNER;
    }

    /**
     * Returns the instrumentationRunner arguments to use to test this variant, or if the
     * variant is a test, the ones to use to test the tested variant
     */
    @NonNull
    public Map<String, String> getInstrumentationRunnerArguments() {
        VariantConfiguration config = this;
        if (mType.isForTesting()) {
            config = getTestedConfig();
            checkState(config != null);
        }
        return config.mMergedFlavor.getTestInstrumentationRunnerArguments();
    }

    /**
     * Returns handleProfiling value to use to test this variant, or if the
     * variant is a test, the one to use to test the tested variant.
     *
     * @return the handleProfiling value
     */
    @NonNull
    public Boolean getHandleProfiling() {
        VariantConfiguration config = this;
        if (mType.isForTesting()) {
            config = getTestedConfig();
            checkState(config != null);
        }
        Boolean handleProfiling = config.mMergedFlavor.getTestHandleProfiling();
        if (handleProfiling == null){
            handleProfiling = getHandleProfilingFromManifest();
        }
        return handleProfiling != null ? handleProfiling : DEFAULT_HANDLE_PROFILING;
    }

    /**
     * Returns functionalTest value to use to test this variant, or if the
     * variant is a test, the one to use to test the tested variant.
     *
     * @return the functionalTest value
     */
    @NonNull
    public Boolean getFunctionalTest() {
        VariantConfiguration config = this;
        if (mType.isForTesting()) {
            config = getTestedConfig();
            checkState(config != null);
        }
        Boolean functionalTest = config.mMergedFlavor.getTestFunctionalTest();
        if (functionalTest == null){
            functionalTest = getFunctionalTestFromManifest();
        }

        return functionalTest != null ? functionalTest : DEFAULT_FUNCTIONAL_TEST;
    }

    /** Gets the test label for this variant */
    @Nullable
    public String getTestLabel(){
        return getTestLabelFromManifest();
    }

    /**
     * Reads the package name from the manifest. This is unmodified by the build type.
     */
    @Nullable
    public String getPackageFromManifest() {
        checkState(!mType.isForTesting());

        String packageName = getManifestAttributeSupplier().getPackage();
        if (packageName == null) {
            throw new RuntimeException(String.format("Cannot read packageName from %1$s",
                    mDefaultSourceProvider.getManifestFile().getAbsolutePath()));
        }
        return packageName;
    }

    @Nullable
    public String getVersionNameFromManifest() {
        return getManifestAttributeSupplier().getVersionName();
    }

    public int getVersionCodeFromManifest() {
        return getManifestAttributeSupplier().getVersionCode();
    }

    @Nullable
    public String getTestedApplicationIdFromManifest(){
        return getManifestAttributeSupplier().getTargetPackage();
    }

    @Nullable
    public String getInstrumentationRunnerFromManifest(){
        return getManifestAttributeSupplier().getInstrumentationRunner();
    }

    @Nullable
    public Boolean getFunctionalTestFromManifest(){
        return getManifestAttributeSupplier().getFunctionalTest();
    }

    @Nullable
    public Boolean getHandleProfilingFromManifest(){
        return getManifestAttributeSupplier().getHandleProfiling();
    }

    @Nullable
    public String getTestLabelFromManifest(){
        return getManifestAttributeSupplier().getTestLabel();
    }

    /**
     * Return the minSdkVersion for this variant.
     *
     * This uses both the value from the manifest (if present), and the override coming
     * from the flavor(s) (if present). The value of the minSdkVersion will be combined with
     * the value of the targetSdkVersion. For the details of the overlaying logic check
     * {@link #getCalculatedApiVersions(ApiVersion, ApiVersion)} method.
     *
     * @return the minSdkVersion
     */
    @NonNull
    public ApiVersion getMinSdkVersion() {
        if (mTestedConfig != null) {
            return mTestedConfig.getMinSdkVersion();
        }

        return getApiVersionsNonTestVariant().minSdkVersion;
    }

    /**
     * Return the targetSdkVersion for this variant.
     *
     * This uses both the value from the manifest (if present), and the override coming
     * from the flavor(s) (if present). The value of the targetSdkVersion will be combined with
     * the value of the minSdkVersion. For the details of the overlaying logic check
     * {@link #getCalculatedApiVersions(ApiVersion, ApiVersion)} method.
     *
     * @return the targetSdkVersion
     */
    @NonNull
    public ApiVersion getTargetSdkVersion() {
        if (mTestedConfig != null) {
            return mTestedConfig.getTargetSdkVersion();
        }

        return getApiVersionsNonTestVariant().targetSdkVersion;
    }

    /** Gets api versions for this variant that might be correlated, such as min and target sdk */
    private ApiVersions getApiVersionsNonTestVariant() {
        ApiVersion minSdkVersion = mMergedFlavor.getMinSdkVersion();
        if (minSdkVersion == null) {
            // read it from the main manifest
            minSdkVersion = DefaultApiVersion.create(
                    getManifestAttributeSupplier().getMinSdkVersion());
        }

        ApiVersion targetSdkVersion = mMergedFlavor.getTargetSdkVersion();
        if (targetSdkVersion == null) {
            // read it from the main manifest
            targetSdkVersion = DefaultApiVersion.create(
                    getManifestAttributeSupplier().getTargetSdkVersion());
        }

        return getCalculatedApiVersions(minSdkVersion, targetSdkVersion);
    }

    /**
     * Api versions for this variant.
     */
    public static class ApiVersions {
        public final ApiVersion minSdkVersion;
        public final ApiVersion targetSdkVersion;

        public ApiVersions(ApiVersion minSdkVersion, ApiVersion targetSdkVersion) {
            this.minSdkVersion = minSdkVersion;
            this.targetSdkVersion = targetSdkVersion;
        }
    }

    /**
     * Calculates the minimum sdk and target sdk versions using the following rules:
     * <ul>
     *     <li>If none of the versions is a preview version, it keeps the values as-is.
     *     <li>If one of the values is a preview version, it will pick the smallest one
     *     using string comparison.
     * </ul>
     *
     * @param minSdkVersion min sdk version for the variant
     * @param targetSdkVersion target sdk version for the variant
     * @return selected api version according to the rules outlined above
     */
    @NonNull
    public static ApiVersions getCalculatedApiVersions(
            @Nullable ApiVersion minSdkVersion, @Nullable ApiVersion targetSdkVersion) {
        List<ApiVersion> versions = Lists.newArrayList();
        if (minSdkVersion != null) {
            versions.add(minSdkVersion);
        }
        if (targetSdkVersion != null) {
            versions.add(targetSdkVersion);
        }

        Optional<ApiVersion> previewMinVersion =
                versions
                        .stream()
                        .filter(v -> v.getCodename() != null)
                        .sorted(Ordering.natural().onResultOf(ApiVersion::getCodename))
                        .findFirst();
        if (previewMinVersion.isPresent()) {
            return new ApiVersions(previewMinVersion.get(), previewMinVersion.get());
        } else {
            return new ApiVersions(minSdkVersion, targetSdkVersion);
        }
    }

    @Nullable
    public File getMainManifest() {
        File defaultManifest = mDefaultSourceProvider.getManifestFile();

        // this could not exist in a test project.
        if (defaultManifest.isFile()) {
            return defaultManifest;
        }

        return null;
    }

    /**
     * Returns a list of sorted SourceProvider in order of ascending order, meaning, the earlier
     * items are meant to be overridden by later items.
     *
     * @return a list of source provider
     */
    @NonNull
    public List<SourceProvider> getSortedSourceProviders() {
        List<SourceProvider> providers = Lists.newArrayList();

        // first the default source provider
        providers.add(mDefaultSourceProvider);

        // the list of flavor must be reversed to use the right overlay order.
        for (int n = mFlavorSourceProviders.size() - 1; n >= 0 ; n--) {
            providers.add(mFlavorSourceProviders.get(n));
        }

        // multiflavor specific overrides flavor
        if (mMultiFlavorSourceProvider != null) {
            providers.add(mMultiFlavorSourceProvider);
        }

        // build type overrides flavors
        if (mBuildTypeSourceProvider != null) {
            providers.add(mBuildTypeSourceProvider);
        }

        // variant specific overrides all
        if (mVariantSourceProvider != null) {
            providers.add(mVariantSourceProvider);
        }

        return providers;
    }

    @NonNull
    public List<File> getManifestOverlays() {
        List<File> inputs = Lists.newArrayList();

        if (mVariantSourceProvider != null) {
            File variantLocation = mVariantSourceProvider.getManifestFile();
            if (variantLocation.isFile()) {
                inputs.add(variantLocation);
            }
        }

        if (mBuildTypeSourceProvider != null) {
            File typeLocation = mBuildTypeSourceProvider.getManifestFile();
            if (typeLocation.isFile()) {
                inputs.add(typeLocation);
            }
        }

        if (mMultiFlavorSourceProvider != null) {
            File variantLocation = mMultiFlavorSourceProvider.getManifestFile();
            if (variantLocation.isFile()) {
                inputs.add(variantLocation);
            }
        }

        for (SourceProvider sourceProvider : mFlavorSourceProviders) {
            File f = sourceProvider.getManifestFile();
            if (f.isFile()) {
                inputs.add(f);
            }
        }

        return inputs;
    }

    /**
     * Returns the dynamic list of {@link ResourceSet} based on the configuration, its dependencies,
     * as well as tested config if applicable (test of a library).
     *
     * The list is ordered in ascending order of importance, meaning the first set is meant to be
     * overridden by the 2nd one and so on. This is meant to facilitate usage of the list in a
     * {@link com.android.ide.common.res2.ResourceMerger}.
     *
     * @param generatedResFolders a list of generated res folders
     * @param includeDependencies whether to include in the result the resources of the dependencies
     *
     * @return a list ResourceSet.
     */
    @NonNull
    public List<ResourceSet> getResourceSets(@NonNull List<File> generatedResFolders,
            boolean includeDependencies,
            boolean validateEnabled) {
        List<ResourceSet> resourceSets = Lists.newArrayList();

        // the list of dependency must be reversed to use the right overlay order.
        if (includeDependencies) {
            // use the package one to ignore the optional libs.
            for (AndroidLibrary dependency : mFlatPackageDependencies.getAndroidDependencies().reverse()) {
                File resFolder = dependency.getResFolder();
                if (resFolder.isDirectory()) {
                    ResourceSet resourceSet = new ResourceSet(dependency.getFolder().getName(),
                            dependency.getName(), validateEnabled);
                    resourceSet.addSource(resFolder);
                    resourceSet.setFromDependency(true);
                    resourceSets.add(resourceSet);
                }
            }
        }

        Collection<File> mainResDirs = mDefaultSourceProvider.getResDirectories();

        // the main + generated res folders are in the same ResourceSet
        ResourceSet resourceSet = new ResourceSet(BuilderConstants.MAIN, validateEnabled);
        resourceSet.addSources(mainResDirs);
        if (!generatedResFolders.isEmpty()) {
            for (File generatedResFolder : generatedResFolders) {
                resourceSet.addSource(generatedResFolder);

            }
        }
        resourceSets.add(resourceSet);

        // the list of flavor must be reversed to use the right overlay order.
        for (int n = mFlavorSourceProviders.size() - 1; n >= 0 ; n--) {
            SourceProvider sourceProvider = mFlavorSourceProviders.get(n);

            Collection<File> flavorResDirs = sourceProvider.getResDirectories();
            // we need the same of the flavor config, but it's in a different list.
            // This is fine as both list are parallel collections with the same number of items.
            resourceSet = new ResourceSet(sourceProvider.getName(), validateEnabled);
            resourceSet.addSources(flavorResDirs);
            resourceSets.add(resourceSet);
        }

        // multiflavor specific overrides flavor
        if (mMultiFlavorSourceProvider != null) {
            Collection<File> variantResDirs = mMultiFlavorSourceProvider.getResDirectories();
            resourceSet = new ResourceSet(getFlavorName(), validateEnabled);
            resourceSet.addSources(variantResDirs);
            resourceSets.add(resourceSet);
        }

        // build type overrides the flavors
        if (mBuildTypeSourceProvider != null) {
            Collection<File> typeResDirs = mBuildTypeSourceProvider.getResDirectories();
            resourceSet = new ResourceSet(mBuildType.getName(), validateEnabled);
            resourceSet.addSources(typeResDirs);
            resourceSets.add(resourceSet);
        }

        // variant specific overrides all
        if (mVariantSourceProvider != null) {
            Collection<File> variantResDirs = mVariantSourceProvider.getResDirectories();
            resourceSet = new ResourceSet(getFullName(), validateEnabled);
            resourceSet.addSources(variantResDirs);
            resourceSets.add(resourceSet);
        }

        return resourceSets;
    }

    /**
     * Returns the dynamic list of {@link AssetSet} based on the configuration, its dependencies,
     * as well as tested config if applicable (test of a library).
     *
     * The list is ordered in ascending order of importance, meaning the first set is meant to be
     * overridden by the 2nd one and so on. This is meant to facilitate usage of the list in a
     * {@link com.android.ide.common.res2.AssetMerger}.
     *
     * @param generatedAssetFolders a list of generated assets folder
     * @param includeDependencies true to include the library dependencies asset folders
     *
     * @return a list ResourceSet.
     */
    @NonNull
    public List<AssetSet> getAssetSets(
            @NonNull List<File> generatedAssetFolders,
            boolean includeDependencies) {
        List<AssetSet> assetSets = Lists.newArrayList();

        if (includeDependencies) {
            // use the package one to ignore the optional libs.
            List<AndroidLibrary> flatLibs = mFlatPackageDependencies.getAndroidDependencies();
            // the list of dependency must be reversed to use the right overlay order.
            for (int n = flatLibs.size() - 1 ; n >= 0 ; n--) {
                AndroidLibrary dependency = flatLibs.get(n);
                File assetFolder = dependency.getAssetsFolder();
                if (assetFolder.isDirectory()) {
                    AssetSet assetSet = new AssetSet(dependency.getFolder().getName());
                    assetSet.addSource(assetFolder);
                    assetSets.add(assetSet);
                }
            }
        }

        Collection<File> mainResDirs = mDefaultSourceProvider.getAssetsDirectories();

        // the main + generated asset folders are in the same AssetSet
        AssetSet assetSet = new AssetSet(BuilderConstants.MAIN);
        assetSet.addSources(mainResDirs);
        if (!generatedAssetFolders.isEmpty()) {
            for (File generatedResFolder : generatedAssetFolders) {
                assetSet.addSource(generatedResFolder);
            }
        }
        assetSets.add(assetSet);

        // the list of flavor must be reversed to use the right overlay order.
        for (int n = mFlavorSourceProviders.size() - 1; n >= 0 ; n--) {
            SourceProvider sourceProvider = mFlavorSourceProviders.get(n);

            Collection<File> flavorResDirs = sourceProvider.getAssetsDirectories();
            // we need the same of the flavor config, but it's in a different list.
            // This is fine as both list are parallel collections with the same number of items.
            assetSet = new AssetSet(mFlavors.get(n).getName());
            assetSet.addSources(flavorResDirs);
            assetSets.add(assetSet);
        }

        // multiflavor specific overrides flavor
        if (mMultiFlavorSourceProvider != null) {
            Collection<File> variantResDirs = mMultiFlavorSourceProvider.getAssetsDirectories();
            assetSet = new AssetSet(getFlavorName());
            assetSet.addSources(variantResDirs);
            assetSets.add(assetSet);
        }

        // build type overrides flavors
        if (mBuildTypeSourceProvider != null) {
            Collection<File> typeResDirs = mBuildTypeSourceProvider.getAssetsDirectories();
            assetSet = new AssetSet(mBuildType.getName());
            assetSet.addSources(typeResDirs);
            assetSets.add(assetSet);
        }

        // variant specific overrides all
        if (mVariantSourceProvider != null) {
            Collection<File> variantResDirs = mVariantSourceProvider.getAssetsDirectories();
            assetSet = new AssetSet(getFullName());
            assetSet.addSources(variantResDirs);
            assetSets.add(assetSet);
        }

        return assetSets;
    }

    /**
     * Returns the dynamic list of {@link AssetSet} based on the configuration, its dependencies,
     * as well as tested config if applicable (test of a library).
     *
     * The list is ordered in ascending order of importance, meaning the first set is meant to be
     * overridden by the 2nd one and so on. This is meant to facilitate usage of the list in a
     * {@link com.android.ide.common.res2.AssetMerger}.
     *
     * @return a list ResourceSet.
     */
    @NonNull
    public List<AssetSet> getJniLibsSets() {
        List<AssetSet> jniSets = Lists.newArrayList();

        Collection<File> mainJniLibsDirs = mDefaultSourceProvider.getJniLibsDirectories();

        // the main + generated asset folders are in the same AssetSet
        AssetSet jniSet = new AssetSet(BuilderConstants.MAIN);
        jniSet.addSources(mainJniLibsDirs);
        jniSets.add(jniSet);

        // the list of flavor must be reversed to use the right overlay order.
        for (int n = mFlavorSourceProviders.size() - 1; n >= 0 ; n--) {
            SourceProvider sourceProvider = mFlavorSourceProviders.get(n);

            Collection<File> flavorJniDirs = sourceProvider.getJniLibsDirectories();
            // we need the same of the flavor config, but it's in a different list.
            // This is fine as both list are parallel collections with the same number of items.
            jniSet = new AssetSet(mFlavors.get(n).getName());
            jniSet.addSources(flavorJniDirs);
            jniSets.add(jniSet);
        }

        // multiflavor specific overrides flavor
        if (mMultiFlavorSourceProvider != null) {
            Collection<File> variantJniDirs = mMultiFlavorSourceProvider.getJniLibsDirectories();
            jniSet = new AssetSet(getFlavorName());
            jniSet.addSources(variantJniDirs);
            jniSets.add(jniSet);
        }

        // build type overrides flavors
        if (mBuildTypeSourceProvider != null) {
            Collection<File> typeJniDirs = mBuildTypeSourceProvider.getJniLibsDirectories();
            jniSet = new AssetSet(mBuildType.getName());
            jniSet.addSources(typeJniDirs);
            jniSets.add(jniSet);
        }

        // variant specific overrides all
        if (mVariantSourceProvider != null) {
            Collection<File> variantJniDirs = mVariantSourceProvider.getJniLibsDirectories();
            jniSet = new AssetSet(getFullName());
            jniSet.addSources(variantJniDirs);
            jniSets.add(jniSet);
        }

        return jniSets;
    }

    /**
     * Returns the dynamic list of {@link AssetSet} based on the configuration, its dependencies,
     * as well as tested config if applicable (test of a library).
     *
     * The list is ordered in ascending order of importance, meaning the first set is meant to be
     * overridden by the 2nd one and so on. This is meant to facilitate usage of the list in a
     * {@link com.android.ide.common.res2.AssetMerger}.
     *
     * @return a list ResourceSet.
     */
    @NonNull
    public List<AssetSet> getShaderSets() {
        List<AssetSet> shaderSets = Lists.newArrayList();

        Collection<File> mainShaderDirs = mDefaultSourceProvider.getShadersDirectories();

        // the main + generated asset folders are in the same AssetSet
        AssetSet shaderSet = new AssetSet(BuilderConstants.MAIN);
        shaderSet.addSources(mainShaderDirs);
        shaderSets.add(shaderSet);

        // the list of flavor must be reversed to use the right overlay order.
        for (int n = mFlavorSourceProviders.size() - 1; n >= 0 ; n--) {
            SourceProvider sourceProvider = mFlavorSourceProviders.get(n);

            Collection<File> flavorJniDirs = sourceProvider.getShadersDirectories();
            // we need the same of the flavor config, but it's in a different list.
            // This is fine as both list are parallel collections with the same number of items.
            shaderSet = new AssetSet(mFlavors.get(n).getName());
            shaderSet.addSources(flavorJniDirs);
            shaderSets.add(shaderSet);
        }

        // multiflavor specific overrides flavor
        if (mMultiFlavorSourceProvider != null) {
            Collection<File> variantJniDirs = mMultiFlavorSourceProvider.getShadersDirectories();
            shaderSet = new AssetSet(getFlavorName());
            shaderSet.addSources(variantJniDirs);
            shaderSets.add(shaderSet);
        }

        // build type overrides flavors
        if (mBuildTypeSourceProvider != null) {
            Collection<File> typeJniDirs = mBuildTypeSourceProvider.getShadersDirectories();
            shaderSet = new AssetSet(mBuildType.getName());
            shaderSet.addSources(typeJniDirs);
            shaderSets.add(shaderSet);
        }

        // variant specific overrides all
        if (mVariantSourceProvider != null) {
            Collection<File> variantJniDirs = mVariantSourceProvider.getShadersDirectories();
            shaderSet = new AssetSet(getFullName());
            shaderSet.addSources(variantJniDirs);
            shaderSets.add(shaderSet);
        }

        return shaderSets;
    }

    @NonNull
    public List<File> getAtomsDirectories() {
        ImmutableList.Builder atomDirectories = ImmutableList.builder();
        for (AndroidAtom atom: mFlatCompileDependencies.getAtomDependencies()) {
            atomDirectories.add(atom.getAtomFolder());
        }
        return atomDirectories.build();
    }

    public int getRenderscriptTarget() {
        ProductFlavor mergedFlavor = getMergedFlavor();

        int targetApi = mergedFlavor.getRenderscriptTargetApi() != null ?
                mergedFlavor.getRenderscriptTargetApi() : -1;
        ApiVersion apiVersion = getMinSdkVersion();
        int minSdk = apiVersion.getApiLevel();
        if (apiVersion.getCodename() != null) {
            minSdk = SdkVersionInfo.getApiByBuildCode(apiVersion.getCodename(), true);
        }

        return targetApi > minSdk ? targetApi : minSdk;
    }

    /**
     * Returns all the renderscript import folder that are outside of the current project.
     */
    @NonNull
    public List<File> getRenderscriptImports() {
        List<File> list = Lists.newArrayList();

        // use the package one to ignore the optional libs.
        for (AndroidLibrary lib : mFlatPackageDependencies.getAndroidDependencies()) {
            File rsLib = lib.getRenderscriptFolder();
            if (rsLib.isDirectory()) {
                list.add(rsLib);
            }
        }

        return list;
    }

    /**
     * Returns all the renderscript source folder from the main config, the flavors and the
     * build type.
     *
     * @return a list of folders.
     */
    @NonNull
    public List<File> getRenderscriptSourceList() {
        List<SourceProvider> providers = getSortedSourceProviders();

        List<File> sourceList = Lists.newArrayListWithExpectedSize(providers.size());

        for (SourceProvider provider : providers) {
            sourceList.addAll(provider.getRenderscriptDirectories());
        }

        return sourceList;
    }

    /**
     * Returns all the aidl import folder that are outside of the current project.
     */
    @NonNull
    public List<File> getAidlImports() {
        List<File> list = Lists.newArrayList();

        // use the package one to ignore the optional libs.
        for (AndroidLibrary lib : mFlatPackageDependencies.getAndroidDependencies()) {
            File aidlLib = lib.getAidlFolder();
            if (aidlLib.isDirectory()) {
                list.add(aidlLib);
            }
        }

        return list;
    }

    @NonNull
    public List<File> getAidlSourceList() {
        List<SourceProvider> providers = getSortedSourceProviders();

        List<File> sourceList = Lists.newArrayListWithExpectedSize(providers.size());

        for (SourceProvider provider : providers) {
            sourceList.addAll(provider.getAidlDirectories());
        }

        return sourceList;
    }

    @NonNull
    public List<File> getJniSourceList() {
        List<SourceProvider> providers = getSortedSourceProviders();

        List<File> sourceList = Lists.newArrayListWithExpectedSize(providers.size());

        for (SourceProvider provider : providers) {
            sourceList.addAll(provider.getCDirectories());
        }

        return sourceList;
    }

    /**
     * Returns the compile classpath for this config. If the config tests a library, this
     * will include the classpath of the tested config
     *
     * @return a non null, but possibly empty set.
     */
    @NonNull
    public Set<File> getCompileClasspath() {

        Set<File> classpath = Sets.newHashSetWithExpectedSize(
                mFlatCompileDependencies.getJarDependencies().size() +
                        mFlatCompileDependencies.getLocalDependencies().size() +
                        mFlatCompileDependencies.getAndroidDependencies().size());

        for (AndroidLibrary android : mFlatCompileDependencies.getAndroidDependencies()) {
            classpath.add(android.getJarFile());
            for (File jarFile : android.getLocalJars()) {
                classpath.add(jarFile);
            }
        }

        for (JavaLibrary javaLibrary : mFlatCompileDependencies.getJarDependencies()) {
            classpath.add(javaLibrary.getJarFile());
        }

        for (JavaLibrary javaLibrary : mFlatCompileDependencies.getLocalDependencies()) {
            classpath.add(javaLibrary.getJarFile());
        }

        return classpath;
    }

    /**
     * Returns the list of packaged jars for this config. If the config tests a library, this
     * will include the jars of the tested config
     *
     * @return a non null, but possibly empty list.
     */
    @NonNull
    public Set<File> getAllPackagedJars() {
        Set<File> localJars = getLocalPackagedJars();

        Set<File> jars = Sets.newHashSetWithExpectedSize(
                mFlatPackageDependencies.getJarDependencies().size() +
                        localJars.size() +
                        mFlatPackageDependencies.getAndroidDependencies().size());

        for (JavaLibrary javaLibrary : mFlatPackageDependencies.getJarDependencies()) {
            File jarFile = javaLibrary.getJarFile();
            if (jarFile.exists()) {
                jars.add(jarFile);
            }
        }

        jars.addAll(localJars);

        for (AndroidLibrary androidLibrary : mFlatPackageDependencies.getAndroidDependencies()) {
            File libJar = androidLibrary.getJarFile();
            if (libJar.exists()) {
                jars.add(libJar);
            }
            for (File jarFile : androidLibrary.getLocalJars()) {
                if (jarFile.isFile()) {
                    jars.add(jarFile);
                }
            }
        }

        return jars;
    }

    /**
     * Returns the list of packaged jars for this config that is not coming from subprojects..
     *
     * If the config tests a library, this will include the jars of the tested config
     *
     * @return a non null, but possibly empty list.
     */
    @NonNull
    public Set<File> getExternalPackagedJars() {
        Set<File> jars = Sets.newHashSetWithExpectedSize(
                mFlatPackageDependencies.getJarDependencies().size() +
                        mFlatPackageDependencies.getAndroidDependencies().size());

        for (JavaLibrary javaLibrary : mFlatPackageDependencies.getJarDependencies()) {
            // only take java libraries that are not coming from a module.
            if (javaLibrary.getProject() == null) {
                File jarFile = javaLibrary.getJarFile();
                if (jarFile.exists()) {
                    jars.add(jarFile);
                }
            }
        }

        for (AndroidLibrary androidLibrary : mFlatPackageDependencies.getAndroidDependencies()) {
            // only take android libraries that are not coming from a module.
            if (androidLibrary.getProject() == null) {
                File libJar = androidLibrary.getJarFile();
                if (libJar.exists()) {
                    jars.add(libJar);
                }

                // also grab their local jars
                for (File jarFile : androidLibrary.getLocalJars()) {
                    if (jarFile.isFile()) {
                        jars.add(jarFile);
                    }
                }
            }
        }

        return jars;
    }

    /**
     * Returns the list of external packaged jars for this config.
     *
     * @return a non null, but possibly empty list.
     */
    @NonNull
    public Set<File> getExternalPackagedJniJars() {
        Set<File> jars = Sets.newHashSetWithExpectedSize(
                mFlatPackageDependencies.getJarDependencies().size());

        for (JavaLibrary javaLibrary : mFlatPackageDependencies.getJarDependencies()) {
            if (javaLibrary.getProject() == null) {
                File jarFile = javaLibrary.getJarFile();
                if (jarFile.exists()) {
                    jars.add(jarFile);
                }
            }
        }

        return jars;
    }

    /**
     * Returns the packaged local Jars
     *
     * @return a non null, but possibly empty set.
     */
    @NonNull
    public Set<File> getLocalPackagedJars() {
        Set<File> jars = Sets.newHashSetWithExpectedSize(
                mFlatPackageDependencies.getLocalDependencies().size());

        for (JavaLibrary jar : mFlatPackageDependencies.getLocalDependencies()) {
            File jarFile = jar.getJarFile();
            if (jarFile.exists()) {
                jars.add(jarFile);
            }
        }

        return jars;
    }

    /**
     * Returns the packaged sub-project Jars, coming from Android or Java modules.
     *
     * @return a non null, but possibly empty set.
     */
    @NonNull
    public Set<File> getSubProjectPackagedJars() {
        Set<File> jars = Sets.newHashSetWithExpectedSize(
                mFlatPackageDependencies.getJarDependencies().size() +
                        mFlatPackageDependencies.getAndroidDependencies().size());

        for (AndroidLibrary androidLibrary : mFlatPackageDependencies.getAndroidDependencies()) {
            // only take the sub-project android libraries.
            if (androidLibrary.getProject() != null) {
                File libJar = androidLibrary.getJarFile();
                if (libJar.exists()) {
                    jars.add(libJar);
                }
            }
        }

        for (JavaLibrary javaLibrary : mFlatPackageDependencies.getJarDependencies()) {
            if (javaLibrary.getProject() != null) {
                File jarFile = javaLibrary.getJarFile();
                if (jarFile.exists()) {
                    jars.add(jarFile);
                }
            }
        }

        return jars;
    }

    /**
     * Returns the packaged sub-project local Jars
     *
     * @return a non null, but possibly empty immutable set.
     */
    @NonNull
    public Set<File> getSubProjectLocalPackagedJars() {
        Set<File> jars = Sets.newHashSetWithExpectedSize(
                mFlatPackageDependencies.getAndroidDependencies().size());

        for (AndroidLibrary androidLibrary : mFlatPackageDependencies.getAndroidDependencies()) {
            // only take the sub-project android libraries.
            if (androidLibrary.getProject() != null) {
                for (File jarFile : androidLibrary.getLocalJars()) {
                    if (jarFile.isFile()) {
                        jars.add(jarFile);
                    }
                }
            }
        }

        return jars;
    }

    /**
     * Returns the sub-project jni libs
     *
     * @return a non null, but possibly empty immutable set.
     */
    @NonNull
    public Set<File> getSubProjectJniLibFolders() {
        Set<File> jniDirectories = Sets.newHashSetWithExpectedSize(
                mFlatPackageDependencies.getAndroidDependencies().size());

        for (AndroidLibrary androidLibrary : mFlatPackageDependencies.getAndroidDependencies()) {
            // only take the sub-project android libraries.
            if (androidLibrary.getProject() != null) {
                File jniDir = androidLibrary.getJniFolder();
                if (jniDir.exists()) {
                    jniDirectories.add(jniDir);
                }
            }
        }

        return jniDirectories;
    }

    /**
     * Returns the list of sub-project packaged jars for this config.
     *
     * @return a non null, but possibly empty list.
     */
    @NonNull
    public Set<File> getSubProjectPackagedJniJars() {
        Set<File> jars = Sets.newHashSetWithExpectedSize(
                mFlatPackageDependencies.getJarDependencies().size());

        for (JavaLibrary ja : mFlatPackageDependencies.getJarDependencies()) {
            if (ja.getProject() != null) {
                File jarFile = ja.getJarFile();
                if (jarFile.exists()) {
                    jars.add(jarFile);
                }
            }
        }

        return jars;
    }

    /**
     * Returns the external jni lib folders
     *
     * @return a non null, but possibly empty immutable set.
     */
    @NonNull
    public Set<File> getExternalAarJniLibFolders() {
        Set<File> jniDirectories = Sets.newHashSetWithExpectedSize(
                mFlatPackageDependencies.getAndroidDependencies().size());

        for (AndroidLibrary androidLibrary : mFlatPackageDependencies.getAndroidDependencies()) {
            // only take the external android libraries.
            if (androidLibrary.getProject() == null) {
                File jniDir = androidLibrary.getJniFolder();
                if (jniDir.exists()) {
                    jniDirectories.add(jniDir);
                }
            }
        }

        return jniDirectories;
    }

    /**
     * Returns the list of provided-only jars for this config.
     *
     * @return a non null, but possibly empty list.
     */
    @NonNull
    public List<File> getProvidedOnlyJars() {
        Set<File> jars = Sets.newHashSetWithExpectedSize(
                mFlatPackageDependencies.getAndroidDependencies().size() +
                        mFlatPackageDependencies.getJarDependencies().size() +
                        mFlatPackageDependencies.getLocalDependencies().size());

        // TODO: we might want to cache this somehow, or precompute during dependency manager.
        Set<MavenCoordinates> packageArtifacts = Sets.newHashSet();
        for (JavaLibrary javaLibrary : mFlatPackageDependencies.getJarDependencies()) {
            packageArtifacts.add(javaLibrary.getResolvedCoordinates());
        }

        for (JavaLibrary javaLibrary : mFlatPackageDependencies.getLocalDependencies()) {
            packageArtifacts.add(javaLibrary.getResolvedCoordinates());
        }

        for (AndroidLibrary androidLibrary : mFlatPackageDependencies.getAndroidDependencies()) {
            packageArtifacts.add(androidLibrary.getResolvedCoordinates());
        }

        // now find provided only jars by filtering out packaged dependencies

        for (JavaLibrary javaLibrary : mFlatCompileDependencies.getJarDependencies()) {
            if (!packageArtifacts.contains(javaLibrary.getResolvedCoordinates())) {
                File jarFile = javaLibrary.getJarFile();
                if (jarFile.exists()) {
                    jars.add(jarFile);
                }
            }
        }

        for (JavaLibrary javaLibrary : mFlatCompileDependencies.getLocalDependencies()) {
            if (!packageArtifacts.contains(javaLibrary.getResolvedCoordinates())) {
                File jarFile = javaLibrary.getJarFile();
                if (jarFile.exists()) {
                    jars.add(jarFile);
                }
            }
        }

        for (AndroidLibrary androidLibrary : mFlatCompileDependencies.getAndroidDependencies()) {
            if (!packageArtifacts.contains(androidLibrary.getResolvedCoordinates())) {
                File libJar = androidLibrary.getJarFile();
                if (libJar.exists()) {
                    jars.add(libJar);
                }
                for (File jarFile : androidLibrary.getLocalJars()) {
                    if (jarFile.isFile()) {
                        jars.add(jarFile);
                    }
                }
            }
        }

        return Lists.newArrayList(jars);
    }

    /**
     * Adds a variant-specific BuildConfig field.
     * @param type the type of the field
     * @param name the name of the field
     * @param value the value of the field
     */
    public void addBuildConfigField(@NonNull String type, @NonNull String name, @NonNull String value) {
        ClassField classField = new ClassFieldImpl(type, name, value);
        mBuildConfigFields.put(name, classField);
    }

    /**
     * Adds a variant-specific res value.
     * @param type the type of the field
     * @param name the name of the field
     * @param value the value of the field
     */
    public void addResValue(@NonNull String type, @NonNull String name, @NonNull String value) {
        ClassField classField = new ClassFieldImpl(type, name, value);
        mResValues.put(name, classField);
    }

    /**
     * Returns a list of items for the BuildConfig class.
     *
     * Items can be either fields (instance of {@link com.android.builder.model.ClassField})
     * or comments (instance of String).
     *
     * @return a list of items.
     */
    @NonNull
    public List<Object> getBuildConfigItems() {
        List<Object> fullList = Lists.newArrayList();

        // keep track of the names already added. This is because we show where the items
        // come from so we cannot just put everything a map and let the new ones override the
        // old ones.
        Set<String> usedFieldNames = Sets.newHashSet();

        Collection<ClassField> list = mBuildConfigFields.values();
        if (!list.isEmpty()) {
            fullList.add("Fields from the variant");
            fillFieldList(fullList, usedFieldNames, list);
        }

        list = mBuildType.getBuildConfigFields().values();
        if (!list.isEmpty()) {
            fullList.add("Fields from build type: " + mBuildType.getName());
            fillFieldList(fullList, usedFieldNames, list);
        }

        for (F flavor : mFlavors) {
            list = flavor.getBuildConfigFields().values();
            if (!list.isEmpty()) {
                fullList.add("Fields from product flavor: " + flavor.getName());
                fillFieldList(fullList, usedFieldNames, list);
            }
        }

        list = mDefaultConfig.getBuildConfigFields().values();
        if (!list.isEmpty()) {
            fullList.add("Fields from default config.");
            fillFieldList(fullList, usedFieldNames, list);
        }

        return fullList;
    }

    /**
     * Return the merged build config fields for the variant.
     *
     * This is made of of the variant-specific fields overlaid on top of the build type ones,
     * the flavors ones, and the default config ones.
     *
     * @return a map of merged fields
     */
    @NonNull
    public Map<String, ClassField> getMergedBuildConfigFields() {
        Map<String, ClassField> mergedMap = Maps.newHashMap();

        // start from the lowest priority and just add it all. Higher priority fields
        // will replace lower priority ones.

        mergedMap.putAll(mDefaultConfig.getBuildConfigFields());
        for (int i = mFlavors.size() - 1; i >= 0 ; i--) {
            mergedMap.putAll(mFlavors.get(i).getBuildConfigFields());
        }

        mergedMap.putAll(mBuildType.getBuildConfigFields());
        mergedMap.putAll(mBuildConfigFields);

        return mergedMap;
    }

    /**
     * Return the merged res values for the variant.
     *
     * This is made of of the variant-specific fields overlaid on top of the build type ones,
     * the flavors ones, and the default config ones.
     *
     * @return a map of merged fields
     */
    @NonNull
    public Map<String, ClassField> getMergedResValues() {
        Map<String, ClassField> mergedMap = Maps.newHashMap();

        // start from the lowest priority and just add it all. Higher priority fields
        // will replace lower priority ones.

        mergedMap.putAll(mDefaultConfig.getResValues());
        for (int i = mFlavors.size() - 1; i >= 0 ; i--) {
            mergedMap.putAll(mFlavors.get(i).getResValues());
        }

        mergedMap.putAll(mBuildType.getResValues());
        mergedMap.putAll(mResValues);

        return mergedMap;
    }

    /**
     * Fills a list of Object from a given list of ClassField only if the name isn't in a set.
     * Each new item added adds its name to the list.
     * @param outList the out list
     * @param usedFieldNames the list of field names already in the list
     * @param list the list to copy items from
     */
    private static void fillFieldList(
            @NonNull List<Object> outList,
            @NonNull Set<String> usedFieldNames,
            @NonNull Collection<ClassField> list) {
        for (ClassField f : list) {
            String name = f.getName();
            if (!usedFieldNames.contains(name)) {
                usedFieldNames.add(f.getName());
                outList.add(f);
            }
        }
    }

    /**
     * Returns a list of generated resource values.
     *
     * Items can be either fields (instance of {@link com.android.builder.model.ClassField})
     * or comments (instance of String).
     *
     * @return a list of items.
     */
    @NonNull
    public List<Object> getResValues() {
        List<Object> fullList = Lists.newArrayList();

        // keep track of the names already added. This is because we show where the items
        // come from so we cannot just put everything a map and let the new ones override the
        // old ones.
        Set<String> usedFieldNames = Sets.newHashSet();

        Collection<ClassField> list = mResValues.values();
        if (!list.isEmpty()) {
            fullList.add("Values from the variant");
            fillFieldList(fullList, usedFieldNames, list);
        }

        list = mBuildType.getResValues().values();
        if (!list.isEmpty()) {
            fullList.add("Values from build type: " + mBuildType.getName());
            fillFieldList(fullList, usedFieldNames, list);
        }

        for (F flavor : mFlavors) {
            list = flavor.getResValues().values();
            if (!list.isEmpty()) {
                fullList.add("Values from product flavor: " + flavor.getName());
                fillFieldList(fullList, usedFieldNames, list);
            }
        }

        list = mDefaultConfig.getResValues().values();
        if (!list.isEmpty()) {
            fullList.add("Values from default config.");
            fillFieldList(fullList, usedFieldNames, list);
        }

        return fullList;
    }

    @Nullable
    public SigningConfig getSigningConfig() {
        if (mSigningConfigOverride != null) {
            return mSigningConfigOverride;
        }

        SigningConfig signingConfig = mBuildType.getSigningConfig();
        if (signingConfig != null) {
            return signingConfig;
        }
        return mMergedFlavor.getSigningConfig();
    }

    public boolean isSigningReady() {
        SigningConfig signingConfig = getSigningConfig();
        return signingConfig != null && signingConfig.isSigningReady();
    }

    /**
     * Returns the proguard config files coming from the project but also from the dependencies.
     *
     * Note that if the method is set to include config files coming from libraries, they will
     * only be included if the aars have already been unzipped.
     *
     * @param includeLibraries whether to include the library dependencies.
     * @return a non null list of proguard files.
     */
    @NonNull
    public Set<File> getProguardFiles(boolean includeLibraries, List<File> defaultProguardConfig) {
        Set<File> fullList = Sets.newHashSet();

        // add the config files from the build type, main config and flavors
        fullList.addAll(mDefaultConfig.getProguardFiles());
        fullList.addAll(mBuildType.getProguardFiles());

        for (F flavor : mFlavors) {
            fullList.addAll(flavor.getProguardFiles());
        }

        if (fullList.isEmpty()) {
            fullList.addAll(defaultProguardConfig);
        }

        // now add the one coming from the library dependencies
        if (includeLibraries) {
            for (AndroidLibrary androidLibrary : mFlatPackageDependencies.getAndroidDependencies()) {
                File proguardRules = androidLibrary.getProguardRules();
                if (proguardRules.exists()) {
                    fullList.add(proguardRules);
                }
            }
        }

        return fullList;
    }

    /**
     * Returns the proguard config files to be used for the test APK.
     */
    @NonNull
    public Set<File> getTestProguardFiles() {
        Set<File> fullList = Sets.newHashSet();

        // add the config files from the build type, main config and flavors
        fullList.addAll(mDefaultConfig.getTestProguardFiles());
        fullList.addAll(mBuildType.getTestProguardFiles());

        for (F flavor : mFlavors) {
            fullList.addAll(flavor.getTestProguardFiles());
        }

        return fullList;
    }

    @NonNull
    public List<Object> getConsumerProguardFiles() {
        List<Object> fullList = Lists.newArrayList();

        // add the config files from the build type, main config and flavors
        fullList.addAll(mDefaultConfig.getConsumerProguardFiles());
        fullList.addAll(mBuildType.getConsumerProguardFiles());

        for (F flavor : mFlavors) {
            fullList.addAll(flavor.getConsumerProguardFiles());
        }

        return fullList;
    }

    public boolean isTestCoverageEnabled() {
        return mBuildType.isTestCoverageEnabled();
    }

    /**
     * Returns the merged manifest placeholders. All product flavors are merged first, then build
     * type specific placeholders are added and potentially overrides product flavors values.
     * @return the merged manifest placeholders for a build variant.
     */
    @NonNull
    public Map<String, Object> getManifestPlaceholders() {
        Map<String, Object> mergedFlavorsPlaceholders = mMergedFlavor.getManifestPlaceholders();
        // so far, blindly override the build type placeholders
        mergedFlavorsPlaceholders.putAll(mBuildType.getManifestPlaceholders());
        return mergedFlavorsPlaceholders;
    }

    public boolean isMultiDexEnabled() {
        Boolean value = mBuildType.getMultiDexEnabled();
        if (value != null) {
            return value;
        }

        value = mMergedFlavor.getMultiDexEnabled();
        if (value != null) {
            return value;
        }

        return false;
    }

    public File getMultiDexKeepFile() {
        File value = mBuildType.getMultiDexKeepFile();
        if (value != null) {
            return value;
        }

        value = mMergedFlavor.getMultiDexKeepFile();
        if (value != null) {
            return value;
        }

        return null;
    }

    public File getMultiDexKeepProguard() {
        File value = mBuildType.getMultiDexKeepProguard();
        if (value != null) {
            return value;
        }

        value = mMergedFlavor.getMultiDexKeepProguard();
        if (value != null) {
            return value;
        }

        return null;
    }

    public boolean isLegacyMultiDexMode() {
        return isMultiDexEnabled() && getMinSdkVersion().getApiLevel() < 21;
    }

    /**
     * Returns the renderscript support mode.
     */
    public boolean getRenderscriptSupportModeEnabled() {
        Boolean value = mMergedFlavor.getRenderscriptSupportModeEnabled();
        if (value != null) {
            return value;
        }

        // default is false.
        return false;
    }

    /**
     * Returns the renderscript BLAS support mode.
     */
    public boolean getRenderscriptSupportModeBlasEnabled() {
        Boolean value = mMergedFlavor.getRenderscriptSupportModeBlasEnabled();
        if (value != null) {
            return value;
        }

        // default is false.
        return false;
    }

    /**
     * Returns the renderscript NDK mode.
     */
    public boolean getRenderscriptNdkModeEnabled() {
        Boolean value = mMergedFlavor.getRenderscriptNdkModeEnabled();
        if (value != null) {
            return value;
        }

        // default is false.
        return false;
    }

    /**
     * Returns true if the variant output is a bundle.
     */
    public boolean isBundled() {
        return mType == VariantType.LIBRARY || mType == VariantType.ATOM;
    }

    @NonNull
    public Collection<File> getJarJarRuleFiles() {
        ImmutableList.Builder<File> jarjarRuleFiles = ImmutableList.builder();
        jarjarRuleFiles.addAll(getMergedFlavor().getJarJarRuleFiles());
        jarjarRuleFiles.addAll(mBuildType.getJarJarRuleFiles());
        return jarjarRuleFiles.build();
    }

    @NonNull
    private ManifestAttributeSupplier getManifestAttributeSupplier(){
        if (mManifestAttributeSupplier == null){
            mManifestAttributeSupplier =
                    new DefaultManifestParser(mDefaultSourceProvider.getManifestFile());
        }
        return mManifestAttributeSupplier;
    }
}<|MERGE_RESOLUTION|>--- conflicted
+++ resolved
@@ -720,11 +720,7 @@
     }
 
     /**
-<<<<<<< HEAD
-     * Returns the Android library dependency graph, direct and transitive in a single flat list.
-=======
      * Returns all the compile Android libraries, direct and transitive in a single flat list.
->>>>>>> fe75c5be
      */
     @NonNull
     public List<AndroidLibrary> getFlatCompileAndroidLibraries() {
