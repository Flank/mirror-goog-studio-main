--- conflicted
+++ resolved
@@ -136,15 +136,13 @@
             }
 
             logger.verbose("DeviceConnector '%s': installing %s", deviceName, testApk);
-<<<<<<< HEAD
-            device.installPackage(testApk, installOptions, timeoutInMs, logger);
-=======
             if (device.getApiLevel() >= 21) {
-                device.installPackages(ImmutableList.of(testApk), timeout, logger);
+                device.installPackages(ImmutableList.of(testApk),
+                        ImmutableList.<String>of() /* installOptions */,timeoutInMs, logger);
             } else {
-                device.installPackage(testApk, timeout, logger);
-            }
->>>>>>> 74185a6d
+                device.installPackage(testApk,
+                        ImmutableList.<String>of() /* installOptions */, timeoutInMs, logger);
+            }
             isInstalled = true;
 
             RemoteAndroidTestRunner runner = new RemoteAndroidTestRunner(
