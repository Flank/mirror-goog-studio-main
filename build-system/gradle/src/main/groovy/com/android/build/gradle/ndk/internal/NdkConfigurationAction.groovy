--- conflicted
+++ resolved
@@ -82,15 +82,7 @@
             }
         }
         project.libraries.getByName(ndkExtension.getModuleName()) {
-<<<<<<< HEAD
-            binaries.withType(DefaultSharedLibraryBinarySpec) {
-                    DefaultSharedLibraryBinarySpec binary ->
-                sourceIfExist(binary, projectSourceSet, "mainC")
-                sourceIfExist(binary, projectSourceSet, "mainCpp")
-
-=======
             binaries.withType(DefaultSharedLibraryBinarySpec) { DefaultSharedLibraryBinarySpec binary ->
->>>>>>> 80983970
                 // TODO: Support flavorDimension.
                 sourceIfExist(binary, project.sources, "$ndkExtension.moduleName${flavor.name}")
                 sourceIfExist(binary, project.sources, "$ndkExtension.moduleName${buildType.name}")
