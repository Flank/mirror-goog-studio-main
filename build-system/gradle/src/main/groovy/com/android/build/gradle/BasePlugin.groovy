/*
 * Copyright (C) 2012 The Android Open Source Project
 *
 * Licensed under the Apache License, Version 2.0 (the "License");
 * you may not use this file except in compliance with the License.
 * You may obtain a copy of the License at
 *
 *      http://www.apache.org/licenses/LICENSE-2.0
 *
 * Unless required by applicable law or agreed to in writing, software
 * distributed under the License is distributed on an "AS IS" BASIS,
 * WITHOUT WARRANTIES OR CONDITIONS OF ANY KIND, either express or implied.
 * See the License for the specific language governing permissions and
 * limitations under the License.
 */

package com.android.build.gradle
import com.android.annotations.NonNull
import com.android.annotations.Nullable
import com.android.build.OutputFile
import com.android.build.gradle.api.AndroidSourceSet
import com.android.build.gradle.api.BaseVariant
import com.android.build.gradle.internal.BadPluginException
import com.android.build.gradle.internal.ConfigurationDependencies
import com.android.build.gradle.internal.LibraryCache
import com.android.build.gradle.internal.LoggerWrapper
import com.android.build.gradle.internal.ProductFlavorData
import com.android.build.gradle.internal.SdkHandler
import com.android.build.gradle.internal.VariantManager
import com.android.build.gradle.internal.api.DefaultAndroidSourceSet
import com.android.build.gradle.internal.core.GradleVariantConfiguration
import com.android.build.gradle.internal.coverage.JacocoInstrumentTask
import com.android.build.gradle.internal.coverage.JacocoPlugin
import com.android.build.gradle.internal.coverage.JacocoReportTask
import com.android.build.gradle.internal.dependency.DependencyChecker
import com.android.build.gradle.internal.dependency.LibraryDependencyImpl
import com.android.build.gradle.internal.dependency.ManifestDependencyImpl
import com.android.build.gradle.internal.dependency.SymbolFileProviderImpl
import com.android.build.gradle.internal.dependency.VariantDependencies
import com.android.build.gradle.internal.dsl.BuildTypeDsl
import com.android.build.gradle.internal.dsl.BuildTypeFactory
import com.android.build.gradle.internal.dsl.GroupableProductFlavorDsl
import com.android.build.gradle.internal.dsl.GroupableProductFlavorFactory
import com.android.build.gradle.internal.dsl.ProductFlavorDsl
import com.android.build.gradle.internal.dsl.SigningConfigDsl
import com.android.build.gradle.internal.dsl.SigningConfigFactory
import com.android.build.gradle.internal.model.ArtifactMetaDataImpl
import com.android.build.gradle.internal.model.JavaArtifactImpl
import com.android.build.gradle.internal.model.MavenCoordinatesImpl
import com.android.build.gradle.internal.model.ModelBuilder
import com.android.build.gradle.internal.publishing.ApkPublishArtifact
import com.android.build.gradle.internal.tasks.AndroidReportTask
import com.android.build.gradle.internal.tasks.CheckManifest
import com.android.build.gradle.internal.tasks.DependencyReportTask
import com.android.build.gradle.internal.tasks.DeviceProviderInstrumentTestLibraryTask
import com.android.build.gradle.internal.tasks.DeviceProviderInstrumentTestTask
import com.android.build.gradle.internal.tasks.GenerateApkDataTask
import com.android.build.gradle.internal.tasks.InstallVariantTask
import com.android.build.gradle.internal.tasks.OutputFileTask
import com.android.build.gradle.internal.tasks.PrepareDependenciesTask
import com.android.build.gradle.internal.tasks.PrepareLibraryTask
import com.android.build.gradle.internal.tasks.PrepareSdkTask
import com.android.build.gradle.internal.tasks.SigningReportTask
import com.android.build.gradle.internal.tasks.TestServerTask
import com.android.build.gradle.internal.tasks.UninstallTask
import com.android.build.gradle.internal.tasks.ValidateSigningTask
import com.android.build.gradle.internal.test.report.ReportType
import com.android.build.gradle.internal.variant.ApkVariantData
import com.android.build.gradle.internal.variant.ApkVariantOutputData
import com.android.build.gradle.internal.variant.ApplicationVariantData
import com.android.build.gradle.internal.variant.BaseVariantData
import com.android.build.gradle.internal.variant.BaseVariantOutputData
import com.android.build.gradle.internal.variant.DefaultSourceProviderContainer
import com.android.build.gradle.internal.variant.LibraryVariantData
import com.android.build.gradle.internal.variant.TestVariantData
import com.android.build.gradle.internal.variant.TestedVariantData
import com.android.build.gradle.internal.variant.VariantFactory
import com.android.build.gradle.ndk.NdkPlugin
import com.android.build.gradle.tasks.AidlCompile
import com.android.build.gradle.tasks.CompatibleScreensManifest
import com.android.build.gradle.tasks.Dex
import com.android.build.gradle.tasks.GenerateBuildConfig
import com.android.build.gradle.tasks.GenerateResValues
import com.android.build.gradle.tasks.JackTask
import com.android.build.gradle.tasks.JillTask
import com.android.build.gradle.tasks.Lint
import com.android.build.gradle.tasks.MergeAssets
import com.android.build.gradle.tasks.MergeManifests
import com.android.build.gradle.tasks.MergeResources
import com.android.build.gradle.tasks.NdkCompile
import com.android.build.gradle.tasks.PackageApplication
import com.android.build.gradle.tasks.PackageSplitRes
import com.android.build.gradle.tasks.PreDex
import com.android.build.gradle.tasks.ProcessAndroidResources
import com.android.build.gradle.tasks.ProcessAppManifest
import com.android.build.gradle.tasks.ProcessManifest
import com.android.build.gradle.tasks.ProcessTestManifest
import com.android.build.gradle.tasks.ProcessTestManifest2
import com.android.build.gradle.tasks.RenderscriptCompile
import com.android.build.gradle.tasks.SplitZipAlign
import com.android.build.gradle.tasks.ZipAlign
import com.android.builder.core.AndroidBuilder
import com.android.builder.core.DefaultBuildType
import com.android.builder.core.VariantConfiguration
import com.android.builder.dependency.DependencyContainer
import com.android.builder.dependency.JarDependency
import com.android.builder.dependency.LibraryDependency
import com.android.builder.internal.compiler.JackConversionCache
import com.android.builder.internal.compiler.PreDexCache
import com.android.builder.internal.testing.SimpleTestCallable
import com.android.builder.model.AndroidArtifact
import com.android.builder.model.ApiVersion
import com.android.builder.model.ArtifactMetaData
import com.android.builder.model.BuildType
import com.android.builder.model.JavaArtifact
import com.android.builder.model.ProductFlavor
import com.android.builder.model.SigningConfig
import com.android.builder.model.SourceProvider
import com.android.builder.model.SourceProviderContainer
import com.android.builder.png.PngProcessor
import com.android.builder.sdk.SdkInfo
import com.android.builder.sdk.TargetInfo
import com.android.builder.testing.ConnectedDeviceProvider
import com.android.builder.testing.api.DeviceProvider
import com.android.builder.testing.api.TestServer
import com.android.ide.common.internal.ExecutorSingleton
import com.android.resources.Density
import com.android.sdklib.SdkVersionInfo
import com.android.utils.ILogger
import com.google.common.base.Predicate
import com.google.common.collect.ArrayListMultimap
import com.google.common.collect.ImmutableSet
import com.google.common.collect.ListMultimap
import com.google.common.collect.Lists
import com.google.common.collect.Maps
import com.google.common.collect.Multimap
import com.google.common.collect.Sets
import org.gradle.api.DefaultTask
import org.gradle.api.GradleException
import org.gradle.api.InvalidUserCodeException
import org.gradle.api.Project
import org.gradle.api.Task
import org.gradle.api.artifacts.Configuration
import org.gradle.api.artifacts.ModuleVersionIdentifier
import org.gradle.api.artifacts.ProjectDependency
import org.gradle.api.artifacts.ResolvedArtifact
import org.gradle.api.artifacts.SelfResolvingDependency
import org.gradle.api.artifacts.result.DependencyResult
import org.gradle.api.artifacts.result.ResolvedComponentResult
import org.gradle.api.artifacts.result.ResolvedDependencyResult
import org.gradle.api.artifacts.result.UnresolvedDependencyResult
import org.gradle.api.internal.project.ProjectInternal
import org.gradle.api.logging.LogLevel
import org.gradle.api.logging.Logger
import org.gradle.api.plugins.JavaBasePlugin
import org.gradle.api.plugins.JavaPlugin
import org.gradle.api.specs.Specs
import org.gradle.api.tasks.Copy
import org.gradle.api.tasks.compile.JavaCompile
import org.gradle.internal.reflect.Instantiator
import org.gradle.language.jvm.tasks.ProcessResources
import org.gradle.tooling.BuildException
import org.gradle.tooling.provider.model.ToolingModelBuilderRegistry
import org.gradle.util.GUtil
import proguard.gradle.ProGuardTask

import java.util.jar.Attributes
import java.util.jar.Manifest

import static com.android.SdkConstants.FN_ANDROID_MANIFEST_XML
import static com.android.builder.core.BuilderConstants.ANDROID_TEST
import static com.android.builder.core.BuilderConstants.CONNECTED
import static com.android.builder.core.BuilderConstants.DEBUG
import static com.android.builder.core.BuilderConstants.DEVICE
import static com.android.builder.core.BuilderConstants.EXT_LIB_ARCHIVE
import static com.android.builder.core.BuilderConstants.FD_ANDROID_RESULTS
import static com.android.builder.core.BuilderConstants.FD_ANDROID_TESTS
import static com.android.builder.core.BuilderConstants.FD_FLAVORS
import static com.android.builder.core.BuilderConstants.FD_FLAVORS_ALL
import static com.android.builder.core.BuilderConstants.FD_REPORTS
import static com.android.builder.core.BuilderConstants.RELEASE
import static com.android.builder.core.VariantConfiguration.Type.TEST
import static com.android.builder.model.AndroidProject.FD_GENERATED
import static com.android.builder.model.AndroidProject.FD_INTERMEDIATES
import static com.android.builder.model.AndroidProject.FD_OUTPUTS
import static com.android.builder.model.AndroidProject.PROPERTY_APK_LOCATION
import static com.android.builder.model.AndroidProject.PROPERTY_BUILD_MODEL_ONLY
import static com.android.builder.model.AndroidProject.PROPERTY_SIGNING_KEY_ALIAS
import static com.android.builder.model.AndroidProject.PROPERTY_SIGNING_KEY_PASSWORD
import static com.android.builder.model.AndroidProject.PROPERTY_SIGNING_STORE_FILE
import static com.android.builder.model.AndroidProject.PROPERTY_SIGNING_STORE_PASSWORD
import static com.android.builder.model.AndroidProject.PROPERTY_SIGNING_STORE_TYPE
import static com.android.sdklib.BuildToolInfo.PathId.ZIP_ALIGN
import static java.io.File.separator
/**
 * Base class for all Android plugins
 */
public abstract class BasePlugin {
    public final static String DIR_BUNDLES = "bundles";

    private static final String GRADLE_MIN_VERSION = "2.3-20141014220018+0000"
    public static final String GRADLE_TEST_VERSION = "2.3-20141014220018+0000"
    public static final String[] GRADLE_SUPPORTED_VERSIONS = [ GRADLE_MIN_VERSION ]

    public static final String INSTALL_GROUP = "Install"

    public static File TEST_SDK_DIR;

    public static final String FILE_JACOCO_AGENT = 'jacocoagent.jar'

    protected Instantiator instantiator
    protected ToolingModelBuilderRegistry registry

    protected JacocoPlugin jacocoPlugin
    protected NdkPlugin ndkPlugin

    protected BaseExtension extension
    protected VariantManager variantManager

    final Map<LibraryDependencyImpl, PrepareLibraryTask> prepareTaskMap = [:]
    final Map<SigningConfig, ValidateSigningTask> validateSigningTaskMap = [:]

    protected Project project
    private LoggerWrapper loggerWrapper
    protected SdkHandler sdkHandler
    protected AndroidBuilder androidBuilder
    private String creator

    private boolean hasCreatedTasks = false

    private ProductFlavorData<ProductFlavorDsl> defaultConfigData
    private final Collection<String> unresolvedDependencies = Sets.newHashSet();

    protected DefaultAndroidSourceSet mainSourceSet
    protected DefaultAndroidSourceSet testSourceSet

    protected PrepareSdkTask mainPreBuild
    protected Task uninstallAll
    protected Task assembleTest
    protected Task deviceCheck
    protected Task connectedCheck
    protected Copy jacocoAgentTask

    public Task lintCompile
    protected Task lintAll
    protected Task lintVital

    protected BasePlugin(Instantiator instantiator, ToolingModelBuilderRegistry registry) {
        this.instantiator = instantiator
        this.registry = registry
        String pluginVersion = getLocalVersion()
        if (pluginVersion != null) {
            creator = "Android Gradle " + pluginVersion
        } else  {
            creator = "Android Gradle"
        }
    }

    protected abstract Class<? extends BaseExtension> getExtensionClass()
    protected abstract VariantFactory getVariantFactory()

    public Instantiator getInstantiator() {
        return instantiator
    }

    public VariantManager getVariantManager() {
        return variantManager
    }

    BaseExtension getExtension() {
        return extension
    }


    protected void apply(Project project) {
        this.project = project
        doApply();
    }

    protected void doApply() {
        configureProject()
        createExtension()
        createTasks()
    }

    protected void configureProject() {
        checkGradleVersion()
        sdkHandler = new SdkHandler(project, logger)
        androidBuilder = new AndroidBuilder(
                project == project.rootProject ? project.name : project.path,
                creator, logger, verbose)

        project.apply plugin: JavaBasePlugin

        project.apply plugin: JacocoPlugin
        jacocoPlugin = project.plugins.getPlugin(JacocoPlugin)

        // Register a builder for the custom tooling model
        registry.register(new ModelBuilder());

        project.tasks.assemble.description =
                "Assembles all variants of all applications and secondary packages."

        // call back on execution. This is called after the whole build is done (not
        // after the current project is done).
        // This is will be called for each (android) projects though, so this should support
        // being called 2+ times.
        project.gradle.buildFinished {
            ExecutorSingleton.shutdown()
            PngProcessor.clearCache()
            sdkHandler.unload()
            PreDexCache.getCache().clear(
                    project.rootProject.file(
                            "${project.rootProject.buildDir}/${FD_INTERMEDIATES}/dex-cache/cache.xml"),
                    logger)
            LibraryCache.getCache().unload()
        }

        project.gradle.taskGraph.whenReady { taskGraph ->
            for (Task task : taskGraph.allTasks) {
                if (task instanceof PreDex) {
                    PreDexCache.getCache().load(
                            project.rootProject.file(
                                    "${project.rootProject.buildDir}/${FD_INTERMEDIATES}/dex-cache/cache.xml"))
                    break;
                }
            }
        }
    }

    private void createExtension() {
        def buildTypeContainer = project.container(DefaultBuildType,
                new BuildTypeFactory(instantiator,  project, project.getLogger()))
        def productFlavorContainer = project.container(GroupableProductFlavorDsl,
                new GroupableProductFlavorFactory(instantiator, project, project.getLogger()))
        def signingConfigContainer = project.container(SigningConfig,
                new SigningConfigFactory(instantiator))

        extension = project.extensions.create('android', getExtensionClass(),
                this, (ProjectInternal) project, instantiator,
                buildTypeContainer, productFlavorContainer, signingConfigContainer,
                this instanceof LibraryPlugin)
        setBaseExtension(extension)

        if (project.plugins.hasPlugin(NdkPlugin.class)) {
            throw new BadPluginException(
                    "Cannot apply Android native plugin before the Android plugin.")
        }
        project.apply plugin: NdkPlugin
        ndkPlugin = project.plugins.getPlugin(NdkPlugin)

        extension.setNdkExtension(ndkPlugin.getNdkExtension())

        variantManager = new VariantManager(project, this, extension, getVariantFactory())

        // map the whenObjectAdded callbacks on the containers.
        signingConfigContainer.whenObjectAdded { SigningConfig signingConfig ->
            variantManager.addSigningConfig((SigningConfigDsl) signingConfig)
        }

        buildTypeContainer.whenObjectAdded { DefaultBuildType buildType ->
            variantManager.addBuildType((BuildTypeDsl) buildType)
        }

        productFlavorContainer.whenObjectAdded { GroupableProductFlavorDsl productFlavor ->
            variantManager.addProductFlavor(productFlavor)
        }

        // create default Objects, signingConfig first as its used by the BuildTypes.
        signingConfigContainer.create(DEBUG)
        buildTypeContainer.create(DEBUG)
        buildTypeContainer.create(RELEASE)

        // map whenObjectRemoved on the containers to throw an exception.
        signingConfigContainer.whenObjectRemoved {
            throw new UnsupportedOperationException("Removing signingConfigs is not supported.")
        }
        buildTypeContainer.whenObjectRemoved {
            throw new UnsupportedOperationException("Removing build types is not supported.")
        }
        productFlavorContainer.whenObjectRemoved {
            throw new UnsupportedOperationException("Removing product flavors is not supported.")
        }
    }

    private void createTasks() {
        uninstallAll = project.tasks.create("uninstallAll")
        uninstallAll.description = "Uninstall all applications."
        uninstallAll.group = INSTALL_GROUP

        deviceCheck = project.tasks.create("deviceCheck")
        deviceCheck.description = "Runs all device checks using Device Providers and Test Servers."
        deviceCheck.group = JavaBasePlugin.VERIFICATION_GROUP

        connectedCheck = project.tasks.create("connectedCheck")
        connectedCheck.description = "Runs all device checks on currently connected devices."
        connectedCheck.group = JavaBasePlugin.VERIFICATION_GROUP

        mainPreBuild = project.tasks.create("preBuild", PrepareSdkTask)
        mainPreBuild.plugin = this

        project.afterEvaluate {
            createAndroidTasks(false)
        }
<<<<<<< HEAD
=======

        // call back on execution. This is called after the whole build is done (not
        // after the current project is done).
        // This is will be called for each (android) projects though, so this should support
        // being called 2+ times.
        project.gradle.buildFinished {
            ExecutorSingleton.shutdown()
            PngProcessor.clearCache()
            sdkHandler.unload()
            PreDexCache.getCache().clear(
                    project.rootProject.file(
                            "${project.rootProject.buildDir}/${FD_INTERMEDIATES}/dex-cache/cache.xml"),
                    logger)
            JackConversionCache.getCache().clear(
                    project.rootProject.file(
                            "${project.rootProject.buildDir}/${FD_INTERMEDIATES}/jack-cache/cache.xml"),
                    logger)
            LibraryCache.getCache().unload()
        }

        project.gradle.taskGraph.whenReady { taskGraph ->
            for (Task task : taskGraph.allTasks) {
                if (task instanceof PreDex) {
                    PreDexCache.getCache().load(
                            project.rootProject.file(
                                    "${project.rootProject.buildDir}/${FD_INTERMEDIATES}/dex-cache/cache.xml"))
                    break;
                } else if (task instanceof JillTask) {
                    JackConversionCache.getCache().load(
                            project.rootProject.file(
                                    "${project.rootProject.buildDir}/${FD_INTERMEDIATES}/jack-cache/cache.xml"))
                    break;
                }
            }
        }
>>>>>>> 38cc98a4
    }

    protected void setBaseExtension(@NonNull BaseExtension extension) {
        this.extension = extension
        mainSourceSet = (DefaultAndroidSourceSet) extension.sourceSets.create(extension.defaultConfig.name)
        testSourceSet = (DefaultAndroidSourceSet) extension.sourceSets.create(ANDROID_TEST)

        defaultConfigData = new ProductFlavorData<ProductFlavorDsl>(
                extension.defaultConfig, mainSourceSet,
                testSourceSet, project)
    }

    private void checkGradleVersion() {
        boolean foundMatch = false
        for (String version : GRADLE_SUPPORTED_VERSIONS) {
            if (project.getGradle().gradleVersion.startsWith(version)) {
                foundMatch = true
                break
            }
        }

        if (!foundMatch) {
            File file = new File("gradle" + separator + "wrapper" + separator +
                    "gradle-wrapper.properties");
            throw new BuildException(
                String.format(
                    "Gradle version %s is required. Current version is %s. " +
                    "If using the gradle wrapper, try editing the distributionUrl in %s " +
                    "to gradle-%s-all.zip",
                    GRADLE_MIN_VERSION, project.getGradle().gradleVersion, file.getAbsolutePath(),
                    GRADLE_MIN_VERSION), null);

        }
    }

    final void createAndroidTasks(boolean force) {
        // get current plugins and look for the default Java plugin.
        if (project.plugins.hasPlugin(JavaPlugin.class)) {
            throw new BadPluginException(
                    "The 'java' plugin has been applied, but it is not compatible with the Android plugins.")
        }

        // don't do anything if the project was not initialized.
        // Unless TEST_SDK_DIR is set in which case this is unit tests and we don't return.
        // This is because project don't get evaluated in the unit test setup.
        // See AppPluginDslTest
        if (!force && (!project.state.executed || project.state.failure != null) && TEST_SDK_DIR == null) {
            return
        }

        if (hasCreatedTasks) {
            return
        }
        hasCreatedTasks = true

        // setup SDK repositories.
        for (File file : sdkHandler.sdkLoader.repositories) {
            project.repositories.maven {
                url = file.toURI()
            }
        }

        variantManager.createAndroidTasks(getSigningOverride())
        createReportTasks()

        if (lintVital != null) {
            project.gradle.taskGraph.whenReady { taskGraph ->
                if (taskGraph.hasTask(lintAll)) {
                    lintVital.setEnabled(false)
                }
            }
        }
    }

    protected SigningConfig getSigningOverride() {
        if (project.hasProperty(PROPERTY_SIGNING_STORE_FILE) &&
                project.hasProperty(PROPERTY_SIGNING_STORE_PASSWORD) &&
                project.hasProperty(PROPERTY_SIGNING_KEY_ALIAS) &&
                project.hasProperty(PROPERTY_SIGNING_KEY_PASSWORD)) {

            SigningConfigDsl signingConfigDsl = new SigningConfigDsl("externalOverride")
            Map<String, ?> props = project.getProperties();

            signingConfigDsl.setStoreFile(new File((String) props.get(PROPERTY_SIGNING_STORE_FILE)))
            signingConfigDsl.setStorePassword((String) props.get(PROPERTY_SIGNING_STORE_PASSWORD));
            signingConfigDsl.setKeyAlias((String) props.get(PROPERTY_SIGNING_KEY_ALIAS));
            signingConfigDsl.setKeyPassword((String) props.get(PROPERTY_SIGNING_KEY_PASSWORD));

            if (project.hasProperty(PROPERTY_SIGNING_STORE_TYPE)) {
                signingConfigDsl.setStoreType((String) props.get(PROPERTY_SIGNING_STORE_TYPE))
            }

            return signingConfigDsl
        }
        return null
    }

    void checkTasksAlreadyCreated() {
        if (hasCreatedTasks) {
            throw new GradleException(
                    "Android tasks have already been created.\n" +
                    "This happens when calling android.applicationVariants,\n" +
                    "android.libraryVariants or android.testVariants.\n" +
                    "Once these methods are called, it is not possible to\n" +
                    "continue configuring the model.")
        }
    }

    ProductFlavorData<ProductFlavorDsl> getDefaultConfigData() {
        return defaultConfigData
    }

    Collection<String> getUnresolvedDependencies() {
        return unresolvedDependencies
    }

    ILogger getLogger() {
        if (loggerWrapper == null) {
            loggerWrapper = new LoggerWrapper(project.logger)
        }

        return loggerWrapper
    }

    boolean isVerbose() {
        return project.logger.isEnabled(LogLevel.DEBUG)
    }

    void setAssembleTest(Task assembleTest) {
        this.assembleTest = assembleTest
    }

    AndroidBuilder getAndroidBuilder() {
        return androidBuilder
    }

    public File getSdkFolder() {
        return sdkHandler.getSdkFolder()
    }

    public File getNdkFolder() {
        return sdkHandler.getNdkFolder()
    }

    public SdkInfo getSdkInfo() {
        return sdkHandler.getSdkInfo()
    }

    public List<File> getBootClasspath() {
        ensureTargetSetup()

        return androidBuilder.getBootClasspath()
    }

    public List<String> getBootClasspathAsStrings() {
        ensureTargetSetup()

        return androidBuilder.getBootClasspathAsStrings()
    }

    public List<BaseVariantData<? extends BaseVariantOutputData>> getVariantDataList() {
        if (variantManager.getVariantDataList().isEmpty()) {
            variantManager.createBaseVariantData(getSigningOverride())
        }
        return variantManager.getVariantDataList();
    }

    public void ensureTargetSetup() {
        // check if the target has been set.
        TargetInfo targetInfo = androidBuilder.getTargetInfo()
        if (targetInfo == null) {
            sdkHandler.initTarget(
                    extension.getCompileSdkVersion(),
                    extension.buildToolsRevision,
                    androidBuilder)
        }
    }

    public void createMergeAppManifestsTask(
            @NonNull BaseVariantData<? extends BaseVariantOutputData> variantData) {
        if (extension.getUseOldManifestMerger()) {
            createOldProcessManifestTask(variantData, "manifests");
            return;
        }

        VariantConfiguration config = variantData.variantConfiguration
        ProductFlavor mergedFlavor = config.mergedFlavor

        ApplicationVariantData appVariantData = variantData as ApplicationVariantData
        Set<String> screenSizes = appVariantData.getCompatibleScreens()

        // loop on all outputs. The only difference will be the name of the task, and location
        // of the generated manifest
        for (BaseVariantOutputData vod : variantData.outputs) {
            final CompatibleScreensManifest csmTask =
                    (vod.mainOutputFile.getFilter(OutputFile.DENSITY) != null
                            && !screenSizes.isEmpty()) ?
                            createCompatibleScreensManifest(vod, screenSizes) :
                            null

            // create final var inside the loop to ensure the closures will work.
            final BaseVariantOutputData variantOutputData = vod

            String outputName = variantOutputData.fullName.capitalize()
            String outputDirName = variantOutputData.dirName

            def processManifestTask = project.tasks.create(
                    "process${outputName}Manifest",
                    MergeManifests)

            variantOutputData.manifestProcessorTask = processManifestTask

            processManifestTask.plugin = this

            processManifestTask.dependsOn variantData.prepareDependenciesTask
            if (variantData.generateApkDataTask != null) {
                processManifestTask.dependsOn variantData.generateApkDataTask
            }
            if (csmTask != null) {
                processManifestTask.dependsOn csmTask
            }

            processManifestTask.variantConfiguration = config
            if (variantOutputData instanceof ApkVariantOutputData) {
                processManifestTask.variantOutputData = variantOutputData as ApkVariantOutputData
            }

            processManifestTask.conventionMapping.libraries = {
                List<ManifestDependencyImpl> manifests =
                        getManifestDependencies(config.directLibraries)

                if (variantData.generateApkDataTask != null) {
                    manifests.add(new ManifestDependencyImpl(
                            variantData.generateApkDataTask.getManifestFile(),
                            Collections.emptyList()))
                }

                if (csmTask != null) {
                    manifests.add(
                            new ManifestDependencyImpl(
                                    csmTask.getManifestFile(),
                                    Collections.emptyList()))
                }

                return manifests
            }

            processManifestTask.conventionMapping.minSdkVersion = {
                if (androidBuilder.isPreviewTarget()) {
                    return androidBuilder.getTargetCodename()
                }

                mergedFlavor.minSdkVersion?.apiString
            }

            processManifestTask.conventionMapping.targetSdkVersion = {
                if (androidBuilder.isPreviewTarget()) {
                    return androidBuilder.getTargetCodename()
                }

                return mergedFlavor.targetSdkVersion?.apiString
            }

            processManifestTask.conventionMapping.maxSdkVersion = {
                if (androidBuilder.isPreviewTarget()) {
                    return null
                }

                return mergedFlavor.maxSdkVersion
            }

            processManifestTask.conventionMapping.manifestOutputFile = {
                project.file(
                        "$project.buildDir/${FD_INTERMEDIATES}/manifests/full/" +
                                "${outputDirName}/AndroidManifest.xml")
            }
        }
    }

    private CompatibleScreensManifest createCompatibleScreensManifest(
            @NonNull BaseVariantOutputData variantOutputData,
            @NonNull Set<String> screenSizes) {

        CompatibleScreensManifest csmTask = project.tasks.create(
                "create${variantOutputData.fullName.capitalize()}CompatibleScreensManifest",
                CompatibleScreensManifest)

        csmTask.screenDensity = variantOutputData.mainOutputFile.getFilter(OutputFile.DENSITY)
        csmTask.screenSizes = screenSizes

        csmTask.conventionMapping.manifestFile = {
            project.file(
                    "$project.buildDir/${FD_INTERMEDIATES}/manifests/density/" +
                            "${variantOutputData.dirName}/AndroidManifest.xml")
        }

        return csmTask;
    }

    public void createMergeLibManifestsTask(
            @NonNull BaseVariantData<? extends BaseVariantOutputData> variantData,
            @NonNull String manifestOutDir) {
        boolean multiOutput = variantData.outputs.size() > 1
        if (multiOutput && extension.getUseOldManifestMerger()) {
            throw new RuntimeException("Old Manifest merger cannot be used with new Splits mechanism")
        }

        if (extension.getUseOldManifestMerger()) {
            createOldProcessManifestTask(variantData, manifestOutDir);
            return;
        }
        VariantConfiguration config = variantData.variantConfiguration

        // get single output for now.
        BaseVariantOutputData variantOutputData = variantData.outputs.get(0)

        def processManifest = project.tasks.create(
                "process${variantData.variantConfiguration.fullName.capitalize()}Manifest",
                ProcessManifest)
        variantOutputData.manifestProcessorTask = processManifest
        processManifest.plugin = this

        processManifest.dependsOn variantData.prepareDependenciesTask
        processManifest.variantConfiguration = config

        ProductFlavor mergedFlavor = config.mergedFlavor

        processManifest.conventionMapping.minSdkVersion = {
            if (androidBuilder.isPreviewTarget()) {
                return androidBuilder.getTargetCodename()
            }
            return mergedFlavor.minSdkVersion?.apiString
        }

        processManifest.conventionMapping.targetSdkVersion = {
            if (androidBuilder.isPreviewTarget()) {
                return androidBuilder.getTargetCodename()
            }

            return mergedFlavor.targetSdkVersion?.apiString
        }

        processManifest.conventionMapping.maxSdkVersion = {
            if (androidBuilder.isPreviewTarget()) {
                return null
            }

            return mergedFlavor.maxSdkVersion
        }

        processManifest.conventionMapping.manifestOutputFile = {
            project.file(
                    "$project.buildDir/${FD_INTERMEDIATES}/${manifestOutDir}/" +
                            "${variantData.variantConfiguration.dirName}/AndroidManifest.xml")
        }
    }

    public void createOldProcessManifestTask(
            @NonNull BaseVariantData<? extends BaseVariantOutputData> variantData,
            @NonNull String manifestOurDir) {
        VariantConfiguration config = variantData.variantConfiguration
        ProductFlavor mergedFlavor = config.mergedFlavor

        // loop on all outputs. The only difference will be the name of the task, and location
        // of the generated manifest
        for (BaseVariantOutputData vod : variantData.outputs) {
            // create final var inside the loop to ensure the closures will work.
            final BaseVariantOutputData variantOutputData = vod

            String outputName = variantOutputData.fullName.capitalize()
            String outputDirName = variantOutputData.dirName

            def processManifestTask = project.tasks.create(
                    "merge${outputName}Manifests", ProcessAppManifest)

            variantOutputData.manifestProcessorTask = processManifestTask
            processManifestTask.dependsOn variantData.prepareDependenciesTask
            if (config.type != TEST) {
                processManifestTask.dependsOn variantData.checkManifestTask
            }

            processManifestTask.plugin = this

            processManifestTask.conventionMapping.mainManifest = {
                config.mainManifest
            }
            processManifestTask.conventionMapping.manifestOverlays = {
                config.manifestOverlays
            }
            processManifestTask.conventionMapping.packageNameOverride = {
                config.idOverride
            }
            processManifestTask.conventionMapping.versionName = {
                config.versionName
            }
            processManifestTask.conventionMapping.libraries = {
                getManifestDependencies(config.directLibraries)
            }
            processManifestTask.conventionMapping.versionCode = {
                if (variantOutputData instanceof ApkVariantOutputData) {
                    return ((ApkVariantOutputData) variantOutputData).versionCode
                }

                return config.versionCode
            }
            processManifestTask.conventionMapping.minSdkVersion = {
                if (androidBuilder.isPreviewTarget()) {
                    return androidBuilder.getTargetCodename()
                }

                mergedFlavor.minSdkVersion?.apiString
            }

            processManifestTask.conventionMapping.targetSdkVersion = {
                if (androidBuilder.isPreviewTarget()) {
                    return androidBuilder.getTargetCodename()
                }

                return mergedFlavor.targetSdkVersion?.apiString
            }
            processManifestTask.conventionMapping.manifestOutputFile = {
                project.file(
                        "$project.buildDir/${FD_INTERMEDIATES}/${manifestOurDir}/${outputDirName}/AndroidManifest.xml")
            }
        }
    }

    protected void createProcessTestManifestTask(
            @NonNull BaseVariantData<? extends BaseVariantOutputData> variantData,
            @NonNull String manifestOurDir) {
        def processTestManifestTask;
        VariantConfiguration config = variantData.variantConfiguration
        if (extension.getUseOldManifestMerger()) {
            processTestManifestTask = project.tasks.create(
                    "process${variantData.variantConfiguration.fullName.capitalize()}Manifest",
                    ProcessTestManifest)
        } else {
            processTestManifestTask = project.tasks.create(
                    "process${variantData.variantConfiguration.fullName.capitalize()}Manifest",
                    ProcessTestManifest2)
            processTestManifestTask.conventionMapping.testManifestFile = {
                config.getMainManifest()
            }
            processTestManifestTask.conventionMapping.tmpDir = {
                project.file(
                        "$project.buildDir/${FD_INTERMEDIATES}/${manifestOurDir}/tmp")
            }
        }

        // get single output for now.
        BaseVariantOutputData variantOutputData = variantData.outputs.get(0)

        variantOutputData.manifestProcessorTask = processTestManifestTask
        processTestManifestTask.dependsOn variantData.prepareDependenciesTask

        processTestManifestTask.plugin = this

        processTestManifestTask.conventionMapping.testApplicationId = {
            config.applicationId
        }
        processTestManifestTask.conventionMapping.minSdkVersion = {
            if (androidBuilder.isPreviewTarget()) {
                return androidBuilder.getTargetCodename()
            }

            config.minSdkVersion?.apiString
        }
        processTestManifestTask.conventionMapping.targetSdkVersion = {
            if (androidBuilder.isPreviewTarget()) {
                return androidBuilder.getTargetCodename()
            }

            return config.targetSdkVersion?.apiString
        }
        processTestManifestTask.conventionMapping.testedApplicationId = {
            config.testedApplicationId
        }
        processTestManifestTask.conventionMapping.instrumentationRunner = {
            config.instrumentationRunner
        }
        processTestManifestTask.conventionMapping.handleProfiling = {
            config.handleProfiling
        }
        processTestManifestTask.conventionMapping.functionalTest = {
            config.functionalTest
        }
        processTestManifestTask.conventionMapping.libraries = {
            getManifestDependencies(config.directLibraries)
        }
        processTestManifestTask.conventionMapping.manifestOutputFile = {
            project.file(
                    "$project.buildDir/${FD_INTERMEDIATES}/${manifestOurDir}/${variantData.variantConfiguration.dirName}/AndroidManifest.xml")
        }
    }

    public void createRenderscriptTask(
            @NonNull BaseVariantData<? extends BaseVariantOutputData> variantData) {
        GradleVariantConfiguration config = variantData.variantConfiguration

        // get single output for now.
        BaseVariantOutputData variantOutputData = variantData.outputs.get(0)

        def renderscriptTask = project.tasks.create(
                "compile${variantData.variantConfiguration.fullName.capitalize()}Renderscript",
                RenderscriptCompile)
        variantData.renderscriptCompileTask = renderscriptTask
        if (config.type == TEST) {
            renderscriptTask.dependsOn variantOutputData.manifestProcessorTask
        } else {
            renderscriptTask.dependsOn variantData.checkManifestTask
        }

        ProductFlavor mergedFlavor = config.mergedFlavor
        boolean ndkMode = config.renderscriptNdkMode

        variantData.resourceGenTask.dependsOn renderscriptTask
        // only put this dependency if rs will generate Java code
        if (!ndkMode) {
            variantData.sourceGenTask.dependsOn renderscriptTask
        }

        renderscriptTask.dependsOn variantData.prepareDependenciesTask
        renderscriptTask.plugin = this

        renderscriptTask.conventionMapping.targetApi = {
            int targetApi = mergedFlavor.renderscriptTargetApi != null ?
                    mergedFlavor.renderscriptTargetApi : -1
            ApiVersion apiVersion = config.getMinSdkVersion()
            if (apiVersion != null) {
                int minSdk = apiVersion.apiLevel
                if (apiVersion.codename != null) {
                    minSdk = SdkVersionInfo.getApiByBuildCode(apiVersion.codename, true)
                }

                return targetApi > minSdk ? targetApi : minSdk
            }

            return targetApi
        }

        renderscriptTask.supportMode = config.renderscriptSupportMode
        renderscriptTask.ndkMode = ndkMode
        renderscriptTask.debugBuild = config.buildType.renderscriptDebugBuild
        renderscriptTask.optimLevel = config.buildType.renderscriptOptimLevel

        renderscriptTask.conventionMapping.sourceDirs = { config.renderscriptSourceList }
        renderscriptTask.conventionMapping.importDirs = { config.renderscriptImports }

        renderscriptTask.conventionMapping.sourceOutputDir = {
            project.file("$project.buildDir/${FD_GENERATED}/source/rs/${variantData.variantConfiguration.dirName}")
        }
        renderscriptTask.conventionMapping.resOutputDir = {
            project.file("$project.buildDir/${FD_GENERATED}/res/rs/${variantData.variantConfiguration.dirName}")
        }
        renderscriptTask.conventionMapping.objOutputDir = {
            project.file("$project.buildDir/${FD_INTERMEDIATES}/rs/${variantData.variantConfiguration.dirName}/obj")
        }
        renderscriptTask.conventionMapping.libOutputDir = {
            project.file("$project.buildDir/${FD_INTERMEDIATES}/rs/${variantData.variantConfiguration.dirName}/lib")
        }
        renderscriptTask.conventionMapping.ndkConfig = { config.ndkConfig }
    }

    public void createMergeResourcesTask(
            @NonNull BaseVariantData<? extends BaseVariantOutputData> variantData,
            final boolean process9Patch) {
        MergeResources mergeResourcesTask = basicCreateMergeResourcesTask(
                variantData,
                "merge",
                "$project.buildDir/${FD_INTERMEDIATES}/res/${variantData.variantConfiguration.dirName}",
                true /*includeDependencies*/,
                process9Patch)
        variantData.mergeResourcesTask = mergeResourcesTask
    }

    public MergeResources basicCreateMergeResourcesTask(
            @NonNull BaseVariantData<? extends BaseVariantOutputData> variantData,
            @NonNull String taskNamePrefix,
            @NonNull String outputLocation,
            final boolean includeDependencies,
            final boolean process9Patch) {
        MergeResources mergeResourcesTask = project.tasks.create(
                "$taskNamePrefix${variantData.variantConfiguration.fullName.capitalize()}Resources",
                MergeResources)

        mergeResourcesTask.dependsOn variantData.prepareDependenciesTask, variantData.resourceGenTask
        mergeResourcesTask.plugin = this
        mergeResourcesTask.incrementalFolder = project.file(
                "$project.buildDir/${FD_INTERMEDIATES}/incremental/${taskNamePrefix}Resources/${variantData.variantConfiguration.dirName}")

        mergeResourcesTask.process9Patch = process9Patch

        mergeResourcesTask.conventionMapping.useQueuedAaptPngCruncher = { extension.aaptOptions.useQueuedAaptPngCruncher }

        mergeResourcesTask.conventionMapping.inputResourceSets = {
            def generatedResFolders = [ variantData.renderscriptCompileTask.getResOutputDir(),
                                        variantData.generateResValuesTask.getResOutputDir() ]
            if (variantData.generateApkDataTask != null) {
                generatedResFolders.add(variantData.generateApkDataTask.getResOutputDir())
            }
            variantData.variantConfiguration.getResourceSets(generatedResFolders,
                    includeDependencies)
        }

        mergeResourcesTask.conventionMapping.outputDir = { project.file(outputLocation) }

        return mergeResourcesTask
    }

    public void createMergeAssetsTask(
            @NonNull BaseVariantData<? extends BaseVariantOutputData> variantData,
            @Nullable String outputLocation,
            final boolean includeDependencies) {
        if (outputLocation == null) {
            outputLocation = "$project.buildDir/${FD_INTERMEDIATES}/assets/${variantData.variantConfiguration.dirName}"
        }

        VariantConfiguration variantConfig = variantData.variantConfiguration

        def mergeAssetsTask = project.tasks.create(
                "merge${variantConfig.fullName.capitalize()}Assets",
                MergeAssets)
        variantData.mergeAssetsTask = mergeAssetsTask

        mergeAssetsTask.dependsOn variantData.prepareDependenciesTask, variantData.assetGenTask
        mergeAssetsTask.plugin = this
        mergeAssetsTask.incrementalFolder =
                project.file("$project.buildDir/${FD_INTERMEDIATES}/incremental/mergeAssets/${variantConfig.dirName}")

        mergeAssetsTask.conventionMapping.inputAssetSets = {
            def generatedAssets = []
            if (variantData.copyApkTask != null) {
                generatedAssets.add(variantData.copyApkTask.destinationDir)
            }
            variantConfig.getAssetSets(generatedAssets, includeDependencies)
        }
        mergeAssetsTask.conventionMapping.outputDir = { project.file(outputLocation) }
    }

    public void createBuildConfigTask(
            @NonNull BaseVariantData<? extends BaseVariantOutputData> variantData) {
        def generateBuildConfigTask = project.tasks.create(
                "generate${variantData.variantConfiguration.fullName.capitalize()}BuildConfig",
                GenerateBuildConfig)

        variantData.generateBuildConfigTask = generateBuildConfigTask

        VariantConfiguration variantConfiguration = variantData.variantConfiguration

        variantData.sourceGenTask.dependsOn generateBuildConfigTask
        if (variantConfiguration.type == TEST) {
            // in case of a test project, the manifest is generated so we need to depend
            // on its creation.

            // For test apps there should be a single output, so we get it.
            BaseVariantOutputData variantOutputData = variantData.outputs.get(0)

            generateBuildConfigTask.dependsOn variantOutputData.manifestProcessorTask
        } else {
            generateBuildConfigTask.dependsOn variantData.checkManifestTask
        }

        generateBuildConfigTask.plugin = this

        generateBuildConfigTask.conventionMapping.buildConfigPackageName = {
            variantConfiguration.originalApplicationId
        }

        generateBuildConfigTask.conventionMapping.appPackageName = {
            variantConfiguration.applicationId
        }

        generateBuildConfigTask.conventionMapping.versionName = {
            variantConfiguration.versionName
        }

        generateBuildConfigTask.conventionMapping.versionCode = {
            variantConfiguration.versionCode
        }

        generateBuildConfigTask.conventionMapping.debuggable = {
            variantConfiguration.buildType.isDebuggable()
        }

        generateBuildConfigTask.conventionMapping.buildTypeName = {
            variantConfiguration.buildType.name
        }

        generateBuildConfigTask.conventionMapping.flavorName = {
            variantConfiguration.flavorName
        }

        generateBuildConfigTask.conventionMapping.flavorNamesWithDimensionNames = {
            variantConfiguration.flavorNamesWithDimensionNames
        }

        generateBuildConfigTask.conventionMapping.items = {
            variantConfiguration.buildConfigItems
        }

        generateBuildConfigTask.conventionMapping.sourceOutputDir = {
            project.file("$project.buildDir/${FD_GENERATED}/source/buildConfig/${variantData.variantConfiguration.dirName}")
        }
    }

    public void createGenerateResValuesTask(
            @NonNull BaseVariantData<? extends BaseVariantOutputData> variantData) {
        GenerateResValues generateResValuesTask = project.tasks.create(
                "generate${variantData.variantConfiguration.fullName.capitalize()}ResValues",
                GenerateResValues)
        variantData.generateResValuesTask = generateResValuesTask
        variantData.resourceGenTask.dependsOn generateResValuesTask

        VariantConfiguration variantConfiguration = variantData.variantConfiguration

        generateResValuesTask.plugin = this

        generateResValuesTask.conventionMapping.items = {
            variantConfiguration.resValues
        }

        generateResValuesTask.conventionMapping.resOutputDir = {
            project.file("$project.buildDir/${FD_GENERATED}/res/generated/${variantData.variantConfiguration.dirName}")
        }
    }

    public void createProcessResTask(
            @NonNull BaseVariantData<? extends BaseVariantOutputData> variantData,
            boolean generateResourcePackage) {
        createProcessResTask(variantData,
                "$project.buildDir/${FD_INTERMEDIATES}/symbols/${variantData.variantConfiguration.dirName}",
                generateResourcePackage)
    }

    public void createProcessResTask(
            @NonNull BaseVariantData<? extends BaseVariantOutputData> variantData,
            @NonNull final String symbolLocation,
            boolean generateResourcePackage) {

        VariantConfiguration config = variantData.variantConfiguration

        // loop on all outputs. The only difference will be the name of the task, and location
        // of the generated data.
        for (BaseVariantOutputData vod : variantData.outputs) {
            // create final var inside the loop to ensure the closures will work.
            final BaseVariantOutputData variantOutputData = vod

            String outputName = variantOutputData.fullName.capitalize()
            String outputBaseName = variantOutputData.baseName

            ProcessAndroidResources processResources = project.tasks.create(
                    "process${outputName}Resources",
                    ProcessAndroidResources)

            variantOutputData.processResourcesTask = processResources

            processResources.dependsOn variantOutputData.manifestProcessorTask,
                    variantData.mergeResourcesTask, variantData.mergeAssetsTask
            processResources.plugin = this

            if (variantData.getSplitHandlingPolicy() ==
                    BaseVariantData.SplitHandlingPolicy.RELEASE_21_AND_AFTER_POLICY) {

                Set<String> filters = Sets.filter(getExtension().getSplits().getDensityFilters(),
                        new Predicate<? super String>() {

                            @Override
                            boolean apply(Object o) {
                                return o != null;
                            }
                        });
                processResources.splits = filters;
            }

            // only generate code if the density filter is null, and if we haven't generated
            // it yet (if you have abi + density splits, then several abi output will have no
            // densityFilter)
            if (variantOutputData.mainOutputFile.getFilter(OutputFile.DENSITY) == null
                    && variantData.generateRClassTask == null) {
                variantData.generateRClassTask = processResources
                variantData.sourceGenTask.dependsOn processResources
                processResources.enforceUniquePackageName = extension.getEnforceUniquePackageName()

                processResources.conventionMapping.libraries = {
                    getTextSymbolDependencies(config.allLibraries)
                }
                processResources.conventionMapping.packageForR = {
                    config.originalApplicationId
                }

                // TODO: unify with generateBuilderConfig, compileAidl, and library packaging somehow?
                processResources.conventionMapping.sourceOutputDir = {
                    project.file(
                            "$project.buildDir/${FD_GENERATED}/source/r/${config.dirName}")
                }

                processResources.conventionMapping.textSymbolOutputDir = {
                    project.file(symbolLocation)
                }

                if (config.buildType.runProguard) {
                    processResources.conventionMapping.proguardOutputFile = {
                        project.file(
                                "$project.buildDir/${FD_INTERMEDIATES}/proguard/${config.dirName}/aapt_rules.txt")
                    }
                }
            }

            processResources.conventionMapping.manifestFile = {
                variantOutputData.manifestProcessorTask.manifestOutputFile
            }

            processResources.conventionMapping.resDir = {
                variantData.mergeResourcesTask.outputDir
            }

            processResources.conventionMapping.assetsDir = {
                variantData.mergeAssetsTask.outputDir
            }

            if (generateResourcePackage) {
                processResources.conventionMapping.packageOutputFile = {
                    project.file(
                            "$project.buildDir/${FD_INTERMEDIATES}/res/resources-${outputBaseName}.ap_")
                }
            }

            processResources.conventionMapping.type = { config.type }
            processResources.conventionMapping.debuggable =
                    { config.buildType.debuggable }
            processResources.conventionMapping.aaptOptions = { extension.aaptOptions }

            processResources.conventionMapping.resourceConfigs = {
                if (variantOutputData.mainOutputFile.getFilter(OutputFile.DENSITY) == null) {
                    return config.mergedFlavor.resourceConfigurations
                }

                Collection<String> list = config.mergedFlavor.resourceConfigurations
                List<String> resConfigs = Lists.newArrayListWithCapacity(list.size() + 1)
                resConfigs.addAll(list)
                resConfigs.add(variantOutputData.mainOutputFile.getFilter(OutputFile.DENSITY))
                // when adding a density filter, also always add the nodpi option.
                resConfigs.add(Density.NODPI.resourceValue)

                return resConfigs
            }
        }
    }

    /**
     * Creates the split resources packages task if necessary. AAPT will produce split packages
     * for all --split provided parameters. These split packages should be signed and moved
     * unchanged to the APK build output directory.
     * @param variantData the variant configuration.
     */

    public void createPackageSplitResTask(
            @NonNull BaseVariantData<? extends BaseVariantOutputData> variantData) {

        assert variantData.getSplitHandlingPolicy() ==
                BaseVariantData.SplitHandlingPolicy.RELEASE_21_AND_AFTER_POLICY;

        VariantConfiguration config = variantData.variantConfiguration
        Set<String> filters = Sets.filter(getExtension().getSplits().getDensityFilters(),
                new Predicate<? super String>() {

                    @Override
                    boolean apply(Object o) {
                        return o != null;
                    }
                });
        def outputs = variantData.outputs;
        if (outputs.size() != 1) {
            throw new RuntimeException("In release 21 and later, there can be only one main APK, " +
                    "found " + outputs.size());
        }

        BaseVariantOutputData variantOutputData = outputs.get(0);
        variantOutputData.packageSplitResourcesTask =
                project.tasks.create("package${config.fullName.capitalize()}SplitResources",
                        PackageSplitRes);
        variantOutputData.packageSplitResourcesTask.inputDirectory =
                new File("$project.buildDir/${FD_INTERMEDIATES}/res")
        variantOutputData.packageSplitResourcesTask.splits = filters
        variantOutputData.packageSplitResourcesTask.outputBaseName = config.fullName
        variantOutputData.packageSplitResourcesTask.signingConfig =
                (SigningConfigDsl) config.signingConfig
        variantOutputData.packageSplitResourcesTask.outputDirectory =
                new File("$project.buildDir/${FD_INTERMEDIATES}/splits/${config.fullName}")
        variantOutputData.packageSplitResourcesTask.plugin = this
        variantOutputData.packageSplitResourcesTask.dependsOn variantOutputData.processResourcesTask

        SplitZipAlign zipAlign = project.tasks.create("zipAlign${config.fullName.capitalize()}SplitPackages", SplitZipAlign)
        zipAlign.conventionMapping.zipAlignExe = {
            String path = androidBuilder.targetInfo?.buildTools?.getPath(ZIP_ALIGN)
            if (path != null) {
                return new File(path)
            }

            return null
        }
        zipAlign.outputDirectory = new File("$project.buildDir/outputs/apk")
        zipAlign.inputDirectory = variantOutputData.packageSplitResourcesTask.outputDirectory
        zipAlign.outputBaseName = config.fullName;
        ((ApkVariantOutputData) variantOutputData).splitZipAlign = zipAlign
        zipAlign.dependsOn(variantOutputData.packageSplitResourcesTask)
    }

    public void createProcessJavaResTask(
            @NonNull BaseVariantData<? extends BaseVariantOutputData> variantData) {
        VariantConfiguration variantConfiguration = variantData.variantConfiguration

        Copy processResources = project.tasks.create(
                "process${variantData.variantConfiguration.fullName.capitalize()}JavaRes",
                ProcessResources);
        variantData.processJavaResourcesTask = processResources

        // set the input
        processResources.from(((AndroidSourceSet) variantConfiguration.defaultSourceSet).resources.getSourceFiles())

        if (variantConfiguration.type != TEST) {
            processResources.from(
                    ((AndroidSourceSet) variantConfiguration.buildTypeSourceSet).resources.getSourceFiles())
        }
        if (variantConfiguration.hasFlavors()) {
            for (SourceProvider flavorSourceSet : variantConfiguration.flavorSourceProviders) {
                processResources.from(((AndroidSourceSet) flavorSourceSet).resources.getSourceFiles())
            }
        }

        processResources.conventionMapping.destinationDir = {
            project.file("$project.buildDir/${FD_INTERMEDIATES}/javaResources/${variantData.variantConfiguration.dirName}")
        }
    }

    public void createAidlTask(
            @NonNull BaseVariantData<? extends BaseVariantOutputData> variantData,
            @Nullable File parcelableDir) {
        VariantConfiguration variantConfiguration = variantData.variantConfiguration

        def compileTask = project.tasks.create(
                "compile${variantData.variantConfiguration.fullName.capitalize()}Aidl",
                AidlCompile)
        variantData.aidlCompileTask = compileTask

        variantData.sourceGenTask.dependsOn compileTask
        variantData.aidlCompileTask.dependsOn variantData.prepareDependenciesTask

        compileTask.plugin = this
        compileTask.incrementalFolder =
                project.file("$project.buildDir/${FD_INTERMEDIATES}/incremental/aidl/${variantData.variantConfiguration.dirName}")

        compileTask.conventionMapping.sourceDirs = { variantConfiguration.aidlSourceList }
        compileTask.conventionMapping.importDirs = { variantConfiguration.aidlImports }

        compileTask.conventionMapping.sourceOutputDir = {
            project.file("$project.buildDir/${FD_GENERATED}/source/aidl/${variantData.variantConfiguration.dirName}")
        }
        compileTask.aidlParcelableDir = parcelableDir
    }

    public void createCompileTask(
            @NonNull BaseVariantData<? extends BaseVariantOutputData> variantData,
            @Nullable BaseVariantData<? extends BaseVariantOutputData> testedVariantData) {
        def compileTask = project.tasks.create(
                "compile${variantData.variantConfiguration.fullName.capitalize()}Java",
                JavaCompile)
        variantData.javaCompileTask = compileTask
        variantData.javaCompileTask.dependsOn variantData.sourceGenTask
        variantData.compileTask.dependsOn variantData.javaCompileTask

        compileTask.source = variantData.getJavaSources()

        VariantConfiguration config = variantData.variantConfiguration

        // if the tested variant is an app, add its classpath. For the libraries,
        // it's done automatically since the classpath includes the library output as a normal
        // dependency.
        if (testedVariantData instanceof ApplicationVariantData) {
            compileTask.conventionMapping.classpath =  {
                project.files(androidBuilder.getCompileClasspath(config)) + testedVariantData.javaCompileTask.classpath + testedVariantData.javaCompileTask.outputs.files
            }
        } else {
            compileTask.conventionMapping.classpath =  {
                project.files(androidBuilder.getCompileClasspath(config))
            }
        }

        // TODO - dependency information for the compile classpath is being lost.
        // Add a temporary approximation
        compileTask.dependsOn variantData.variantDependency.compileConfiguration.buildDependencies

        compileTask.conventionMapping.destinationDir = {
            project.file("$project.buildDir/${FD_INTERMEDIATES}/classes/${variantData.variantConfiguration.dirName}")
        }
        compileTask.conventionMapping.dependencyCacheDir = {
            project.file("$project.buildDir/${FD_INTERMEDIATES}/dependency-cache/${variantData.variantConfiguration.dirName}")
        }

        // set source/target compatibility
        compileTask.conventionMapping.sourceCompatibility = {
            extension.compileOptions.sourceCompatibility.toString()
        }
        compileTask.conventionMapping.targetCompatibility = {
            extension.compileOptions.targetCompatibility.toString()
        }
        compileTask.options.encoding = extension.compileOptions.encoding

        // setup the boot classpath just before the task actually runs since this will
        // force the sdk to be parsed.
        compileTask.doFirst {
            compileTask.options.bootClasspath = androidBuilder.getBootClasspathAsStrings().join(File.pathSeparator)
        }
    }
    public void createGenerateMicroApkDataTask(
            @NonNull BaseVariantData<? extends BaseVariantOutputData> variantData,
            @NonNull Configuration config) {
        GenerateApkDataTask task = project.tasks.create(
                "handle${variantData.variantConfiguration.fullName.capitalize()}MicroApk",
                GenerateApkDataTask)

        variantData.generateApkDataTask = task

        task.plugin = this
        task.conventionMapping.resOutputDir = {
            project.file("$project.buildDir/${FD_GENERATED}/res/microapk/${variantData.variantConfiguration.dirName}")
        }
        task.conventionMapping.apkFile = {
            // only care about the first one. There shouldn't be more anyway.
            config.getFiles().iterator().next()
        }
        task.conventionMapping.manifestFile = {
            project.file("$project.buildDir/${FD_INTERMEDIATES}/${FD_GENERATED}/manifests/microapk/${variantData.variantConfiguration.dirName}/${FN_ANDROID_MANIFEST_XML}")
        }
        task.conventionMapping.mainPkgName = {
            variantData.variantConfiguration.getApplicationId()
        }

        task.dependsOn config

        // the merge res task will need to run after this one.
        variantData.resourceGenTask.dependsOn task
    }

    public void createNdkTasks(
            @NonNull BaseVariantData<? extends BaseVariantOutputData> variantData) {
        NdkCompile ndkCompile = project.tasks.create(
                "compile${variantData.variantConfiguration.fullName.capitalize()}Ndk",
                NdkCompile)

        ndkCompile.dependsOn mainPreBuild

        ndkCompile.plugin = this
        variantData.ndkCompileTask = ndkCompile
        variantData.compileTask.dependsOn variantData.ndkCompileTask

        VariantConfiguration variantConfig = variantData.variantConfiguration

        if (variantConfig.mergedFlavor.renderscriptNdkMode) {
            ndkCompile.ndkRenderScriptMode = true
            ndkCompile.dependsOn variantData.renderscriptCompileTask
        } else {
            ndkCompile.ndkRenderScriptMode = false
        }

        ndkCompile.conventionMapping.sourceFolders = {
            List<File> sourceList = variantConfig.jniSourceList
            if (variantConfig.mergedFlavor.renderscriptNdkMode) {
                sourceList.add(variantData.renderscriptCompileTask.sourceOutputDir)
            }

            return sourceList
        }

        ndkCompile.conventionMapping.generatedMakefile = {
            project.file("$project.buildDir/${FD_INTERMEDIATES}/ndk/${variantData.variantConfiguration.dirName}/Android.mk")
        }

        ndkCompile.conventionMapping.ndkConfig = { variantConfig.ndkConfig }

        ndkCompile.conventionMapping.debuggable = {
            variantConfig.buildType.jniDebugBuild
        }

        ndkCompile.conventionMapping.objFolder = {
            project.file("$project.buildDir/${FD_INTERMEDIATES}/ndk/${variantData.variantConfiguration.dirName}/obj")
        }
        ndkCompile.conventionMapping.soFolder = {
            project.file("$project.buildDir/${FD_INTERMEDIATES}/ndk/${variantData.variantConfiguration.dirName}/lib")
        }
    }

    /**
     * Creates the tasks to build the test apk.
     *
     * @param variantData the test variant
     */
    public void createTestApkTasks(@NonNull TestVariantData variantData) {

        BaseVariantData<? extends BaseVariantOutputData> testedVariantData =
                (BaseVariantData<? extends BaseVariantOutputData>) variantData.getTestedVariantData()

        // get single output for now (though this may always be the case for tests).
        BaseVariantOutputData variantOutputData = variantData.outputs.get(0)
        BaseVariantOutputData testedVariantOutputData = testedVariantData.outputs.get(0)

        createAnchorTasks(variantData)

        // Add a task to process the manifest
        createProcessTestManifestTask(variantData, "manifests")

        // Add a task to create the res values
        createGenerateResValuesTask(variantData)

        // Add a task to compile renderscript files.
        createRenderscriptTask(variantData)

        // Add a task to merge the resource folders
        createMergeResourcesTask(variantData, true /*process9Patch*/)

        // Add a task to merge the assets folders
        createMergeAssetsTask(variantData, null /*default location*/, true /*includeDependencies*/)

        if (testedVariantData.variantConfiguration.type == VariantConfiguration.Type.LIBRARY) {
            // in this case the tested library must be fully built before test can be built!
            if (testedVariantOutputData.assembleTask != null) {
                variantOutputData.manifestProcessorTask.dependsOn testedVariantOutputData.assembleTask
                variantData.mergeResourcesTask.dependsOn testedVariantOutputData.assembleTask
            }
        }

        // Add a task to create the BuildConfig class
        createBuildConfigTask(variantData)

        // Add a task to generate resource source files
        createProcessResTask(variantData, true /*generateResourcePackage*/)

        // process java resources
        createProcessJavaResTask(variantData)

        createAidlTask(variantData, null /*parcelableDir*/)

        // Add NDK tasks
        if (!extension.getUseNewNativePlugin()) {
            createNdkTasks(variantData)
        }

        // Add a task to compile the test application
        if (variantData.getVariantConfiguration().getBuildType().getUseJack()) {
            createJackTask(variantData, testedVariantData);
        } else{
            createCompileTask(variantData, testedVariantData)
            createPostCompilationTasks(variantData);
        }

        createPackagingTask(variantData, null /*assembleTask*/, false /*publishApk*/)

        if (assembleTest != null) {
            assembleTest.dependsOn variantOutputData.assembleTask
        }
    }

    // TODO - should compile src/lint/java from src/lint/java and jar it into build/lint/lint.jar
    public void createLintCompileTask() {
        lintCompile = project.tasks.create("compileLint", Task)
        File outputDir = new File("$project.buildDir/${FD_INTERMEDIATES}/lint")

        lintCompile.doFirst{
            // create the directory for lint output if it does not exist.
            if (!outputDir.exists()) {
                boolean mkdirs = outputDir.mkdirs();
                if (!mkdirs) {
                    throw new GradleException("Unable to create lint output directory.")
                }
            }
        }
    }

    /** Is the given variant relevant for lint? */
    private static boolean isLintVariant(
            @NonNull BaseVariantData<? extends BaseVariantOutputData> baseVariantData) {
        // Only create lint targets for variants like debug and release, not debugTest
        VariantConfiguration config = baseVariantData.variantConfiguration
        return config.getType() != TEST;
    }

    // Add tasks for running lint on individual variants. We've already added a
    // lint task earlier which runs on all variants.
    public void createLintTasks() {
        Lint lint = project.tasks.create("lint", Lint)
        lint.description = "Runs lint on all variants."
        lint.group = JavaBasePlugin.VERIFICATION_GROUP
        lint.setPlugin(this)
        project.tasks.check.dependsOn lint
        lintAll = lint

        int count = variantManager.getVariantDataList().size()
        for (int i = 0 ; i < count ; i++) {
            final BaseVariantData<? extends BaseVariantOutputData> baseVariantData =
                    variantManager.getVariantDataList().get(i)
            if (!isLintVariant(baseVariantData)) {
                continue;
            }

            // wire the main lint task dependency.
            lint.dependsOn lintCompile
            optionalDependsOn(lint, baseVariantData.javaCompileTask, baseVariantData.jackTask)

            String variantName = baseVariantData.variantConfiguration.fullName
            def capitalizedVariantName = variantName.capitalize()
            Lint variantLintCheck = project.tasks.create("lint" + capitalizedVariantName, Lint)
            variantLintCheck.dependsOn lintCompile
            optionalDependsOn(variantLintCheck, baseVariantData.javaCompileTask, baseVariantData.jackTask)

            // Note that we don't do "lint.dependsOn lintCheck"; the "lint" target will
            // on its own run through all variants (and compare results), it doesn't delegate
            // to the individual tasks (since it needs to coordinate data collection and
            // reporting)
            variantLintCheck.setPlugin(this)
            variantLintCheck.setVariantName(variantName)
            variantLintCheck.description = "Runs lint on the " + capitalizedVariantName + " build"
            variantLintCheck.group = JavaBasePlugin.VERIFICATION_GROUP
        }
    }

    private void createLintVitalTask(@NonNull ApkVariantData variantData) {
        assert extension.lintOptions.checkReleaseBuilds
        if (!variantData.variantConfiguration.buildType.debuggable) {
            String variantName = variantData.variantConfiguration.fullName
            def capitalizedVariantName = variantName.capitalize()
            def taskName = "lintVital" + capitalizedVariantName
            Lint lintReleaseCheck = project.tasks.create(taskName, Lint)
            // TODO: Make this task depend on lintCompile too (resolve initialization order first)
            lintReleaseCheck.dependsOn variantData.javaCompileTask
            lintReleaseCheck.setPlugin(this)
            lintReleaseCheck.setVariantName(variantName)
            lintReleaseCheck.setFatalOnly(true)
            lintReleaseCheck.description = "Runs lint on just the fatal issues in the " +
                    capitalizedVariantName + " build"
            variantData.assembleVariantTask.dependsOn lintReleaseCheck
            lintVital = lintReleaseCheck
        }
    }

    public void createCheckTasks(boolean hasFlavors, boolean isLibraryTest) {
        List<AndroidReportTask> reportTasks = Lists.newArrayListWithExpectedSize(2)

        List<DeviceProvider> providers = extension.deviceProviders
        List<TestServer> servers = extension.testServers

        Task mainConnectedTask = connectedCheck
        String connectedRootName = "${CONNECTED}${ANDROID_TEST.capitalize()}"
        // if more than one flavor, create a report aggregator task and make this the parent
        // task for all new connected tasks.
        if (hasFlavors) {
            mainConnectedTask = project.tasks.create(connectedRootName, AndroidReportTask)
            mainConnectedTask.group = JavaBasePlugin.VERIFICATION_GROUP
            mainConnectedTask.description = "Installs and runs instrumentation tests for all flavors on connected devices."
            mainConnectedTask.reportType = ReportType.MULTI_FLAVOR
            connectedCheck.dependsOn mainConnectedTask

            mainConnectedTask.conventionMapping.resultsDir = {
                String rootLocation = extension.testOptions.resultsDir != null ?
                    extension.testOptions.resultsDir : "$project.buildDir/${FD_OUTPUTS}/$FD_ANDROID_RESULTS"

                project.file("$rootLocation/connected/$FD_FLAVORS_ALL")
            }
            mainConnectedTask.conventionMapping.reportsDir = {
                String rootLocation = extension.testOptions.reportDir != null ?
                    extension.testOptions.reportDir :
                    "$project.buildDir/${FD_OUTPUTS}/$FD_REPORTS/$FD_ANDROID_TESTS"

                project.file("$rootLocation/connected/$FD_FLAVORS_ALL")
            }

            reportTasks.add(mainConnectedTask)
        }

        Task mainProviderTask = deviceCheck
        // if more than one provider tasks, either because of several flavors, or because of
        // more than one providers, then create an aggregate report tasks for all of them.
        if (providers.size() > 1 || hasFlavors) {
            mainProviderTask = project.tasks.create("${DEVICE}${ANDROID_TEST.capitalize()}",
                    AndroidReportTask)
            mainProviderTask.group = JavaBasePlugin.VERIFICATION_GROUP
            mainProviderTask.description = "Installs and runs instrumentation tests using all Device Providers."
            mainProviderTask.reportType = ReportType.MULTI_FLAVOR
            deviceCheck.dependsOn mainProviderTask

            mainProviderTask.conventionMapping.resultsDir = {
                String rootLocation = extension.testOptions.resultsDir != null ?
                    extension.testOptions.resultsDir : "$project.buildDir/${FD_OUTPUTS}/$FD_ANDROID_RESULTS"

                project.file("$rootLocation/devices/$FD_FLAVORS_ALL")
            }
            mainProviderTask.conventionMapping.reportsDir = {
                String rootLocation = extension.testOptions.reportDir != null ?
                    extension.testOptions.reportDir :
                    "$project.buildDir/${FD_OUTPUTS}/$FD_REPORTS/$FD_ANDROID_TESTS"

                project.file("$rootLocation/devices/$FD_FLAVORS_ALL")
            }

            reportTasks.add(mainProviderTask)
        }

        // now look for the testedvariant and create the check tasks for them.
        // don't use an auto loop as we can't reuse baseVariantData or the closure lower
        // gets broken.
        int count = variantManager.getVariantDataList().size();
        for (int i = 0 ; i < count ; i++) {
            final BaseVariantData<? extends BaseVariantOutputData> baseVariantData = variantManager.getVariantDataList().get(i);
            if (baseVariantData instanceof TestedVariantData) {
                final TestVariantData testVariantData = ((TestedVariantData) baseVariantData).testVariantData
                if (testVariantData == null) {
                    continue
                }

                // get single output for now
                BaseVariantOutputData variantOutputData = baseVariantData.outputs.get(0)
                BaseVariantOutputData testVariantOutputData = testVariantData.outputs.get(0)

                // create the check tasks for this test

                // first the connected one.
                def connectedTask = createDeviceProviderInstrumentTestTask(
                        hasFlavors ?
                            "${connectedRootName}${baseVariantData.variantConfiguration.fullName.capitalize()}" : connectedRootName,
                        "Installs and runs the tests for Build '${baseVariantData.variantConfiguration.fullName}' on connected devices.",
                        isLibraryTest ?
                            DeviceProviderInstrumentTestLibraryTask :
                            DeviceProviderInstrumentTestTask,
                        testVariantData,
                        baseVariantData,
                        new ConnectedDeviceProvider(getSdkInfo().adb),
                        CONNECTED
                )

                mainConnectedTask.dependsOn connectedTask
                testVariantData.connectedTestTask = connectedTask

                if (baseVariantData.variantConfiguration.buildType.isTestCoverageEnabled()) {
                    def reportTask = project.tasks.create(
                            "create${baseVariantData.variantConfiguration.fullName.capitalize()}CoverageReport",
                            JacocoReportTask)
                    reportTask.reportName = baseVariantData.variantConfiguration.fullName
                    reportTask.conventionMapping.jacocoClasspath = {
                        project.configurations[JacocoPlugin.ANT_CONFIGURATION_NAME]
                    }
                    reportTask.conventionMapping.coverageFile = {
                        new File(connectedTask.getCoverageDir(), SimpleTestCallable.FILE_COVERAGE_EC)
                    }
                    reportTask.conventionMapping.classDir = {
                        baseVariantData.javaCompileTask.destinationDir
                    }
                    reportTask.conventionMapping.sourceDir = { baseVariantData.getJavaSourceFoldersForCoverage() }

                    reportTask.conventionMapping.reportDir = {
                        String rootLocation = extension.testOptions.reportDir != null ?
                                extension.testOptions.reportDir :
                                "$project.buildDir/${FD_OUTPUTS}/$FD_REPORTS/$FD_ANDROID_TESTS"

                        project.file(
                                "$project.buildDir/${FD_OUTPUTS}/$FD_REPORTS/coverage/${baseVariantData.variantConfiguration.dirName}")
                    }

                    reportTask.dependsOn connectedTask
                    mainConnectedTask.dependsOn reportTask
                }

                // now the providers.
                for (DeviceProvider deviceProvider : providers) {
                    DefaultTask providerTask = createDeviceProviderInstrumentTestTask(
                            hasFlavors ?
                                "${deviceProvider.name}${ANDROID_TEST.capitalize()}${baseVariantData.variantConfiguration.fullName.capitalize()}" :
                                "${deviceProvider.name}${ANDROID_TEST.capitalize()}",
                            "Installs and runs the tests for Build '${baseVariantData.variantConfiguration.fullName}' using Provider '${deviceProvider.name.capitalize()}'.",
                            isLibraryTest ?
                                DeviceProviderInstrumentTestLibraryTask :
                                DeviceProviderInstrumentTestTask,
                            testVariantData,
                            baseVariantData,
                            deviceProvider,
                            "$DEVICE/$deviceProvider.name"
                    )

                    mainProviderTask.dependsOn providerTask
                    testVariantData.providerTestTaskList.add(providerTask)

                    if (!deviceProvider.isConfigured()) {
                        providerTask.enabled = false;
                    }
                }

                // now the test servers
                // don't use an auto loop as it'll break the closure inside.
                for (TestServer testServer : servers) {
                    DefaultTask serverTask = project.tasks.create(
                            hasFlavors ?
                                "${testServer.name}${"upload".capitalize()}${baseVariantData.variantConfiguration.fullName}" :
                                "${testServer.name}${"upload".capitalize()}",
                            TestServerTask)

                    serverTask.description = "Uploads APKs for Build '${baseVariantData.variantConfiguration.fullName}' to Test Server '${testServer.name.capitalize()}'."
                    serverTask.group = JavaBasePlugin.VERIFICATION_GROUP
                    serverTask.dependsOn testVariantOutputData.assembleTask, variantOutputData.assembleTask

                    serverTask.testServer = testServer

                    serverTask.conventionMapping.testApk = { testVariantOutputData.outputFile }
                    if (!(baseVariantData instanceof LibraryVariantData)) {
                        serverTask.conventionMapping.testedApk = { variantOutputData.outputFile }
                    }

                    serverTask.conventionMapping.variantName = { baseVariantData.variantConfiguration.fullName }

                    deviceCheck.dependsOn serverTask

                    if (!testServer.isConfigured()) {
                        serverTask.enabled = false;
                    }
                }
            }
        }

        // If gradle is launched with --continue, we want to run all tests and generate an
        // aggregate report (to help with the fact that we may have several build variants, or
        // or several device providers).
        // To do that, the report tasks must run even if one of their dependent tasks (flavor
        // or specific provider tasks) fails, when --continue is used, and the report task is
        // meant to run (== is in the task graph).
        // To do this, we make the children tasks ignore their errors (ie they won't fail and
        // stop the build).
        if (!reportTasks.isEmpty() && project.gradle.startParameter.continueOnFailure) {
            project.gradle.taskGraph.whenReady { taskGraph ->
                for (AndroidReportTask reportTask : reportTasks) {
                    if (taskGraph.hasTask(reportTask)) {
                        reportTask.setWillRun()
                    }
                }
            }
        }
    }

    private DeviceProviderInstrumentTestTask createDeviceProviderInstrumentTestTask(
            @NonNull String taskName,
            @NonNull String description,
            @NonNull Class<? extends DeviceProviderInstrumentTestTask> taskClass,
            @NonNull TestVariantData testVariantData,
            @NonNull BaseVariantData<? extends BaseVariantOutputData> testedVariantData,
            @NonNull DeviceProvider deviceProvider,
            @NonNull String subFolder) {

        // get single output for now for the test.
        BaseVariantOutputData testVariantOutputData = testVariantData.outputs.get(0)

        def testTask = project.tasks.create(taskName, taskClass)
        testTask.description = description
        testTask.group = JavaBasePlugin.VERIFICATION_GROUP
        testTask.dependsOn testVariantOutputData.assembleTask, testedVariantData.assembleVariantTask

        testTask.plugin = this
        testTask.testVariantData = testVariantData
        testTask.flavorName = testVariantData.variantConfiguration.flavorName.capitalize()
        testTask.deviceProvider = deviceProvider

        testTask.conventionMapping.resultsDir = {
            String rootLocation = extension.testOptions.resultsDir != null ?
                extension.testOptions.resultsDir :
                "$project.buildDir/${FD_OUTPUTS}/$FD_ANDROID_RESULTS"

            String flavorFolder = testVariantData.variantConfiguration.flavorName
            if (!flavorFolder.isEmpty()) {
                flavorFolder = "$FD_FLAVORS/" + flavorFolder
            }

            project.file("$rootLocation/$subFolder/$flavorFolder")
        }

        testTask.conventionMapping.adbExec = {
            return getSdkInfo().getAdb()
        }

        testTask.conventionMapping.reportsDir = {
            String rootLocation = extension.testOptions.reportDir != null ?
                extension.testOptions.reportDir :
                "$project.buildDir/${FD_OUTPUTS}/$FD_REPORTS/$FD_ANDROID_TESTS"

            String flavorFolder = testVariantData.variantConfiguration.flavorName
            if (!flavorFolder.isEmpty()) {
                flavorFolder = "$FD_FLAVORS/" + flavorFolder
            }

            project.file("$rootLocation/$subFolder/$flavorFolder")
        }
        testTask.conventionMapping.coverageDir = {
            String rootLocation = "$project.buildDir/${FD_OUTPUTS}/code-coverage"

            String flavorFolder = testVariantData.variantConfiguration.flavorName
            if (!flavorFolder.isEmpty()) {
                flavorFolder = "$FD_FLAVORS/" + flavorFolder
            }

            project.file("$rootLocation/$subFolder/$flavorFolder")
        }

        return testTask
    }

    /**
     * Creates the post-compilation tasks for the given Variant.
     *
     * These tasks create the dex file from the .class files, plus optional intermediary steps
     * like proguard and jacoco
     *
     * @param variantData the variant data.
     */
    public void createPostCompilationTasks(@NonNull ApkVariantData variantData) {
        GradleVariantConfiguration config = variantData.variantConfiguration

        boolean runProguard = config.buildType.runProguard &&
                (config.type != TEST ||
                        (config.type == TEST &&
                                config.testedConfig.type != VariantConfiguration.Type.LIBRARY))

        boolean runInstrumentation = config.buildType.isTestCoverageEnabled() &&
                config.type != TEST

        // common dex task configuration
        String dexTaskName = "dex${config.fullName.capitalize()}"
        Dex dexTask = project.tasks.create(dexTaskName, Dex)
        variantData.dexTask = dexTask

        dexTask.plugin = this

        dexTask.conventionMapping.outputFolder = {
            project.file("${project.buildDir}/${FD_INTERMEDIATES}/dex/${config.dirName}")
        }
        dexTask.dexOptions = extension.dexOptions

        if (runProguard) {
            // first proguard task.
            BaseVariantData<? extends BaseVariantOutputData> testedVariantData = variantData instanceof TestVariantData ? variantData.testedVariantData : null as BaseVariantData
            File outFile = createProguardTasks(variantData, testedVariantData)

            // then dexing task
            dexTask.dependsOn variantData.obfuscationTask
            dexTask.conventionMapping.inputFiles = { project.files(outFile).files }
            dexTask.conventionMapping.libraries = { Collections.emptyList() }

        } else {
            JacocoInstrumentTask jacocoTask = null
            Copy agentTask = null
            if (runInstrumentation) {
                jacocoTask = project.tasks.create(
                        "instrument${config.fullName.capitalize()}", JacocoInstrumentTask)
                jacocoTask.dependsOn variantData.javaCompileTask
                jacocoTask.conventionMapping.jacocoClasspath = { project.configurations[JacocoPlugin.ANT_CONFIGURATION_NAME] }
                jacocoTask.conventionMapping.inputDir = { variantData.javaCompileTask.destinationDir }
                jacocoTask.conventionMapping.outputDir = {
                    project.file("${project.buildDir}/${FD_INTERMEDIATES}/coverage-instrumented-classes/${config.dirName}")
                }

                dexTask.dependsOn jacocoTask

                agentTask = getJacocoAgentTask()
            }

            // if required, pre-dexing task.
            PreDex preDexTask = null;
            boolean runPreDex = extension.dexOptions.preDexLibraries
            if (runPreDex) {
                def preDexTaskName = "preDex${variantData.variantConfiguration.fullName.capitalize()}"
                preDexTask = project.tasks.create(preDexTaskName, PreDex)

                preDexTask.dependsOn variantData.variantDependency.packageConfiguration.buildDependencies
                preDexTask.plugin = this
                preDexTask.dexOptions = extension.dexOptions

                preDexTask.conventionMapping.inputFiles = {
                    Set<File> set = androidBuilder.getPackagedJars(config)
                    if (jacocoTask != null) {
                        set.add(new File(agentTask.destinationDir, FILE_JACOCO_AGENT))
                    }

                    return set
                }
                preDexTask.conventionMapping.outputFolder = {
                    project.file(
                            "${project.buildDir}/${FD_INTERMEDIATES}/pre-dexed/${variantData.variantConfiguration.dirName}")
                }

                if (agentTask != null) {
                    preDexTask.dependsOn agentTask
                }
            }

            // then dexing task
            dexTask.dependsOn variantData.javaCompileTask

            if (runPreDex) {
                dexTask.dependsOn preDexTask
            } else {
                dexTask.dependsOn variantData.variantDependency.packageConfiguration.buildDependencies
            }

            dexTask.conventionMapping.inputFiles = {
                if (jacocoTask != null) {
                    return project.files(jacocoTask.getOutputDir()).files
                }

                variantData.javaCompileTask.outputs.files.files
            }
            if (runPreDex) {
                dexTask.conventionMapping.libraries = {
                    return project.fileTree(preDexTask.outputFolder).files
                }
            } else {
                dexTask.conventionMapping.libraries = {
                    Set<File> set = androidBuilder.getPackagedJars(config)
                    if (jacocoTask != null) {
                        set.add(project.file("$project.buildDir/${FD_INTERMEDIATES}/jacoco/jacocoagent.jar"))
                    }

                    return set
                }

                if (agentTask != null) {
                    dexTask.dependsOn agentTask
                }
            }
        }
    }

    public void createJackTask(
            @NonNull BaseVariantData<? extends BaseVariantOutputData> variantData,
            @Nullable BaseVariantData<? extends BaseVariantOutputData> testedVariantData) {

        VariantConfiguration config = variantData.variantConfiguration

        // ----- Create Jill tasks -----
        JillTask jillRuntimeTask = project.tasks.create(
                "jill${variantData.variantConfiguration.fullName.capitalize()}RuntimeLibraries",
                JillTask)

        jillRuntimeTask.dependsOn variantData.variantDependency.packageConfiguration.buildDependencies
        jillRuntimeTask.plugin = this
        jillRuntimeTask.dexOptions = extension.dexOptions

        jillRuntimeTask.conventionMapping.inputLibs = {
            getBootClasspath()
        }
        jillRuntimeTask.conventionMapping.outputFolder = {
            project.file(
                    "${project.buildDir}/${FD_INTERMEDIATES}/jill/${variantData.variantConfiguration.dirName}/runtime")
        }

        // ----

        JillTask jillPackagedTask = project.tasks.create(
                "jill${variantData.variantConfiguration.fullName.capitalize()}PackagedLibraries",
                JillTask)

        jillPackagedTask.dependsOn variantData.variantDependency.packageConfiguration.buildDependencies
        jillPackagedTask.plugin = this
        jillPackagedTask.dexOptions = extension.dexOptions

        jillPackagedTask.conventionMapping.inputLibs = {
            androidBuilder.getPackagedJars(config)
        }
        jillPackagedTask.conventionMapping.outputFolder = {
            project.file(
                    "${project.buildDir}/${FD_INTERMEDIATES}/jill/${variantData.variantConfiguration.dirName}/packaged")
        }


        // ----- Create Jack Task -----
        JackTask compileTask = project.tasks.create(
                "compile${variantData.variantConfiguration.fullName.capitalize()}Java",
                JackTask)
        variantData.jackTask = compileTask
        variantData.jackTask.dependsOn variantData.sourceGenTask, jillRuntimeTask, jillPackagedTask
        variantData.compileTask.dependsOn variantData.jackTask
        // TODO - dependency information for the compile classpath is being lost.
        // Add a temporary approximation
        compileTask.dependsOn variantData.variantDependency.compileConfiguration.buildDependencies

        compileTask.plugin = this

        compileTask.source = variantData.getJavaSources()

        // if the tested variant is an app, add its classpath. For the libraries,
        // it's done automatically since the classpath includes the library output as a normal
        // dependency.
        if (testedVariantData instanceof ApplicationVariantData) {
            compileTask.conventionMapping.classpath =  {
                project.fileTree(jillRuntimeTask.outputFolder) + testedVariantData.jackTask.classpath + project.fileTree(testedVariantData.jackTask.jackFile)
            }
        } else {
            compileTask.conventionMapping.classpath =  {
                project.fileTree(jillRuntimeTask.outputFolder)
            }
        }

        compileTask.conventionMapping.packagedLibraries = {
            project.fileTree(jillPackagedTask.outputFolder).files
        }

        compileTask.conventionMapping.destinationDir = {
            project.file("$project.buildDir/${FD_INTERMEDIATES}/dex/${variantData.variantConfiguration.dirName}")
        }

        compileTask.conventionMapping.jackFile = {
            project.file("$project.buildDir/${FD_INTERMEDIATES}/classes/${variantData.variantConfiguration.dirName}/classes.zip")
        }

        compileTask.conventionMapping.tempFolder = {
            project.file("$project.buildDir/${FD_INTERMEDIATES}/tmp/jack/${variantData.variantConfiguration.dirName}")
        }

        // set source/target compatibility
        compileTask.conventionMapping.sourceCompatibility = {
            extension.compileOptions.sourceCompatibility.toString()
        }
        compileTask.conventionMapping.targetCompatibility = {
            extension.compileOptions.targetCompatibility.toString()
        }
    }

    /**
     * Creates the final packaging task, and optionally the zipalign task (if the variant is signed)
     * @param variantData
     * @param assembleTask an optional assembleTask to be used. If null a new one is created. The
     *                assembleTask is always set in the Variant.
     * @param publishApk if true the generated APK gets published.
     */
    public void createPackagingTask(
            @NonNull ApkVariantData variantData,
            Task assembleTask,
            boolean publishApk) {
        GradleVariantConfiguration config = variantData.variantConfiguration

        boolean signedApk = variantData.isSigned()
        String projectBaseName = project.archivesBaseName
        String defaultLocation = "$project.buildDir/${FD_OUTPUTS}/apk"
        String apkLocation = defaultLocation
        if (project.hasProperty(PROPERTY_APK_LOCATION)) {
            apkLocation = project.getProperties().get(PROPERTY_APK_LOCATION)
        }
        SigningConfigDsl sc = (SigningConfigDsl) config.signingConfig

        boolean multiOutput = variantData.outputs.size() > 1

        // loop on all outputs. The only difference will be the name of the task, and location
        // of the generated data.
        for (ApkVariantOutputData vod : variantData.outputs) {
            // create final var inside the loop to ensure the closures will work.
            final ApkVariantOutputData variantOutputData = vod

            String outputName = variantOutputData.fullName
            String outputBaseName = variantOutputData.baseName

            // Add a task to generate application package
            PackageApplication packageApp = project.tasks.
                    create("package${outputName.capitalize()}",
                            PackageApplication)
            variantOutputData.packageApplicationTask = packageApp
            packageApp.dependsOn variantOutputData.processResourcesTask, variantData.processJavaResourcesTask

            optionalDependsOn(packageApp, variantData.dexTask, variantData.jackTask)

            if (variantOutputData.packageSplitResourcesTask != null) {
                packageApp.dependsOn variantOutputData.packageSplitResourcesTask
            }

            // Add dependencies on NDK tasks if NDK plugin is applied.
            if (extension.getUseNewNativePlugin()) {
                NdkPlugin ndkPlugin = project.plugins.getPlugin(NdkPlugin.class)
                packageApp.dependsOn ndkPlugin.getBinaries(config)
            } else {
                packageApp.dependsOn variantData.ndkCompileTask
            }

            if (extension.ndkLib != null) {
                project.evaluationDependsOn(extension.ndkLib.targetProjectName)
                packageApp.dependsOn extension.ndkLib.getBinaries(config)
            }

            packageApp.plugin = this

            packageApp.conventionMapping.resourceFile = {
                variantOutputData.processResourcesTask.packageOutputFile
            }
            packageApp.conventionMapping.dexFolder = {
                if (variantData.dexTask != null) {
                    return variantData.dexTask.outputFolder
                }

                if (variantData.jackTask != null) {
                    return variantData.jackTask.getDestinationDir()
                }

                return null
            }
            packageApp.conventionMapping.packagedJars =
                    { androidBuilder.getPackagedJars(config) }
            packageApp.conventionMapping.javaResourceDir = {
                getOptionalDir(variantData.processJavaResourcesTask.destinationDir)
            }
            packageApp.conventionMapping.jniFolders = {
                // for now only the project's compilation output.
                Set<File> set = Sets.newHashSet()
                if (extension.getUseNewNativePlugin()) {
                    NdkPlugin ndkPlugin = project.plugins.getPlugin(NdkPlugin.class)
                    set.addAll(ndkPlugin.getOutputDirectories(config))
                } else {
                    set.addAll(variantData.ndkCompileTask.soFolder)
                }
                set.addAll(variantData.renderscriptCompileTask.libOutputDir)
                set.addAll(config.libraryJniFolders)
                set.addAll(config.jniLibsList)
                if (extension.ndkLib != null) {
                    set.addAll(extension.ndkLib.getOutputDirectories(config))
                }

                if (config.mergedFlavor.renderscriptSupportMode) {
                    File rsLibs = androidBuilder.getSupportNativeLibFolder()
                    if (rsLibs != null && rsLibs.isDirectory()) {
                        set.add(rsLibs);
                    }
                }

                return set
            }
            packageApp.conventionMapping.abiFilters = {
                if (variantOutputData.mainOutputFile.getFilter(OutputFile.ABI) != null) {
                    return ImmutableSet.of(variantOutputData.mainOutputFile.getFilter(OutputFile.ABI))
                }
                return config.supportedAbis
            }
            packageApp.conventionMapping.jniDebugBuild = { config.buildType.jniDebugBuild }

            packageApp.conventionMapping.signingConfig = { sc }
            if (sc != null) {
                ValidateSigningTask validateSigningTask = validateSigningTaskMap.get(sc)
                if (validateSigningTask == null) {
                    validateSigningTask =
                            project.tasks.create("validate${sc.name.capitalize()}Signing",
                                    ValidateSigningTask)
                    validateSigningTask.plugin = this
                    validateSigningTask.signingConfig = sc

                    validateSigningTaskMap.put(sc, validateSigningTask)
                }

                packageApp.dependsOn validateSigningTask
            }

            String apkName = signedApk ?
                    "$projectBaseName-${outputBaseName}-unaligned.apk" :
                    "$projectBaseName-${outputBaseName}-unsigned.apk"

            packageApp.conventionMapping.packagingOptions = { extension.packagingOptions }

            packageApp.conventionMapping.outputFile = {
                // if this is the final task then the location is
                // the potentially overridden one.
                if (!signedApk || !variantData.zipAlign) {
                    project.file("$apkLocation/${apkName}")
                } else {
                    // otherwise default one.
                    project.file("$defaultLocation/${apkName}")
                }
            }

            Task appTask = packageApp
            OutputFileTask outputFileTask = packageApp

            if (signedApk) {
                if (variantData.zipAlign) {
                    // Add a task to zip align application package
                    def zipAlignTask = project.tasks.create(
                            "zipalign${outputName.capitalize()}",
                            ZipAlign)
                    variantOutputData.zipAlignTask = zipAlignTask

                    zipAlignTask.dependsOn packageApp
                    zipAlignTask.conventionMapping.inputFile = { packageApp.outputFile }
                    zipAlignTask.conventionMapping.outputFile = {
                        project.file(
                                "$apkLocation/$projectBaseName-${outputBaseName}.apk")
                    }
                    zipAlignTask.conventionMapping.zipAlignExe = {
                        String path = androidBuilder.targetInfo?.buildTools?.getPath(ZIP_ALIGN)
                        if (path != null) {
                            return new File(path)
                        }

                        return null
                    }
                    if (variantOutputData.splitZipAlign != null) {
                        zipAlignTask.dependsOn variantOutputData.splitZipAlign
                    }

                    appTask = zipAlignTask

                    outputFileTask = zipAlignTask
                }

            }

            // Add an assemble task
            if (multiOutput) {
                // create a task for this output
                variantOutputData.assembleTask = createAssembleTask(variantOutputData)

                // figure out the variant assemble task if it's not present yet.
                if (variantData.assembleVariantTask == null) {
                    if (assembleTask != null) {
                        variantData.assembleVariantTask = assembleTask
                    } else {
                        variantData.assembleVariantTask = createAssembleTask(variantData)
                    }
                }

                // variant assemble task depends on each output assemble task.
                variantData.assembleVariantTask.dependsOn variantOutputData.assembleTask
            } else {
                // single output
                if (assembleTask != null) {
                    variantData.assembleVariantTask = variantOutputData.assembleTask = assembleTask
                } else {
                    variantData.assembleVariantTask =
                            variantOutputData.assembleTask = createAssembleTask(variantData)
                }
            }

            if (!signedApk && variantOutputData.packageSplitResourcesTask != null) {
                // in case we are not signing the resulting APKs and we have some pure splits
                // we should manually copy them from the intermediate location to the final
                // apk location unmodified.
                Copy copyTask = project.tasks.create(
                        "copySplit${outputName.capitalize()}",
                        Copy)
                copyTask.destinationDir = new File(apkLocation);
                copyTask.from(variantOutputData.packageSplitResourcesTask.getOutputDirectory())
                variantOutputData.assembleTask.dependsOn(copyTask)
                copyTask.mustRunAfter(appTask)
            }

            variantOutputData.assembleTask.dependsOn appTask

            if (publishApk) {
                if (extension.defaultPublishConfig.equals(outputName)) {
                    // add the artifact that will be published
                    project.artifacts.add("default", new ApkPublishArtifact(
                            projectBaseName,
                            null,
                            outputFileTask))
                }

                // also publish the artifact with its full config name
                if (extension.publishNonDefault) {
                    // classifier cannot just be the publishing config as we need
                    // to add the filters if needed.
                    String classifier = variantData.variantDependency.publishConfiguration.name
                    if (variantOutputData.mainOutputFile.getFilter(OutputFile.DENSITY) != null) {
                        classifier = classifier + '-'
                            + variantOutputData.mainOutputFile.getFilter(OutputFile.DENSITY)
                    }
                    if (variantOutputData.abiFilter != null) {
                        classifier = classifier + '-' + variantOutputData.abiFilter
                    }

                    project.artifacts.add(variantData.variantDependency.publishConfiguration.name,
                            new ApkPublishArtifact(
                                    projectBaseName,
                                    classifier,
                                    outputFileTask))
                }
            }
        }

        // create install task for the variant Data. This will deal with finding the
        // right output if there are more than one.
        // Add a task to install the application package
        if (signedApk) {
            InstallVariantTask installTask = project.tasks.
                    create("install${config.fullName.capitalize()}",
                            InstallVariantTask)
            installTask.description = "Installs the " + variantData.description
            installTask.group = INSTALL_GROUP
            installTask.plugin = this
            installTask.variantData = variantData
            installTask.conventionMapping.adbExe = { androidBuilder.sdkInfo?.adb }
            installTask.dependsOn variantData.assembleVariantTask
            variantData.installTask = installTask
        }


        if (extension.lintOptions.checkReleaseBuilds) {
            createLintVitalTask(variantData)
        }

        // add an uninstall task
        def uninstallTask = project.tasks.create(
                "uninstall${variantData.variantConfiguration.fullName.capitalize()}",
                UninstallTask)
        uninstallTask.description = "Uninstalls the " + variantData.description
        uninstallTask.group = INSTALL_GROUP
        uninstallTask.variant = variantData
        uninstallTask.conventionMapping.adbExe = { sdkHandler.sdkInfo?.adb }

        variantData.uninstallTask = uninstallTask
        uninstallAll.dependsOn uninstallTask
    }

    public Task createAssembleTask(
            @NonNull BaseVariantOutputData variantOutputData) {
        Task assembleTask = project.tasks.
                create("assemble${variantOutputData.fullName.capitalize()}")
        return assembleTask
    }

    public Task createAssembleTask(
            @NonNull BaseVariantData<? extends BaseVariantOutputData> variantData) {
        Task assembleTask = project.tasks.
                create("assemble${variantData.variantConfiguration.fullName.capitalize()}")
        assembleTask.description = "Assembles the " + variantData.description
        assembleTask.group = org.gradle.api.plugins.BasePlugin.BUILD_GROUP
        return assembleTask
    }

    public Copy getJacocoAgentTask() {
        if (jacocoAgentTask == null) {
            jacocoAgentTask = project.tasks.create("unzipJacocoAgent", Copy)
            jacocoAgentTask.from { project.configurations[JacocoPlugin.AGENT_CONFIGURATION_NAME].collect { project.zipTree(it) } }
            jacocoAgentTask.include FILE_JACOCO_AGENT
            jacocoAgentTask.into "$project.buildDir/${FD_INTERMEDIATES}/jacoco"
        }

        return jacocoAgentTask
    }

    /**
     * creates a zip align. This does not use convention mapping,
     * and is meant to let other plugin create zip align tasks.
     *
     * @param name the name of the task
     * @param inputFile the input file
     * @param outputFile the output file
     *
     * @return the task
     */
    @NonNull
    ZipAlign createZipAlignTask(
            @NonNull String name,
            @NonNull File inputFile,
            @NonNull File outputFile) {
        // Add a task to zip align application package
        def zipAlignTask = project.tasks.create(name, ZipAlign)

        zipAlignTask.inputFile = inputFile
        zipAlignTask.outputFile = outputFile
        zipAlignTask.conventionMapping.zipAlignExe = {
            String path = androidBuilder.targetInfo?.buildTools?.getPath(ZIP_ALIGN)
            if (path != null) {
                return new File(path)
            }

            return null
        }

        return zipAlignTask
    }

    /**
     * Creates the proguarding task for the given Variant.
     * @param variantData the variant data.
     * @param testedVariantData optional. variant data representing the tested variant, null if the
     *                          variant is not a test variant
     * @return outFile file outputted by proguard
     */
    @NonNull
    public File createProguardTasks(
            final @NonNull BaseVariantData<? extends BaseVariantOutputData> variantData,
            final @Nullable BaseVariantData<? extends BaseVariantOutputData> testedVariantData) {
        final VariantConfiguration variantConfig = variantData.variantConfiguration

        // use single output for now.
        final BaseVariantOutputData variantOutputData = variantData.outputs.get(0)

        def proguardTask = project.tasks.create(
                "proguard${variantData.variantConfiguration.fullName.capitalize()}",
                ProGuardTask)
        proguardTask.dependsOn variantData.javaCompileTask, variantData.variantDependency.packageConfiguration.buildDependencies

        if (testedVariantData != null) {
            proguardTask.dependsOn testedVariantData.obfuscationTask
        }

        variantData.obfuscationTask = proguardTask

        // --- Output File ---

        File outFile;
        if (variantData instanceof LibraryVariantData) {
            outFile = project.file(
                    "${project.buildDir}/${FD_INTERMEDIATES}/$DIR_BUNDLES/${variantData.variantConfiguration.dirName}/classes.jar")
        } else {
            outFile = project.file(
                    "${project.buildDir}/${FD_INTERMEDIATES}/classes-proguard/${variantData.variantConfiguration.dirName}/classes.jar")
        }

        // --- Proguard Config ---

        if (testedVariantData != null) {

            // don't remove any code in tested app
            proguardTask.dontshrink()
            proguardTask.keepnames("class * extends junit.framework.TestCase")
            proguardTask.keepclassmembers("class * extends junit.framework.TestCase {\n" +
                    "    void test*(...);\n" +
                    "}")

            // input the mapping from the tested app so that we can deal with obfuscated code
            proguardTask.applymapping("${project.buildDir}/${FD_OUTPUTS}/proguard/${testedVariantData.variantConfiguration.dirName}/mapping.txt")
        }

        Closure configFiles = {
            List<File> proguardFiles = variantConfig.getProguardFiles(true /*includeLibs*/)
            proguardFiles.add(variantOutputData.processResourcesTask.proguardOutputFile)
            // for tested app, we only care about their aapt config since the base
            // configs are the same files anyway.
            if (testedVariantData != null) {
                // use single output for now.
                proguardFiles.add(testedVariantData.outputs.get(0).processResourcesTask.proguardOutputFile)
            }

            return proguardFiles
        }
        proguardTask.configuration(configFiles)

        // --- InJars / LibraryJars ---

        if (variantData instanceof LibraryVariantData) {
            String packageName = variantConfig.getPackageFromManifest()
            if (packageName == null) {
                throw new BuildException("Failed to read manifest", null)
            }
            packageName = packageName.replace('.', '/');

            // injar: the compilation output
            // exclude R files and such from output
            String exclude = '!' + packageName + "/R.class"
            exclude += (', !' + packageName + "/R\$*.class")
            if (!((LibraryExtension)extension).packageBuildConfig) {
                exclude += (', !' + packageName + "/Manifest.class")
                exclude += (', !' + packageName + "/Manifest\$*.class")
                exclude += (', !' + packageName + "/BuildConfig.class")
            }
            proguardTask.injars(variantData.javaCompileTask.destinationDir, filter: exclude)

            // include R files and such for compilation
            String include = exclude.replace('!', '')
            proguardTask.libraryjars(variantData.javaCompileTask.destinationDir, filter: include)

            // injar: the local dependencies
            Closure inJars = {
                Arrays.asList(getLocalJarFileList(variantData.variantDependency))
            }

            proguardTask.injars(inJars, filter: '!META-INF/MANIFEST.MF')

            // libjar: the library dependencies. In this case we take all the compile-scope
            // dependencies
            Closure libJars = {
                Set<File> compiledJars = androidBuilder.getCompileClasspath(variantConfig)
                Object[]  localJars    = getLocalJarFileList(variantData.variantDependency)

                compiledJars.findAll({ !localJars.contains(it) })
            }

            proguardTask.libraryjars(libJars, filter: '!META-INF/MANIFEST.MF')

            // ensure local jars keep their package names
            proguardTask.keeppackagenames()
        } else {
            // injar: the compilation output
            proguardTask.injars(variantData.javaCompileTask.destinationDir)

            // injar: the packaged dependencies
            Closure inJars = {
                androidBuilder.getPackagedJars(variantConfig)
            }

            proguardTask.injars(inJars, filter: '!META-INF/MANIFEST.MF')

            // the provided-only jars as libraries.
            Closure libJars = {
                variantData.variantConfiguration.providedOnlyJars
            }

            proguardTask.libraryjars(libJars)
        }

        // libraryJars: the runtime jars. Do this in doFirst since the boot classpath isn't
        // available until the SDK is loaded in the prebuild task
        proguardTask.doFirst {
            for (String runtimeJar : androidBuilder.getBootClasspathAsStrings()) {
                proguardTask.libraryjars(runtimeJar)
            }
        }

        if (testedVariantData != null) {
            // input the tested app as library
            proguardTask.libraryjars(testedVariantData.javaCompileTask.destinationDir)
            // including its dependencies
            Closure testedPackagedJars = {
                androidBuilder.getPackagedJars(testedVariantData.variantConfiguration)
            }

            proguardTask.libraryjars(testedPackagedJars, filter: '!META-INF/MANIFEST.MF')
        }

        // --- Out files ---

        proguardTask.outjars(outFile)

        final File proguardOut = project.file(
                "${project.buildDir}/${FD_OUTPUTS}/proguard/${variantData.variantConfiguration.dirName}")

        proguardTask.dump(new File(proguardOut, "dump.txt"))
        proguardTask.printseeds(new File(proguardOut, "seeds.txt"))
        proguardTask.printusage(new File(proguardOut, "usage.txt"))
        proguardTask.printmapping(variantData.mappingFile = new File(proguardOut, "mapping.txt"))

        // proguard doesn't verify that the seed/mapping/usage folders exist and will fail
        // if they don't so create them.
        proguardTask.doFirst {
            proguardOut.mkdirs()
        }

        return outFile
    }

    private void createReportTasks() {
        def dependencyReportTask = project.tasks.create("androidDependencies", DependencyReportTask)
        dependencyReportTask.setDescription("Displays the Android dependencies of the project")
        dependencyReportTask.setVariants(variantManager.getVariantDataList())
        dependencyReportTask.setGroup("Android")

        def signingReportTask = project.tasks.create("signingReport", SigningReportTask)
        signingReportTask.setDescription("Displays the signing info for each variant")
        signingReportTask.setVariants(variantManager.getVariantDataList())
        signingReportTask.setGroup("Android")
    }

    public void createAnchorTasks(
            @NonNull BaseVariantData<? extends BaseVariantOutputData> variantData) {
        variantData.preBuildTask = project.tasks.create(
                "pre${variantData.variantConfiguration.fullName.capitalize()}Build")
        variantData.preBuildTask.dependsOn mainPreBuild

        def prepareDependenciesTask = project.tasks.create(
                "prepare${variantData.variantConfiguration.fullName.capitalize()}Dependencies",
                PrepareDependenciesTask)

        variantData.prepareDependenciesTask = prepareDependenciesTask
        prepareDependenciesTask.dependsOn variantData.preBuildTask

        prepareDependenciesTask.plugin = this
        prepareDependenciesTask.variant = variantData

        // for all libraries required by the configurations of this variant, make this task
        // depend on all the tasks preparing these libraries.
        VariantDependencies configurationDependencies = variantData.variantDependency
        prepareDependenciesTask.addChecker(configurationDependencies.checker)

        for (LibraryDependencyImpl lib : configurationDependencies.libraries) {
            addDependencyToPrepareTask(variantData, prepareDependenciesTask, lib)
        }

        // also create sourceGenTask
        variantData.sourceGenTask = project.tasks.create(
                "generate${variantData.variantConfiguration.fullName.capitalize()}Sources")
        // and resGenTask
        variantData.resourceGenTask = project.tasks.create(
                "generate${variantData.variantConfiguration.fullName.capitalize()}Resources")
        variantData.assetGenTask = project.tasks.create(
                "generate${variantData.variantConfiguration.fullName.capitalize()}Assets")
        // and compile task
        variantData.compileTask = project.tasks.create(
                "compile${variantData.variantConfiguration.fullName.capitalize()}Sources")
    }

    public void createCheckManifestTask(
            @NonNull BaseVariantData<? extends BaseVariantOutputData> variantData) {
        String name = variantData.variantConfiguration.fullName
        variantData.checkManifestTask = project.tasks.create(
                "check${name.capitalize()}Manifest",
                CheckManifest)
        variantData.checkManifestTask.dependsOn variantData.preBuildTask

        variantData.prepareDependenciesTask.dependsOn variantData.checkManifestTask

        variantData.checkManifestTask.variantName = name
        variantData.checkManifestTask.conventionMapping.manifest = {
            variantData.variantConfiguration.getDefaultSourceSet().manifestFile
        }
    }

    private final Map<String, ArtifactMetaData> extraArtifactMap = Maps.newHashMap()
    private final ListMultimap<String, AndroidArtifact> extraAndroidArtifacts = ArrayListMultimap.create()
    private final ListMultimap<String, JavaArtifact> extraJavaArtifacts = ArrayListMultimap.create()
    private final ListMultimap<String, SourceProviderContainer> extraVariantSourceProviders = ArrayListMultimap.create()
    private final ListMultimap<String, SourceProviderContainer> extraBuildTypeSourceProviders = ArrayListMultimap.create()
    private final ListMultimap<String, SourceProviderContainer> extraProductFlavorSourceProviders = ArrayListMultimap.create()
    private final ListMultimap<String, SourceProviderContainer> extraMultiFlavorSourceProviders = ArrayListMultimap.create()


    public Collection<ArtifactMetaData> getExtraArtifacts() {
        return extraArtifactMap.values()
    }

    public Collection<AndroidArtifact> getExtraAndroidArtifacts(@NonNull String variantName) {
        return extraAndroidArtifacts.get(variantName)
    }

    public Collection<JavaArtifact> getExtraJavaArtifacts(@NonNull String variantName) {
        return extraJavaArtifacts.get(variantName)
    }

    public Collection<SourceProviderContainer> getExtraVariantSourceProviders(@NonNull String variantName) {
        return extraVariantSourceProviders.get(variantName)
    }

    public Collection<SourceProviderContainer> getExtraFlavorSourceProviders(@NonNull String flavorName) {
        return extraProductFlavorSourceProviders.get(flavorName)
    }

    public Collection<SourceProviderContainer> getExtraBuildTypeSourceProviders(@NonNull String buildTypeName) {
        return extraBuildTypeSourceProviders.get(buildTypeName)
    }

    public void registerArtifactType(@NonNull String name,
                                     boolean isTest,
                                     int artifactType) {

        if (extraArtifactMap.get(name) != null) {
            throw new IllegalArgumentException("Artifact with name $name already registered.")
        }

        extraArtifactMap.put(name, new ArtifactMetaDataImpl(name, isTest, artifactType))
    }

    public void registerBuildTypeSourceProvider(@NonNull String name,
                                                @NonNull BuildType buildType,
                                                @NonNull SourceProvider sourceProvider) {
        if (extraArtifactMap.get(name) == null) {
            throw new IllegalArgumentException(
                    "Artifact with name $name is not yet registered. Use registerArtifactType()")
        }

        extraBuildTypeSourceProviders.put(buildType.name,
                new DefaultSourceProviderContainer(name, sourceProvider))

    }

    public void registerProductFlavorSourceProvider(@NonNull String name,
                                                    @NonNull ProductFlavor productFlavor,
                                                    @NonNull SourceProvider sourceProvider) {
        if (extraArtifactMap.get(name) == null) {
            throw new IllegalArgumentException(
                    "Artifact with name $name is not yet registered. Use registerArtifactType()")
        }

        extraProductFlavorSourceProviders.put(productFlavor.name,
                new DefaultSourceProviderContainer(name, sourceProvider))

    }

    public void registerMultiFlavorSourceProvider(@NonNull String name,
                                                  @NonNull String flavorName,
                                                  @NonNull SourceProvider sourceProvider) {
        if (extraArtifactMap.get(name) == null) {
            throw new IllegalArgumentException(
                    "Artifact with name $name is not yet registered. Use registerArtifactType()")
        }

        extraMultiFlavorSourceProviders.put(flavorName,
                new DefaultSourceProviderContainer(name, sourceProvider))
    }

    public void registerJavaArtifact(
            @NonNull String name,
            @NonNull BaseVariant variant,
            @NonNull String assembleTaskName,
            @NonNull String javaCompileTaskName,
            @NonNull Configuration configuration,
            @NonNull File classesFolder,
            @Nullable SourceProvider sourceProvider) {
        ArtifactMetaData artifactMetaData = extraArtifactMap.get(name)
        if (artifactMetaData == null) {
            throw new IllegalArgumentException(
                    "Artifact with name $name is not yet registered. Use registerArtifactType()")
        }
        if (artifactMetaData.type != ArtifactMetaData.TYPE_JAVA) {
            throw new IllegalArgumentException(
                    "Artifact with name $name is not of type JAVA")
        }

        JavaArtifact artifact = new JavaArtifactImpl(
                name, assembleTaskName, javaCompileTaskName, classesFolder,
                new ConfigurationDependencies(configuration),
                sourceProvider, null)
        extraJavaArtifacts.put(variant.name, artifact)
    }

    public static Object[] getLocalJarFileList(DependencyContainer dependencyContainer) {
        Set<File> files = Sets.newHashSet()
        for (JarDependency jarDependency : dependencyContainer.localDependencies) {
            files.add(jarDependency.jarFile)
        }

        return files.toArray()
    }


    //----------------------------------------------------------------------------------------------
    //------------------------------ START DEPENDENCY STUFF ----------------------------------------
    //----------------------------------------------------------------------------------------------

    private void addDependencyToPrepareTask(
            @NonNull BaseVariantData<? extends BaseVariantOutputData> variantData,
            @NonNull PrepareDependenciesTask prepareDependenciesTask,
            @NonNull LibraryDependencyImpl lib) {
        PrepareLibraryTask prepareLibTask = prepareTaskMap.get(lib)
        if (prepareLibTask != null) {
            prepareDependenciesTask.dependsOn prepareLibTask
            prepareLibTask.dependsOn variantData.preBuildTask
        }

        for (LibraryDependencyImpl childLib : lib.dependencies) {
            addDependencyToPrepareTask(variantData, prepareDependenciesTask, childLib)
        }
    }

    public void resolveDependencies(VariantDependencies variantDeps) {
        Map<ModuleVersionIdentifier, List<LibraryDependencyImpl>> modules = [:]
        Map<ModuleVersionIdentifier, List<ResolvedArtifact>> artifacts = [:]
        Multimap<LibraryDependency, VariantDependencies> reverseMap = ArrayListMultimap.create()

        resolveDependencyForConfig(variantDeps, modules, artifacts, reverseMap)

        Set<Project> projects = project.rootProject.allprojects;

        modules.values().each { List list ->

            if (!list.isEmpty()) {
                // get the first item only
                LibraryDependencyImpl androidDependency = (LibraryDependencyImpl) list.get(0)
                Task task = handleLibrary(project, androidDependency)

                // Use the reverse map to find all the configurations that included this android
                // library so that we can make sure they are built.
                // TODO fix, this is not optimum as we bring in more dependencies than we should.
                List<VariantDependencies> configDepList = reverseMap.get(androidDependency)
                if (configDepList != null && !configDepList.isEmpty()) {
                    for (VariantDependencies configDependencies: configDepList) {
                        task.dependsOn configDependencies.compileConfiguration.buildDependencies
                    }
                }

                // check if this library is created by a parent (this is based on the
                // output file.
                // TODO Fix this as it's fragile
                /*
                This is a somewhat better way but it doesn't work in some project with
                weird setups...
                Project parentProject = DependenciesImpl.getProject(library.getBundle(), projects)
                if (parentProject != null) {
                    String configName = library.getProjectVariant();
                    if (configName == null) {
                        configName = "default"
                    }

                    prepareLibraryTask.dependsOn parentProject.getPath() + ":assemble${configName.capitalize()}"
                }
    */
            }
        }
    }

    /**
     * Handles the library and returns a task to "prepare" the library (ie unarchive it). The task
     * will be reused for all projects using the same library.
     *
     * @param project the project
     * @param library the library.
     * @return the prepare task.
     */
    protected PrepareLibraryTask handleLibrary(
            @NonNull Project project,
            @NonNull LibraryDependencyImpl library) {
        String bundleName = GUtil
                .toCamelCase(library.getName().replaceAll("\\:", " "))

        PrepareLibraryTask prepareLibraryTask = prepareTaskMap.get(library)

        if (prepareLibraryTask == null) {
            prepareLibraryTask = project.tasks.create(
                    "prepare" + bundleName + "Library", PrepareLibraryTask.class)

            prepareLibraryTask.setDescription("Prepare " + library.getName())
            prepareLibraryTask.conventionMapping.bundle =  { library.getBundle() }
            prepareLibraryTask.conventionMapping.explodedDir = { library.getBundleFolder() }

            prepareTaskMap.put(library, prepareLibraryTask)
        }

        return prepareLibraryTask;
    }

    private void resolveDependencyForConfig(
            VariantDependencies variantDeps,
            Map<ModuleVersionIdentifier, List<LibraryDependencyImpl>> modules,
            Map<ModuleVersionIdentifier, List<ResolvedArtifact>> artifacts,
            Multimap<LibraryDependency, VariantDependencies> reverseMap) {

        Configuration compileClasspath = variantDeps.compileConfiguration
        Configuration packageClasspath = variantDeps.packageConfiguration

        // TODO - shouldn't need to do this - fix this in Gradle
        ensureConfigured(compileClasspath)
        ensureConfigured(packageClasspath)

        variantDeps.checker = new DependencyChecker(variantDeps, logger)

        Set<String> currentUnresolvedDependencies = Sets.newHashSet()

        // TODO - defer downloading until required -- This is hard to do as we need the info to build the variant config.
        collectArtifacts(compileClasspath, artifacts)
        collectArtifacts(packageClasspath, artifacts)

        List<LibraryDependencyImpl> bundles = []
        Map<File, JarDependency> jars = [:]
        Map<File, JarDependency> localJars = [:]

        Set<DependencyResult> dependencies = compileClasspath.incoming.resolutionResult.root.dependencies
        dependencies.each { DependencyResult dep ->
            if (dep instanceof ResolvedDependencyResult) {
                addDependency(dep.selected, variantDeps, bundles, jars, modules, artifacts, reverseMap)
            } else if (dep instanceof UnresolvedDependencyResult) {
                def attempted = dep.attempted;
                if (attempted != null) {
                    currentUnresolvedDependencies.add(attempted.toString())
                }
            }
        }

        // also need to process local jar files, as they are not processed by the
        // resolvedConfiguration result. This only includes the local jar files for this project.
        compileClasspath.allDependencies.each { dep ->
            if (dep instanceof SelfResolvingDependency &&
                    !(dep instanceof ProjectDependency)) {
                Set<File> files = ((SelfResolvingDependency) dep).resolve()
                for (File f : files) {
                    localJars.put(f, new JarDependency(f, true /*compiled*/, false /*packaged*/,
                            null /*resolvedCoorinates*/))
                }
            }
        }

        if (!compileClasspath.resolvedConfiguration.hasError()) {
            // handle package dependencies. We'll refuse aar libs only in package but not
            // in compile and remove all dependencies already in compile to get package-only jar
            // files.

            Set<File> compileFiles = compileClasspath.files
            Set<File> packageFiles = packageClasspath.files

            for (File f : packageFiles) {
                if (compileFiles.contains(f)) {
                    // if also in compile
                    JarDependency jarDep = jars.get(f);
                    if (jarDep == null) {
                        jarDep = localJars.get(f);
                    }
                    if (jarDep != null) {
                        jarDep.setPackaged(true)
                    }
                    continue
                }

                if (f.getName().toLowerCase().endsWith(".jar")) {
                    jars.put(f, new JarDependency(f, false /*compiled*/, true /*packaged*/,
                            null /*resolveCoordinates*/))
                } else {
                    throw new RuntimeException("Package-only dependency '" +
                            f.absolutePath +
                            "' is not supported in project " + project.name)
                }
            }
        } else if (!currentUnresolvedDependencies.isEmpty()) {
            unresolvedDependencies.addAll(currentUnresolvedDependencies)
        }

        variantDeps.addLibraries(bundles)
        variantDeps.addJars(jars.values())
        variantDeps.addLocalJars(localJars.values())

        // TODO - filter bundles out of source set classpath

        configureBuild(variantDeps)
    }

    protected void ensureConfigured(Configuration config) {
        config.allDependencies.withType(ProjectDependency).each { dep ->
            project.evaluationDependsOn(dep.dependencyProject.path)
            ensureConfigured(dep.projectConfiguration)
        }
    }

    private void collectArtifacts(
            Configuration configuration,
            Map<ModuleVersionIdentifier,
            List<ResolvedArtifact>> artifacts) {

        // To keep backwards-compatibility, we check first if we have the JVM arg. If not, we look for
        // the project property.
        boolean buildModelOnly = false;
        String val = System.getProperty(PROPERTY_BUILD_MODEL_ONLY);
        if ("true".equalsIgnoreCase(val)) {
            buildModelOnly = true;
        } else if (project.hasProperty(PROPERTY_BUILD_MODEL_ONLY)) {
            Object value = project.getProperties().get(PROPERTY_BUILD_MODEL_ONLY);
            if (value instanceof String) {
                buildModelOnly = Boolean.parseBoolean(value);
            }
        }

        Set<ResolvedArtifact> allArtifacts
        if (buildModelOnly) {
            allArtifacts = configuration.resolvedConfiguration.lenientConfiguration.getArtifacts(Specs.satisfyAll())
        } else {
            allArtifacts = configuration.resolvedConfiguration.resolvedArtifacts
        }

        allArtifacts.each { ResolvedArtifact artifact ->
            ModuleVersionIdentifier id = artifact.moduleVersion.id
            List<ResolvedArtifact> moduleArtifacts = artifacts.get(id)

            if (moduleArtifacts == null) {
                moduleArtifacts = Lists.newArrayList()
                artifacts.put(id, moduleArtifacts)
            }

            if (!moduleArtifacts.contains(artifact)) {
                moduleArtifacts.add(artifact)
            }
        }
    }

    def addDependency(ResolvedComponentResult moduleVersion,
                      VariantDependencies configDependencies,
                      Collection<LibraryDependency> bundles,
                      Map<File, JarDependency> jars,
                      Map<ModuleVersionIdentifier, List<LibraryDependencyImpl>> modules,
                      Map<ModuleVersionIdentifier, List<ResolvedArtifact>> artifacts,
                      Multimap<LibraryDependency, VariantDependencies> reverseMap) {

        ModuleVersionIdentifier id = moduleVersion.moduleVersion
        if (configDependencies.checker.excluded(id)) {
            return
        }

        if (id.name.equals("support-annotations") && id.group.equals("com.android.support")) {
            configDependencies.annotationsPresent = true
        }

        List<LibraryDependencyImpl> bundlesForThisModule = modules.get(id)
        if (bundlesForThisModule == null) {
            bundlesForThisModule = Lists.newArrayList()
            modules.put(id, bundlesForThisModule)

            List<LibraryDependency> nestedBundles = Lists.newArrayList()

            Set<DependencyResult> dependencies = moduleVersion.dependencies
            dependencies.each { DependencyResult dep ->
                if (dep instanceof ResolvedDependencyResult) {
                    addDependency(dep.selected, configDependencies, nestedBundles,
                            jars, modules, artifacts, reverseMap)
                }
            }

            List<ResolvedArtifact> moduleArtifacts = artifacts.get(id)

            moduleArtifacts?.each { artifact ->
                if (artifact.type == EXT_LIB_ARCHIVE) {
                    String path = "$id.group/$id.name/$id.version"
                    String name = "$id.group:$id.name:$id.version"
                    if (artifact.classifier != null) {
                        path += "/$artifact.classifier"
                        name += ":$artifact.classifier"
                    }
                    //def explodedDir = project.file("$project.rootProject.buildDir/${FD_INTERMEDIATES}/exploded-aar/$path")
                    def explodedDir = project.file("$project.buildDir/${FD_INTERMEDIATES}/exploded-aar/$path")
                    LibraryDependencyImpl adep = new LibraryDependencyImpl(
                            artifact.file, explodedDir, nestedBundles, name, artifact.classifier,
                            null,
                            new MavenCoordinatesImpl(artifact))
                    bundlesForThisModule << adep
                    reverseMap.put(adep, configDependencies)
                } else {
                    jars.put(artifact.file,
                            new JarDependency(
                                    artifact.file,
                                    true /*compiled*/,
                                    false /*packaged*/,
                                    true /*proguarded*/,
                                    new MavenCoordinatesImpl(artifact)))
                }
            }

            if (bundlesForThisModule.empty && !nestedBundles.empty) {
                throw new GradleException("Module version $id depends on libraries but is not a library itself")
            }
        } else {
            for (LibraryDependency adep : bundlesForThisModule) {
                reverseMap.put(adep, configDependencies)
            }
        }

        bundles.addAll(bundlesForThisModule)
    }

    private void configureBuild(VariantDependencies configurationDependencies) {
        addDependsOnTaskInOtherProjects(
                project.getTasks().getByName(JavaBasePlugin.BUILD_NEEDED_TASK_NAME), true,
                JavaBasePlugin.BUILD_NEEDED_TASK_NAME, "compile");
        addDependsOnTaskInOtherProjects(
                project.getTasks().getByName(JavaBasePlugin.BUILD_DEPENDENTS_TASK_NAME), false,
                JavaBasePlugin.BUILD_DEPENDENTS_TASK_NAME, "compile");
    }

    /**
     * Adds a dependency on tasks with the specified name in other projects.  The other projects
     * are determined from project lib dependencies using the specified configuration name.
     * These may be projects this project depends on or projects that depend on this project
     * based on the useDependOn argument.
     *
     * @param task Task to add dependencies to
     * @param useDependedOn if true, add tasks from projects this project depends on, otherwise
     * use projects that depend on this one.
     * @param otherProjectTaskName name of task in other projects
     * @param configurationName name of configuration to use to find the other projects
     */
    private static void addDependsOnTaskInOtherProjects(final Task task, boolean useDependedOn,
                                                 String otherProjectTaskName,
                                                 String configurationName) {
        Project project = task.getProject();
        final Configuration configuration = project.getConfigurations().getByName(
                configurationName);
        task.dependsOn(configuration.getTaskDependencyFromProjectDependency(
                useDependedOn, otherProjectTaskName));
    }

    //----------------------------------------------------------------------------------------------
    //------------------------------- END DEPENDENCY STUFF -----------------------------------------
    //----------------------------------------------------------------------------------------------

    protected static File getOptionalDir(File dir) {
        if (dir.isDirectory()) {
            return dir
        }

        return null
    }

    @NonNull
    protected List<ManifestDependencyImpl> getManifestDependencies(
            List<LibraryDependency> libraries) {

        List<ManifestDependencyImpl> list = Lists.newArrayListWithCapacity(libraries.size())

        for (LibraryDependency lib : libraries) {
            // get the dependencies
            List<ManifestDependencyImpl> children = getManifestDependencies(lib.dependencies)
            list.add(new ManifestDependencyImpl(lib.getName(), lib.manifest, children))
        }

        return list
    }

    @NonNull
    protected static List<SymbolFileProviderImpl> getTextSymbolDependencies(
            List<LibraryDependency> libraries) {

        List<SymbolFileProviderImpl> list = Lists.newArrayListWithCapacity(libraries.size())

        for (LibraryDependency lib : libraries) {
            list.add(new SymbolFileProviderImpl(lib.manifest, lib.symbolFile))
        }

        return list
    }

    private static String getLocalVersion() {
        try {
            Class clazz = BasePlugin.class
            String className = clazz.getSimpleName() + ".class"
            String classPath = clazz.getResource(className).toString()
            if (!classPath.startsWith("jar")) {
                // Class not from JAR, unlikely
                return null
            }
            String manifestPath = classPath.substring(0, classPath.lastIndexOf("!") + 1) +
                    "/META-INF/MANIFEST.MF";
            Manifest manifest = new Manifest(new URL(manifestPath).openStream());
            Attributes attr = manifest.getMainAttributes();
            return attr.getValue("Plugin-Version");
        } catch (Throwable t) {
            return null;
        }
    }

    public Project getProject() {
        return project
    }

    public static void displayWarning(ILogger logger, Project project, String message) {
        logger.warning(createWarning(project.path, message))
    }

    public static void displayWarning(Logger logger, Project project, String message) {
        logger.warn(createWarning(project.path, message))
    }

    public void displayDeprecationWarning(String message) {
        displayWarning(logger, project, message)
    }

    public static void displayDeprecationWarning(Logger logger, Project project, String message) {
        displayWarning(logger, project, message)
    }

    private static String createWarning(String projectName, String message) {
        return "WARNING [Project: $projectName] $message"
    }

<<<<<<< HEAD
    /**
     * Returns a plugin that is an instance of BasePlugin.  Returns null if a BasePlugin cannot
     * be found, and throws an InvalidUserCodeException if more than one is found.
     */
    public static BasePlugin findBasePlugin(Project project) {
        def plugin = project.plugins.withType(BasePlugin)
        if (plugin.isEmpty()) {
            return null
        } else if (plugin.size() != 1) {
            throw new InvalidUserCodeException("Cannot apply more than one Android plugins.")
        }
        return plugin[0]
=======
    private static void optionalDependsOn(@NonNull Task main, Task... dependencies) {
        for (Task dependency : dependencies) {
            if (dependency != null) {
                main.dependsOn dependency
            }
        }
>>>>>>> 38cc98a4
    }
}<|MERGE_RESOLUTION|>--- conflicted
+++ resolved
@@ -313,110 +313,6 @@
                     project.rootProject.file(
                             "${project.rootProject.buildDir}/${FD_INTERMEDIATES}/dex-cache/cache.xml"),
                     logger)
-            LibraryCache.getCache().unload()
-        }
-
-        project.gradle.taskGraph.whenReady { taskGraph ->
-            for (Task task : taskGraph.allTasks) {
-                if (task instanceof PreDex) {
-                    PreDexCache.getCache().load(
-                            project.rootProject.file(
-                                    "${project.rootProject.buildDir}/${FD_INTERMEDIATES}/dex-cache/cache.xml"))
-                    break;
-                }
-            }
-        }
-    }
-
-    private void createExtension() {
-        def buildTypeContainer = project.container(DefaultBuildType,
-                new BuildTypeFactory(instantiator,  project, project.getLogger()))
-        def productFlavorContainer = project.container(GroupableProductFlavorDsl,
-                new GroupableProductFlavorFactory(instantiator, project, project.getLogger()))
-        def signingConfigContainer = project.container(SigningConfig,
-                new SigningConfigFactory(instantiator))
-
-        extension = project.extensions.create('android', getExtensionClass(),
-                this, (ProjectInternal) project, instantiator,
-                buildTypeContainer, productFlavorContainer, signingConfigContainer,
-                this instanceof LibraryPlugin)
-        setBaseExtension(extension)
-
-        if (project.plugins.hasPlugin(NdkPlugin.class)) {
-            throw new BadPluginException(
-                    "Cannot apply Android native plugin before the Android plugin.")
-        }
-        project.apply plugin: NdkPlugin
-        ndkPlugin = project.plugins.getPlugin(NdkPlugin)
-
-        extension.setNdkExtension(ndkPlugin.getNdkExtension())
-
-        variantManager = new VariantManager(project, this, extension, getVariantFactory())
-
-        // map the whenObjectAdded callbacks on the containers.
-        signingConfigContainer.whenObjectAdded { SigningConfig signingConfig ->
-            variantManager.addSigningConfig((SigningConfigDsl) signingConfig)
-        }
-
-        buildTypeContainer.whenObjectAdded { DefaultBuildType buildType ->
-            variantManager.addBuildType((BuildTypeDsl) buildType)
-        }
-
-        productFlavorContainer.whenObjectAdded { GroupableProductFlavorDsl productFlavor ->
-            variantManager.addProductFlavor(productFlavor)
-        }
-
-        // create default Objects, signingConfig first as its used by the BuildTypes.
-        signingConfigContainer.create(DEBUG)
-        buildTypeContainer.create(DEBUG)
-        buildTypeContainer.create(RELEASE)
-
-        // map whenObjectRemoved on the containers to throw an exception.
-        signingConfigContainer.whenObjectRemoved {
-            throw new UnsupportedOperationException("Removing signingConfigs is not supported.")
-        }
-        buildTypeContainer.whenObjectRemoved {
-            throw new UnsupportedOperationException("Removing build types is not supported.")
-        }
-        productFlavorContainer.whenObjectRemoved {
-            throw new UnsupportedOperationException("Removing product flavors is not supported.")
-        }
-    }
-
-    private void createTasks() {
-        uninstallAll = project.tasks.create("uninstallAll")
-        uninstallAll.description = "Uninstall all applications."
-        uninstallAll.group = INSTALL_GROUP
-
-        deviceCheck = project.tasks.create("deviceCheck")
-        deviceCheck.description = "Runs all device checks using Device Providers and Test Servers."
-        deviceCheck.group = JavaBasePlugin.VERIFICATION_GROUP
-
-        connectedCheck = project.tasks.create("connectedCheck")
-        connectedCheck.description = "Runs all device checks on currently connected devices."
-        connectedCheck.group = JavaBasePlugin.VERIFICATION_GROUP
-
-        mainPreBuild = project.tasks.create("preBuild", PrepareSdkTask)
-        mainPreBuild.plugin = this
-
-        project.afterEvaluate {
-            createAndroidTasks(false)
-        }
-<<<<<<< HEAD
-=======
-
-        // call back on execution. This is called after the whole build is done (not
-        // after the current project is done).
-        // This is will be called for each (android) projects though, so this should support
-        // being called 2+ times.
-        project.gradle.buildFinished {
-            ExecutorSingleton.shutdown()
-            PngProcessor.clearCache()
-            sdkHandler.unload()
-            PreDexCache.getCache().clear(
-                    project.rootProject.file(
-                            "${project.rootProject.buildDir}/${FD_INTERMEDIATES}/dex-cache/cache.xml"),
-                    logger)
             JackConversionCache.getCache().clear(
                     project.rootProject.file(
                             "${project.rootProject.buildDir}/${FD_INTERMEDIATES}/jack-cache/cache.xml"),
@@ -439,7 +335,83 @@
                 }
             }
         }
->>>>>>> 38cc98a4
+    }
+
+    private void createExtension() {
+        def buildTypeContainer = project.container(DefaultBuildType,
+                new BuildTypeFactory(instantiator,  project, project.getLogger()))
+        def productFlavorContainer = project.container(GroupableProductFlavorDsl,
+                new GroupableProductFlavorFactory(instantiator, project, project.getLogger()))
+        def signingConfigContainer = project.container(SigningConfig,
+                new SigningConfigFactory(instantiator))
+
+        extension = project.extensions.create('android', getExtensionClass(),
+                this, (ProjectInternal) project, instantiator,
+                buildTypeContainer, productFlavorContainer, signingConfigContainer,
+                this instanceof LibraryPlugin)
+        setBaseExtension(extension)
+
+        if (project.plugins.hasPlugin(NdkPlugin.class)) {
+            throw new BadPluginException(
+                    "Cannot apply Android native plugin before the Android plugin.")
+        }
+        project.apply plugin: NdkPlugin
+        ndkPlugin = project.plugins.getPlugin(NdkPlugin)
+
+        extension.setNdkExtension(ndkPlugin.getNdkExtension())
+
+        variantManager = new VariantManager(project, this, extension, getVariantFactory())
+
+        // map the whenObjectAdded callbacks on the containers.
+        signingConfigContainer.whenObjectAdded { SigningConfig signingConfig ->
+            variantManager.addSigningConfig((SigningConfigDsl) signingConfig)
+        }
+
+        buildTypeContainer.whenObjectAdded { DefaultBuildType buildType ->
+            variantManager.addBuildType((BuildTypeDsl) buildType)
+        }
+
+        productFlavorContainer.whenObjectAdded { GroupableProductFlavorDsl productFlavor ->
+            variantManager.addProductFlavor(productFlavor)
+        }
+
+        // create default Objects, signingConfig first as its used by the BuildTypes.
+        signingConfigContainer.create(DEBUG)
+        buildTypeContainer.create(DEBUG)
+        buildTypeContainer.create(RELEASE)
+
+        // map whenObjectRemoved on the containers to throw an exception.
+        signingConfigContainer.whenObjectRemoved {
+            throw new UnsupportedOperationException("Removing signingConfigs is not supported.")
+        }
+        buildTypeContainer.whenObjectRemoved {
+            throw new UnsupportedOperationException("Removing build types is not supported.")
+        }
+        productFlavorContainer.whenObjectRemoved {
+            throw new UnsupportedOperationException("Removing product flavors is not supported.")
+        }
+    }
+
+    private void createTasks() {
+        uninstallAll = project.tasks.create("uninstallAll")
+        uninstallAll.description = "Uninstall all applications."
+        uninstallAll.group = INSTALL_GROUP
+
+        deviceCheck = project.tasks.create("deviceCheck")
+        deviceCheck.description = "Runs all device checks using Device Providers and Test Servers."
+        deviceCheck.group = JavaBasePlugin.VERIFICATION_GROUP
+
+        connectedCheck = project.tasks.create("connectedCheck")
+        connectedCheck.description = "Runs all device checks on currently connected devices."
+        connectedCheck.group = JavaBasePlugin.VERIFICATION_GROUP
+
+        mainPreBuild = project.tasks.create("preBuild", PrepareSdkTask)
+        mainPreBuild.plugin = this
+
+        project.afterEvaluate {
+            createAndroidTasks(false)
+        }
+
     }
 
     protected void setBaseExtension(@NonNull BaseExtension extension) {
@@ -3291,7 +3263,6 @@
         return "WARNING [Project: $projectName] $message"
     }
 
-<<<<<<< HEAD
     /**
      * Returns a plugin that is an instance of BasePlugin.  Returns null if a BasePlugin cannot
      * be found, and throws an InvalidUserCodeException if more than one is found.
@@ -3304,13 +3275,13 @@
             throw new InvalidUserCodeException("Cannot apply more than one Android plugins.")
         }
         return plugin[0]
-=======
+    }
+
     private static void optionalDependsOn(@NonNull Task main, Task... dependencies) {
         for (Task dependency : dependencies) {
             if (dependency != null) {
                 main.dependsOn dependency
             }
         }
->>>>>>> 38cc98a4
     }
 }