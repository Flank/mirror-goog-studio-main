/*
 * Copyright (C) 2012 The Android Open Source Project
 *
 * Licensed under the Apache License, Version 2.0 (the "License");
 * you may not use this file except in compliance with the License.
 * You may obtain a copy of the License at
 *
 *      http://www.apache.org/licenses/LICENSE-2.0
 *
 * Unless required by applicable law or agreed to in writing, software
 * distributed under the License is distributed on an "AS IS" BASIS,
 * WITHOUT WARRANTIES OR CONDITIONS OF ANY KIND, either express or implied.
 * See the License for the specific language governing permissions and
 * limitations under the License.
 */

package com.android.build.gradle
import com.android.annotations.NonNull
import com.android.annotations.Nullable
import com.android.build.OutputFile
import com.android.build.gradle.api.AndroidSourceSet
import com.android.build.gradle.api.BaseVariant
import com.android.build.gradle.internal.BadPluginException
import com.android.build.gradle.internal.ConfigurationDependencies
import com.android.build.gradle.internal.LibraryCache
import com.android.build.gradle.internal.LoggerWrapper
import com.android.build.gradle.internal.ProductFlavorData
import com.android.build.gradle.internal.SdkHandler
import com.android.build.gradle.internal.VariantManager
import com.android.build.gradle.internal.api.DefaultAndroidSourceSet
import com.android.build.gradle.internal.core.GradleVariantConfiguration
import com.android.build.gradle.internal.coverage.JacocoInstrumentTask
import com.android.build.gradle.internal.coverage.JacocoPlugin
import com.android.build.gradle.internal.coverage.JacocoReportTask
import com.android.build.gradle.internal.dependency.DependencyChecker
import com.android.build.gradle.internal.dependency.LibraryDependencyImpl
import com.android.build.gradle.internal.dependency.ManifestDependencyImpl
import com.android.build.gradle.internal.dependency.SymbolFileProviderImpl
import com.android.build.gradle.internal.dependency.VariantDependencies
import com.android.build.gradle.internal.dsl.BuildTypeDsl
import com.android.build.gradle.internal.dsl.BuildTypeFactory
import com.android.build.gradle.internal.dsl.GroupableProductFlavorDsl
import com.android.build.gradle.internal.dsl.GroupableProductFlavorFactory
import com.android.build.gradle.internal.dsl.ProductFlavorDsl
import com.android.build.gradle.internal.dsl.SigningConfigDsl
import com.android.build.gradle.internal.dsl.SigningConfigFactory
import com.android.build.gradle.internal.model.ArtifactMetaDataImpl
import com.android.build.gradle.internal.model.JavaArtifactImpl
import com.android.build.gradle.internal.model.MavenCoordinatesImpl
import com.android.build.gradle.internal.model.ModelBuilder
import com.android.build.gradle.internal.publishing.ApkPublishArtifact
import com.android.build.gradle.internal.tasks.AndroidReportTask
import com.android.build.gradle.internal.tasks.CheckManifest
import com.android.build.gradle.internal.tasks.DependencyReportTask
import com.android.build.gradle.internal.tasks.DeviceProviderInstrumentTestLibraryTask
import com.android.build.gradle.internal.tasks.DeviceProviderInstrumentTestTask
import com.android.build.gradle.internal.tasks.GenerateApkDataTask
import com.android.build.gradle.internal.tasks.InstallVariantTask
import com.android.build.gradle.internal.tasks.OutputFileTask
import com.android.build.gradle.internal.tasks.PrepareDependenciesTask
import com.android.build.gradle.internal.tasks.PrepareLibraryTask
import com.android.build.gradle.internal.tasks.PrepareSdkTask
import com.android.build.gradle.internal.tasks.SigningReportTask
import com.android.build.gradle.internal.tasks.TestServerTask
import com.android.build.gradle.internal.tasks.UninstallTask
import com.android.build.gradle.internal.tasks.ValidateSigningTask
import com.android.build.gradle.internal.tasks.multidex.CreateMainDexList
import com.android.build.gradle.internal.tasks.multidex.CreateManifestKeepList
import com.android.build.gradle.internal.tasks.multidex.JarMergingTask
import com.android.build.gradle.internal.tasks.multidex.RetraceMainDexList
import com.android.build.gradle.internal.test.report.ReportType
import com.android.build.gradle.internal.variant.ApkVariantData
import com.android.build.gradle.internal.variant.ApkVariantOutputData
import com.android.build.gradle.internal.variant.ApplicationVariantData
import com.android.build.gradle.internal.variant.BaseVariantData
import com.android.build.gradle.internal.variant.BaseVariantOutputData
import com.android.build.gradle.internal.variant.DefaultSourceProviderContainer
import com.android.build.gradle.internal.variant.LibraryVariantData
import com.android.build.gradle.internal.variant.TestVariantData
import com.android.build.gradle.internal.variant.TestedVariantData
import com.android.build.gradle.internal.variant.VariantFactory
import com.android.build.gradle.model.BaseComponentModelPlugin
import com.android.build.gradle.model.NdkComponentModelPlugin
import com.android.build.gradle.tasks.AidlCompile
import com.android.build.gradle.tasks.CompatibleScreensManifest
import com.android.build.gradle.tasks.Dex
import com.android.build.gradle.tasks.GenerateBuildConfig
import com.android.build.gradle.tasks.GenerateResValues
import com.android.build.gradle.tasks.GenerateSplitAbiRes
import com.android.build.gradle.tasks.JackTask
import com.android.build.gradle.tasks.JillTask
import com.android.build.gradle.tasks.Lint
import com.android.build.gradle.tasks.MergeAssets
import com.android.build.gradle.tasks.MergeManifests
import com.android.build.gradle.tasks.MergeResources
import com.android.build.gradle.tasks.NdkCompile
import com.android.build.gradle.tasks.PackageApplication
import com.android.build.gradle.tasks.PackageSplitAbi
import com.android.build.gradle.tasks.PackageSplitRes
import com.android.build.gradle.tasks.PreDex
import com.android.build.gradle.tasks.ProcessAndroidResources
import com.android.build.gradle.tasks.ProcessManifest
import com.android.build.gradle.tasks.ProcessTestManifest
import com.android.build.gradle.tasks.RenderscriptCompile
import com.android.build.gradle.tasks.ShrinkResources
import com.android.build.gradle.tasks.SplitZipAlign
import com.android.build.gradle.tasks.ZipAlign
import com.android.builder.core.AndroidBuilder
import com.android.builder.core.DefaultBuildType
import com.android.builder.core.VariantConfiguration
import com.android.builder.dependency.DependencyContainer
import com.android.builder.dependency.JarDependency
import com.android.builder.dependency.LibraryDependency
import com.android.builder.internal.compiler.JackConversionCache
import com.android.builder.internal.compiler.PreDexCache
import com.android.builder.internal.testing.SimpleTestCallable
import com.android.builder.model.AndroidArtifact
import com.android.builder.model.ApiVersion
import com.android.builder.model.ArtifactMetaData
import com.android.builder.model.BuildType
import com.android.builder.model.JavaArtifact
import com.android.builder.model.ProductFlavor
import com.android.builder.model.SigningConfig
import com.android.builder.model.SourceProvider
import com.android.builder.model.SourceProviderContainer
import com.android.builder.sdk.SdkInfo
import com.android.builder.sdk.TargetInfo
import com.android.builder.testing.ConnectedDeviceProvider
import com.android.builder.testing.api.DeviceProvider
import com.android.builder.testing.api.TestServer
import com.android.ide.common.internal.ExecutorSingleton
import com.android.resources.Density
import com.android.sdklib.SdkVersionInfo
import com.android.utils.ILogger
import com.google.common.base.Predicate
import com.google.common.collect.ArrayListMultimap
import com.google.common.collect.ImmutableSet
import com.google.common.collect.ListMultimap
import com.google.common.collect.Lists
import com.google.common.collect.Maps
import com.google.common.collect.Multimap
import com.google.common.collect.Sets
import org.gradle.api.DefaultTask
import org.gradle.api.GradleException
import org.gradle.api.Project
import org.gradle.api.Task
import org.gradle.api.artifacts.Configuration
import org.gradle.api.artifacts.ModuleVersionIdentifier
import org.gradle.api.artifacts.ProjectDependency
import org.gradle.api.artifacts.ResolvedArtifact
import org.gradle.api.artifacts.SelfResolvingDependency
import org.gradle.api.artifacts.result.DependencyResult
import org.gradle.api.artifacts.result.ResolvedComponentResult
import org.gradle.api.artifacts.result.ResolvedDependencyResult
import org.gradle.api.artifacts.result.UnresolvedDependencyResult
import org.gradle.api.internal.project.ProjectInternal
import org.gradle.api.logging.LogLevel
import org.gradle.api.logging.Logger
import org.gradle.api.plugins.JavaBasePlugin
import org.gradle.api.plugins.JavaPlugin
import org.gradle.api.specs.Specs
import org.gradle.api.tasks.Copy
import org.gradle.api.tasks.compile.JavaCompile
import org.gradle.internal.reflect.Instantiator
import org.gradle.language.jvm.tasks.ProcessResources
import org.gradle.tooling.BuildException
import org.gradle.tooling.provider.model.ToolingModelBuilderRegistry
import org.gradle.util.GUtil
import proguard.gradle.ProGuardTask

import java.util.jar.Attributes
import java.util.jar.Manifest

import static com.android.SdkConstants.FN_ANDROID_MANIFEST_XML
import static com.android.builder.core.BuilderConstants.ANDROID_TEST
import static com.android.builder.core.BuilderConstants.CONNECTED
import static com.android.builder.core.BuilderConstants.DEBUG
import static com.android.builder.core.BuilderConstants.DEVICE
import static com.android.builder.core.BuilderConstants.EXT_LIB_ARCHIVE
import static com.android.builder.core.BuilderConstants.FD_ANDROID_RESULTS
import static com.android.builder.core.BuilderConstants.FD_ANDROID_TESTS
import static com.android.builder.core.BuilderConstants.FD_FLAVORS
import static com.android.builder.core.BuilderConstants.FD_FLAVORS_ALL
import static com.android.builder.core.BuilderConstants.FD_REPORTS
import static com.android.builder.core.BuilderConstants.RELEASE
import static com.android.builder.core.VariantConfiguration.Type.TEST
import static com.android.builder.model.AndroidProject.FD_GENERATED
import static com.android.builder.model.AndroidProject.FD_INTERMEDIATES
import static com.android.builder.model.AndroidProject.FD_OUTPUTS
import static com.android.builder.model.AndroidProject.PROPERTY_APK_LOCATION
import static com.android.builder.model.AndroidProject.PROPERTY_BUILD_MODEL_ONLY
import static com.android.builder.model.AndroidProject.PROPERTY_SIGNING_KEY_ALIAS
import static com.android.builder.model.AndroidProject.PROPERTY_SIGNING_KEY_PASSWORD
import static com.android.builder.model.AndroidProject.PROPERTY_SIGNING_STORE_FILE
import static com.android.builder.model.AndroidProject.PROPERTY_SIGNING_STORE_PASSWORD
import static com.android.builder.model.AndroidProject.PROPERTY_SIGNING_STORE_TYPE
import static com.android.sdklib.BuildToolInfo.PathId.ZIP_ALIGN
import static java.io.File.separator
/**
 * Base class for all Android plugins
 */
public abstract class BasePlugin {
    public final static String DIR_BUNDLES = "bundles";

    private static final String GRADLE_MIN_VERSION = "2.3-20141027230029+0000"
    public static final String GRADLE_TEST_VERSION = "2.3-20141027230029+0000"
    public static final String[] GRADLE_SUPPORTED_VERSIONS = [ GRADLE_MIN_VERSION, "2.2" ]

    public static final String INSTALL_GROUP = "Install"

    public static File TEST_SDK_DIR;

    public static final String FILE_JACOCO_AGENT = 'jacocoagent.jar'
    public static final String DEFAULT_PROGUARD_CONFIG_FILE = 'proguard-android.txt'

    protected Instantiator instantiator
    protected ToolingModelBuilderRegistry registry

    protected JacocoPlugin jacocoPlugin

    protected BaseExtension extension
    protected VariantManager variantManager

    final Map<LibraryDependencyImpl, PrepareLibraryTask> prepareTaskMap = [:]
    final Map<SigningConfig, ValidateSigningTask> validateSigningTaskMap = [:]

    protected Project project
    private LoggerWrapper loggerWrapper
    protected SdkHandler sdkHandler
    protected AndroidBuilder androidBuilder
    private String creator

    private boolean hasCreatedTasks = false

    private ProductFlavorData<ProductFlavorDsl> defaultConfigData
    private final Collection<String> unresolvedDependencies = Sets.newHashSet();

    protected DefaultAndroidSourceSet mainSourceSet
    protected DefaultAndroidSourceSet testSourceSet

    protected PrepareSdkTask mainPreBuild
    protected Task uninstallAll
    protected Task assembleTest
    protected Task deviceCheck
    protected Task connectedCheck
    protected Copy jacocoAgentTask

    public Task lintCompile
    protected Task lintAll
    protected Task lintVital

    protected BasePlugin(Instantiator instantiator, ToolingModelBuilderRegistry registry) {
        this.instantiator = instantiator
        this.registry = registry
        String pluginVersion = getLocalVersion()
        if (pluginVersion != null) {
            creator = "Android Gradle " + pluginVersion
        } else  {
            creator = "Android Gradle"
        }
    }

    protected abstract Class<? extends BaseExtension> getExtensionClass()
    protected abstract VariantFactory getVariantFactory()

    public Instantiator getInstantiator() {
        return instantiator
    }

    public VariantManager getVariantManager() {
        return variantManager
    }

    BaseExtension getExtension() {
        return extension
    }


    protected void apply(Project project) {
        this.project = project
        doApply()
    }

    protected void doApply() {
        configureProject()
        createExtension()
        createTasks()
        checkDependencies()
    }

    protected void configureProject() {
        checkGradleVersion()
        sdkHandler = new SdkHandler(project, logger)
        androidBuilder = new AndroidBuilder(
                project == project.rootProject ? project.name : project.path,
                creator, logger, verbose)

        project.apply plugin: JavaBasePlugin

        project.apply plugin: JacocoPlugin
        jacocoPlugin = project.plugins.getPlugin(JacocoPlugin)

        // Register a builder for the custom tooling model
        registry.register(new ModelBuilder());

        project.tasks.assemble.description =
                "Assembles all variants of all applications and secondary packages."

        // call back on execution. This is called after the whole build is done (not
        // after the current project is done).
        // This is will be called for each (android) projects though, so this should support
        // being called 2+ times.
        project.gradle.buildFinished {
            ExecutorSingleton.shutdown()
            sdkHandler.unload()
            PreDexCache.getCache().clear(
                    project.rootProject.file(
                            "${project.rootProject.buildDir}/${FD_INTERMEDIATES}/dex-cache/cache.xml"),
                    logger)
            JackConversionCache.getCache().clear(
                    project.rootProject.file(
                            "${project.rootProject.buildDir}/${FD_INTERMEDIATES}/jack-cache/cache.xml"),
                    logger)
            LibraryCache.getCache().unload()
        }

        project.gradle.taskGraph.whenReady { taskGraph ->
            for (Task task : taskGraph.allTasks) {
                if (task instanceof PreDex) {
                    PreDexCache.getCache().load(
                            project.rootProject.file(
                                    "${project.rootProject.buildDir}/${FD_INTERMEDIATES}/dex-cache/cache.xml"))
                    break;
                } else if (task instanceof JillTask) {
                    JackConversionCache.getCache().load(
                            project.rootProject.file(
                                    "${project.rootProject.buildDir}/${FD_INTERMEDIATES}/jack-cache/cache.xml"))
                    break;
                }
            }
        }
    }

    private void createExtension() {
        def buildTypeContainer = project.container(DefaultBuildType,
                new BuildTypeFactory(instantiator, project, project.getLogger()))
        def productFlavorContainer = project.container(GroupableProductFlavorDsl,
                new GroupableProductFlavorFactory(instantiator, project, project.getLogger()))
        def signingConfigContainer = project.container(SigningConfig,
                new SigningConfigFactory(instantiator))

        extension = project.extensions.create('android', getExtensionClass(),
                this, (ProjectInternal) project, instantiator,
                buildTypeContainer, productFlavorContainer, signingConfigContainer,
                this instanceof LibraryPlugin)
        setBaseExtension(extension)

        variantManager = new VariantManager(project, this, extension, getVariantFactory())

        // map the whenObjectAdded callbacks on the containers.
        signingConfigContainer.whenObjectAdded { SigningConfig signingConfig ->
            variantManager.addSigningConfig((SigningConfigDsl) signingConfig)
        }

        buildTypeContainer.whenObjectAdded { DefaultBuildType buildType ->
            variantManager.addBuildType((BuildTypeDsl) buildType)
        }

        productFlavorContainer.whenObjectAdded { GroupableProductFlavorDsl productFlavor ->
            variantManager.addProductFlavor(productFlavor)
        }

        // create default Objects, signingConfig first as its used by the BuildTypes.
        signingConfigContainer.create(DEBUG)
        buildTypeContainer.create(DEBUG)
        buildTypeContainer.create(RELEASE)

        // map whenObjectRemoved on the containers to throw an exception.
        signingConfigContainer.whenObjectRemoved {
            throw new UnsupportedOperationException("Removing signingConfigs is not supported.")
        }
        buildTypeContainer.whenObjectRemoved {
            throw new UnsupportedOperationException("Removing build types is not supported.")
        }
        productFlavorContainer.whenObjectRemoved {
            throw new UnsupportedOperationException("Removing product flavors is not supported.")
        }
    }

    private void createTasks() {
        uninstallAll = project.tasks.create("uninstallAll")
        uninstallAll.description = "Uninstall all applications."
        uninstallAll.group = INSTALL_GROUP

        deviceCheck = project.tasks.create("deviceCheck")
        deviceCheck.description = "Runs all device checks using Device Providers and Test Servers."
        deviceCheck.group = JavaBasePlugin.VERIFICATION_GROUP

        connectedCheck = project.tasks.create("connectedCheck")
        connectedCheck.description = "Runs all device checks on currently connected devices."
        connectedCheck.group = JavaBasePlugin.VERIFICATION_GROUP

        mainPreBuild = project.tasks.create("preBuild", PrepareSdkTask)
        mainPreBuild.plugin = this

        project.afterEvaluate {
            createAndroidTasks(false)
        }
    }

    protected void setBaseExtension(@NonNull BaseExtension extension) {
        this.extension = extension
        mainSourceSet = (DefaultAndroidSourceSet) extension.sourceSets.create(extension.defaultConfig.name)
        testSourceSet = (DefaultAndroidSourceSet) extension.sourceSets.create(ANDROID_TEST)

        defaultConfigData = new ProductFlavorData<ProductFlavorDsl>(
                extension.defaultConfig, mainSourceSet,
                testSourceSet, project)
    }

    private void checkGradleVersion() {
        boolean foundMatch = false
        for (String version : GRADLE_SUPPORTED_VERSIONS) {
            if (project.getGradle().gradleVersion.startsWith(version)) {
                foundMatch = true
                break
            }
        }

        if (!foundMatch) {
            File file = new File("gradle" + separator + "wrapper" + separator +
                    "gradle-wrapper.properties");
            throw new BuildException(
                String.format(
                    "Gradle version %s is required. Current version is %s. " +
                    "If using the gradle wrapper, try editing the distributionUrl in %s " +
                    "to gradle-%s-all.zip",
                    GRADLE_MIN_VERSION, project.getGradle().gradleVersion, file.getAbsolutePath(),
                    GRADLE_MIN_VERSION), null);

        }
    }

    final void createAndroidTasks(boolean force) {
        // get current plugins and look for the default Java plugin.
        if (project.plugins.hasPlugin(JavaPlugin.class)) {
            throw new BadPluginException(
                    "The 'java' plugin has been applied, but it is not compatible with the Android plugins.")
        }

        // don't do anything if the project was not initialized.
        // Unless TEST_SDK_DIR is set in which case this is unit tests and we don't return.
        // This is because project don't get evaluated in the unit test setup.
        // See AppPluginDslTest
        if (!force && (!project.state.executed || project.state.failure != null) && TEST_SDK_DIR == null) {
            return
        }

        if (hasCreatedTasks) {
            return
        }
        hasCreatedTasks = true

        // setup SDK repositories.
        for (File file : sdkHandler.sdkLoader.repositories) {
            project.repositories.maven {
                url = file.toURI()
            }
        }

        variantManager.createAndroidTasks(getSigningOverride())
        createReportTasks()

        if (lintVital != null) {
            project.gradle.taskGraph.whenReady { taskGraph ->
                if (taskGraph.hasTask(lintAll)) {
                    lintVital.setEnabled(false)
                }
            }
        }
    }

<<<<<<< HEAD
    protected SigningConfig getSigningOverride() {
=======
    /**
     * Registers a callback to check if this project depends on another android application project.
     * This is a common mistake and it doesn't work, since application projects generate APKs as the
     * only artifacts.
     */
    private void checkDependencies() {
        // All projects need to be evaluated to make this check.
        project.gradle.projectsEvaluated {
            // Skip "internal" configurations that we create.
            project.configurations.matching{ !it.name.startsWith('_') }.all { configuration ->
                configuration.dependencies.matching{it in ProjectDependency}.all { dependency ->
                    Project dp = dependency.dependencyProject
                    BaseExtension android = dp.properties['android']
                    if (android && !android.isLibrary) {
                        throw new GradleException(
                            "Configuration '${configuration.name}' depends on an Android " +
                            "application project '${dp.name}'. Only Android library projects " +
                            "can act as dependencies of other projects.")
                    }
                }
            }
        }
    }

    private SigningConfig getSigningOverride() {
>>>>>>> 7913a7c7
        if (project.hasProperty(PROPERTY_SIGNING_STORE_FILE) &&
                project.hasProperty(PROPERTY_SIGNING_STORE_PASSWORD) &&
                project.hasProperty(PROPERTY_SIGNING_KEY_ALIAS) &&
                project.hasProperty(PROPERTY_SIGNING_KEY_PASSWORD)) {

            SigningConfigDsl signingConfigDsl = new SigningConfigDsl("externalOverride")
            Map<String, ?> props = project.getProperties();

            signingConfigDsl.setStoreFile(new File((String) props.get(PROPERTY_SIGNING_STORE_FILE)))
            signingConfigDsl.setStorePassword((String) props.get(PROPERTY_SIGNING_STORE_PASSWORD));
            signingConfigDsl.setKeyAlias((String) props.get(PROPERTY_SIGNING_KEY_ALIAS));
            signingConfigDsl.setKeyPassword((String) props.get(PROPERTY_SIGNING_KEY_PASSWORD));

            if (project.hasProperty(PROPERTY_SIGNING_STORE_TYPE)) {
                signingConfigDsl.setStoreType((String) props.get(PROPERTY_SIGNING_STORE_TYPE))
            }

            return signingConfigDsl
        }
        return null
    }

    void checkTasksAlreadyCreated() {
        if (hasCreatedTasks) {
            throw new GradleException(
                    "Android tasks have already been created.\n" +
                    "This happens when calling android.applicationVariants,\n" +
                    "android.libraryVariants or android.testVariants.\n" +
                    "Once these methods are called, it is not possible to\n" +
                    "continue configuring the model.")
        }
    }

    ProductFlavorData<ProductFlavorDsl> getDefaultConfigData() {
        return defaultConfigData
    }

    Collection<String> getUnresolvedDependencies() {
        return unresolvedDependencies
    }

    ILogger getLogger() {
        if (loggerWrapper == null) {
            loggerWrapper = new LoggerWrapper(project.logger)
        }

        return loggerWrapper
    }

    boolean isVerbose() {
        return project.logger.isEnabled(LogLevel.DEBUG)
    }

    void setAssembleTest(Task assembleTest) {
        this.assembleTest = assembleTest
    }

    AndroidBuilder getAndroidBuilder() {
        return androidBuilder
    }

    public File getSdkFolder() {
        return sdkHandler.getSdkFolder()
    }

    public File getNdkFolder() {
        return sdkHandler.getNdkFolder()
    }

    public SdkInfo getSdkInfo() {
        return sdkHandler.getSdkInfo()
    }

    public List<File> getBootClasspath() {
        ensureTargetSetup()

        return androidBuilder.getBootClasspath()
    }

    public List<String> getBootClasspathAsStrings() {
        ensureTargetSetup()

        return androidBuilder.getBootClasspathAsStrings()
    }

    public List<BaseVariantData<? extends BaseVariantOutputData>> getVariantDataList() {
        if (variantManager.getVariantDataList().isEmpty()) {
            variantManager.populateVariantDataList(getSigningOverride())
        }
        return variantManager.getVariantDataList();
    }

    public void ensureTargetSetup() {
        // check if the target has been set.
        TargetInfo targetInfo = androidBuilder.getTargetInfo()
        if (targetInfo == null) {
            sdkHandler.initTarget(
                    extension.getCompileSdkVersion(),
                    extension.buildToolsRevision,
                    androidBuilder)
        }
    }

    public void createMergeAppManifestsTask(
            @NonNull BaseVariantData<? extends BaseVariantOutputData> variantData) {

        VariantConfiguration config = variantData.variantConfiguration
        ProductFlavor mergedFlavor = config.mergedFlavor

        ApplicationVariantData appVariantData = variantData as ApplicationVariantData
        Set<String> screenSizes = appVariantData.getCompatibleScreens()

        // loop on all outputs. The only difference will be the name of the task, and location
        // of the generated manifest
        for (BaseVariantOutputData vod : variantData.outputs) {
            final CompatibleScreensManifest csmTask =
                    (vod.mainOutputFile.getFilter(OutputFile.DENSITY) != null
                            && !screenSizes.isEmpty()) ?
                            createCompatibleScreensManifest(vod, screenSizes) :
                            null

            // create final var inside the loop to ensure the closures will work.
            final BaseVariantOutputData variantOutputData = vod

            String outputName = variantOutputData.fullName.capitalize()
            String outputDirName = variantOutputData.dirName

            def processManifestTask = project.tasks.create(
                    "process${outputName}Manifest",
                    MergeManifests)

            variantOutputData.manifestProcessorTask = processManifestTask

            processManifestTask.plugin = this

            processManifestTask.dependsOn variantData.prepareDependenciesTask
            if (variantData.generateApkDataTask != null) {
                processManifestTask.dependsOn variantData.generateApkDataTask
            }
            if (csmTask != null) {
                processManifestTask.dependsOn csmTask
            }

            processManifestTask.variantConfiguration = config
            if (variantOutputData instanceof ApkVariantOutputData) {
                processManifestTask.variantOutputData = variantOutputData as ApkVariantOutputData
            }

            processManifestTask.conventionMapping.libraries = {
                List<ManifestDependencyImpl> manifests =
                        getManifestDependencies(config.directLibraries)

                if (variantData.generateApkDataTask != null) {
                    manifests.add(new ManifestDependencyImpl(
                            variantData.generateApkDataTask.getManifestFile(),
                            Collections.emptyList()))
                }

                if (csmTask != null) {
                    manifests.add(
                            new ManifestDependencyImpl(
                                    csmTask.getManifestFile(),
                                    Collections.emptyList()))
                }

                return manifests
            }

            processManifestTask.conventionMapping.minSdkVersion = {
                if (androidBuilder.isPreviewTarget()) {
                    return androidBuilder.getTargetCodename()
                }

                mergedFlavor.minSdkVersion?.apiString
            }

            processManifestTask.conventionMapping.targetSdkVersion = {
                if (androidBuilder.isPreviewTarget()) {
                    return androidBuilder.getTargetCodename()
                }

                return mergedFlavor.targetSdkVersion?.apiString
            }

            processManifestTask.conventionMapping.maxSdkVersion = {
                if (androidBuilder.isPreviewTarget()) {
                    return null
                }

                return mergedFlavor.maxSdkVersion
            }

            processManifestTask.conventionMapping.manifestOutputFile = {
                project.file(
                        "$project.buildDir/${FD_INTERMEDIATES}/manifests/full/" +
                                "${outputDirName}/AndroidManifest.xml")
            }
        }
    }

    private CompatibleScreensManifest createCompatibleScreensManifest(
            @NonNull BaseVariantOutputData variantOutputData,
            @NonNull Set<String> screenSizes) {

        CompatibleScreensManifest csmTask = project.tasks.create(
                "create${variantOutputData.fullName.capitalize()}CompatibleScreensManifest",
                CompatibleScreensManifest)

        csmTask.screenDensity = variantOutputData.mainOutputFile.getFilter(OutputFile.DENSITY)
        csmTask.screenSizes = screenSizes

        csmTask.conventionMapping.manifestFile = {
            project.file(
                    "$project.buildDir/${FD_INTERMEDIATES}/manifests/density/" +
                            "${variantOutputData.dirName}/AndroidManifest.xml")
        }

        return csmTask;
    }

    public void createMergeLibManifestsTask(
            @NonNull BaseVariantData<? extends BaseVariantOutputData> variantData,
            @NonNull String manifestOutDir) {
        boolean multiOutput = variantData.outputs.size() > 1

        VariantConfiguration config = variantData.variantConfiguration

        // get single output for now.
        BaseVariantOutputData variantOutputData = variantData.outputs.get(0)

        def processManifest = project.tasks.create(
                "process${variantData.variantConfiguration.fullName.capitalize()}Manifest",
                ProcessManifest)
        variantOutputData.manifestProcessorTask = processManifest
        processManifest.plugin = this

        processManifest.dependsOn variantData.prepareDependenciesTask
        processManifest.variantConfiguration = config

        ProductFlavor mergedFlavor = config.mergedFlavor

        processManifest.conventionMapping.minSdkVersion = {
            if (androidBuilder.isPreviewTarget()) {
                return androidBuilder.getTargetCodename()
            }
            return mergedFlavor.minSdkVersion?.apiString
        }

        processManifest.conventionMapping.targetSdkVersion = {
            if (androidBuilder.isPreviewTarget()) {
                return androidBuilder.getTargetCodename()
            }

            return mergedFlavor.targetSdkVersion?.apiString
        }

        processManifest.conventionMapping.maxSdkVersion = {
            if (androidBuilder.isPreviewTarget()) {
                return null
            }

            return mergedFlavor.maxSdkVersion
        }

        processManifest.conventionMapping.manifestOutputFile = {
            project.file(
                    "$project.buildDir/${FD_INTERMEDIATES}/${manifestOutDir}/" +
                            "${variantData.variantConfiguration.dirName}/AndroidManifest.xml")
        }
    }

    protected void createProcessTestManifestTask(
            @NonNull BaseVariantData<? extends BaseVariantOutputData> variantData,
            @NonNull String manifestOurDir) {
        def processTestManifestTask;
        VariantConfiguration config = variantData.variantConfiguration
        processTestManifestTask = project.tasks.create(
                "process${variantData.variantConfiguration.fullName.capitalize()}Manifest",
                ProcessTestManifest)
        processTestManifestTask.conventionMapping.testManifestFile = {
            config.getMainManifest()
        }
        processTestManifestTask.conventionMapping.tmpDir = {
            project.file(
                    "$project.buildDir/${FD_INTERMEDIATES}/${manifestOurDir}/tmp")
        }

        // get single output for now.
        BaseVariantOutputData variantOutputData = variantData.outputs.get(0)

        variantOutputData.manifestProcessorTask = processTestManifestTask
        processTestManifestTask.dependsOn variantData.prepareDependenciesTask

        processTestManifestTask.plugin = this

        processTestManifestTask.conventionMapping.testApplicationId = {
            config.applicationId
        }
        processTestManifestTask.conventionMapping.minSdkVersion = {
            if (androidBuilder.isPreviewTarget()) {
                return androidBuilder.getTargetCodename()
            }

            config.minSdkVersion?.apiString
        }
        processTestManifestTask.conventionMapping.targetSdkVersion = {
            if (androidBuilder.isPreviewTarget()) {
                return androidBuilder.getTargetCodename()
            }

            return config.targetSdkVersion?.apiString
        }
        processTestManifestTask.conventionMapping.testedApplicationId = {
            config.testedApplicationId
        }
        processTestManifestTask.conventionMapping.instrumentationRunner = {
            config.instrumentationRunner
        }
        processTestManifestTask.conventionMapping.handleProfiling = {
            config.handleProfiling
        }
        processTestManifestTask.conventionMapping.functionalTest = {
            config.functionalTest
        }
        processTestManifestTask.conventionMapping.libraries = {
            getManifestDependencies(config.directLibraries)
        }
        processTestManifestTask.conventionMapping.manifestOutputFile = {
            project.file(
                    "$project.buildDir/${FD_INTERMEDIATES}/${manifestOurDir}/${variantData.variantConfiguration.dirName}/AndroidManifest.xml")
        }
    }

    public void createRenderscriptTask(
            @NonNull BaseVariantData<? extends BaseVariantOutputData> variantData) {
        GradleVariantConfiguration config = variantData.variantConfiguration

        // get single output for now.
        BaseVariantOutputData variantOutputData = variantData.outputs.get(0)

        def renderscriptTask = project.tasks.create(
                "compile${variantData.variantConfiguration.fullName.capitalize()}Renderscript",
                RenderscriptCompile)
        variantData.renderscriptCompileTask = renderscriptTask
        if (config.type == TEST) {
            renderscriptTask.dependsOn variantOutputData.manifestProcessorTask
        } else {
            renderscriptTask.dependsOn variantData.checkManifestTask
        }

        ProductFlavor mergedFlavor = config.mergedFlavor
        boolean ndkMode = config.renderscriptNdkModeEnabled

        variantData.resourceGenTask.dependsOn renderscriptTask
        // only put this dependency if rs will generate Java code
        if (!ndkMode) {
            variantData.sourceGenTask.dependsOn renderscriptTask
        }

        renderscriptTask.dependsOn variantData.prepareDependenciesTask
        renderscriptTask.plugin = this

        renderscriptTask.conventionMapping.targetApi = {
            int targetApi = mergedFlavor.renderscriptTargetApi != null ?
                    mergedFlavor.renderscriptTargetApi : -1
            ApiVersion apiVersion = config.getMinSdkVersion()
            if (apiVersion != null) {
                int minSdk = apiVersion.apiLevel
                if (apiVersion.codename != null) {
                    minSdk = SdkVersionInfo.getApiByBuildCode(apiVersion.codename, true)
                }

                return targetApi > minSdk ? targetApi : minSdk
            }

            return targetApi
        }

        renderscriptTask.supportMode = config.renderscriptSupportModeEnabled
        renderscriptTask.ndkMode = ndkMode
        renderscriptTask.debugBuild = config.buildType.renderscriptDebuggable
        renderscriptTask.optimLevel = config.buildType.renderscriptOptimLevel

        renderscriptTask.conventionMapping.sourceDirs = { config.renderscriptSourceList }
        renderscriptTask.conventionMapping.importDirs = { config.renderscriptImports }

        renderscriptTask.conventionMapping.sourceOutputDir = {
            project.file("$project.buildDir/${FD_GENERATED}/source/rs/${variantData.variantConfiguration.dirName}")
        }
        renderscriptTask.conventionMapping.resOutputDir = {
            project.file("$project.buildDir/${FD_GENERATED}/res/rs/${variantData.variantConfiguration.dirName}")
        }
        renderscriptTask.conventionMapping.objOutputDir = {
            project.file("$project.buildDir/${FD_INTERMEDIATES}/rs/${variantData.variantConfiguration.dirName}/obj")
        }
        renderscriptTask.conventionMapping.libOutputDir = {
            project.file("$project.buildDir/${FD_INTERMEDIATES}/rs/${variantData.variantConfiguration.dirName}/lib")
        }
        renderscriptTask.conventionMapping.ndkConfig = { config.ndkConfig }
    }

    public void createMergeResourcesTask(
            @NonNull BaseVariantData<? extends BaseVariantOutputData> variantData,
            final boolean process9Patch) {
        MergeResources mergeResourcesTask = basicCreateMergeResourcesTask(
                variantData,
                "merge",
                "$project.buildDir/${FD_INTERMEDIATES}/res/${variantData.variantConfiguration.dirName}",
                true /*includeDependencies*/,
                process9Patch)
        variantData.mergeResourcesTask = mergeResourcesTask
    }

    public MergeResources basicCreateMergeResourcesTask(
            @NonNull BaseVariantData<? extends BaseVariantOutputData> variantData,
            @NonNull String taskNamePrefix,
            @NonNull String outputLocation,
            final boolean includeDependencies,
            final boolean process9Patch) {
        MergeResources mergeResourcesTask = project.tasks.create(
                "$taskNamePrefix${variantData.variantConfiguration.fullName.capitalize()}Resources",
                MergeResources)

        mergeResourcesTask.dependsOn variantData.prepareDependenciesTask, variantData.resourceGenTask
        mergeResourcesTask.plugin = this
        mergeResourcesTask.incrementalFolder = project.file(
                "$project.buildDir/${FD_INTERMEDIATES}/incremental/${taskNamePrefix}Resources/${variantData.variantConfiguration.dirName}")

        mergeResourcesTask.process9Patch = process9Patch

        mergeResourcesTask.conventionMapping.useNewCruncher = { extension.aaptOptions.useNewCruncher }

        mergeResourcesTask.conventionMapping.inputResourceSets = {
            def generatedResFolders = [ variantData.renderscriptCompileTask.getResOutputDir(),
                                        variantData.generateResValuesTask.getResOutputDir() ]
            if (variantData.generateApkDataTask != null) {
                generatedResFolders.add(variantData.generateApkDataTask.getResOutputDir())
            }
            variantData.variantConfiguration.getResourceSets(generatedResFolders,
                    includeDependencies)
        }

        mergeResourcesTask.conventionMapping.outputDir = { project.file(outputLocation) }

        return mergeResourcesTask
    }

    public void createMergeAssetsTask(
            @NonNull BaseVariantData<? extends BaseVariantOutputData> variantData,
            @Nullable String outputLocation,
            final boolean includeDependencies) {
        if (outputLocation == null) {
            outputLocation = "$project.buildDir/${FD_INTERMEDIATES}/assets/${variantData.variantConfiguration.dirName}"
        }

        VariantConfiguration variantConfig = variantData.variantConfiguration

        def mergeAssetsTask = project.tasks.create(
                "merge${variantConfig.fullName.capitalize()}Assets",
                MergeAssets)
        variantData.mergeAssetsTask = mergeAssetsTask

        mergeAssetsTask.dependsOn variantData.prepareDependenciesTask, variantData.assetGenTask
        mergeAssetsTask.plugin = this
        mergeAssetsTask.incrementalFolder =
                project.file("$project.buildDir/${FD_INTERMEDIATES}/incremental/mergeAssets/${variantConfig.dirName}")

        mergeAssetsTask.conventionMapping.inputAssetSets = {
            def generatedAssets = []
            if (variantData.copyApkTask != null) {
                generatedAssets.add(variantData.copyApkTask.destinationDir)
            }
            variantConfig.getAssetSets(generatedAssets, includeDependencies)
        }
        mergeAssetsTask.conventionMapping.outputDir = { project.file(outputLocation) }
    }

    public void createBuildConfigTask(
            @NonNull BaseVariantData<? extends BaseVariantOutputData> variantData) {
        def generateBuildConfigTask = project.tasks.create(
                "generate${variantData.variantConfiguration.fullName.capitalize()}BuildConfig",
                GenerateBuildConfig)

        variantData.generateBuildConfigTask = generateBuildConfigTask

        VariantConfiguration variantConfiguration = variantData.variantConfiguration

        variantData.sourceGenTask.dependsOn generateBuildConfigTask
        if (variantConfiguration.type == TEST) {
            // in case of a test project, the manifest is generated so we need to depend
            // on its creation.

            // For test apps there should be a single output, so we get it.
            BaseVariantOutputData variantOutputData = variantData.outputs.get(0)

            generateBuildConfigTask.dependsOn variantOutputData.manifestProcessorTask
        } else {
            generateBuildConfigTask.dependsOn variantData.checkManifestTask
        }

        generateBuildConfigTask.plugin = this

        generateBuildConfigTask.conventionMapping.buildConfigPackageName = {
            variantConfiguration.originalApplicationId
        }

        generateBuildConfigTask.conventionMapping.appPackageName = {
            variantConfiguration.applicationId
        }

        generateBuildConfigTask.conventionMapping.versionName = {
            variantConfiguration.versionName
        }

        generateBuildConfigTask.conventionMapping.versionCode = {
            variantConfiguration.versionCode
        }

        generateBuildConfigTask.conventionMapping.debuggable = {
            variantConfiguration.buildType.isDebuggable()
        }

        generateBuildConfigTask.conventionMapping.buildTypeName = {
            variantConfiguration.buildType.name
        }

        generateBuildConfigTask.conventionMapping.flavorName = {
            variantConfiguration.flavorName
        }

        generateBuildConfigTask.conventionMapping.flavorNamesWithDimensionNames = {
            variantConfiguration.flavorNamesWithDimensionNames
        }

        generateBuildConfigTask.conventionMapping.items = {
            variantConfiguration.buildConfigItems
        }

        generateBuildConfigTask.conventionMapping.sourceOutputDir = {
            project.file("$project.buildDir/${FD_GENERATED}/source/buildConfig/${variantData.variantConfiguration.dirName}")
        }
    }

    public void createGenerateResValuesTask(
            @NonNull BaseVariantData<? extends BaseVariantOutputData> variantData) {
        GenerateResValues generateResValuesTask = project.tasks.create(
                "generate${variantData.variantConfiguration.fullName.capitalize()}ResValues",
                GenerateResValues)
        variantData.generateResValuesTask = generateResValuesTask
        variantData.resourceGenTask.dependsOn generateResValuesTask

        VariantConfiguration variantConfiguration = variantData.variantConfiguration

        generateResValuesTask.plugin = this

        generateResValuesTask.conventionMapping.items = {
            variantConfiguration.resValues
        }

        generateResValuesTask.conventionMapping.resOutputDir = {
            project.file("$project.buildDir/${FD_GENERATED}/res/generated/${variantData.variantConfiguration.dirName}")
        }
    }

    public void createProcessResTask(
            @NonNull BaseVariantData<? extends BaseVariantOutputData> variantData,
            boolean generateResourcePackage) {
        createProcessResTask(variantData,
                "$project.buildDir/${FD_INTERMEDIATES}/symbols/${variantData.variantConfiguration.dirName}",
                generateResourcePackage)
    }

    public void createProcessResTask(
            @NonNull BaseVariantData<? extends BaseVariantOutputData> variantData,
            @NonNull final String symbolLocation,
            boolean generateResourcePackage) {

        VariantConfiguration config = variantData.variantConfiguration

        // loop on all outputs. The only difference will be the name of the task, and location
        // of the generated data.
        for (BaseVariantOutputData vod : variantData.outputs) {
            // create final var inside the loop to ensure the closures will work.
            final BaseVariantOutputData variantOutputData = vod

            String outputName = variantOutputData.fullName.capitalize()
            String outputBaseName = variantOutputData.baseName

            ProcessAndroidResources processResources = project.tasks.create(
                    "process${outputName}Resources",
                    ProcessAndroidResources)

            variantOutputData.processResourcesTask = processResources

            processResources.dependsOn variantOutputData.manifestProcessorTask,
                    variantData.mergeResourcesTask, variantData.mergeAssetsTask
            processResources.plugin = this

            if (variantData.getSplitHandlingPolicy() ==
                    BaseVariantData.SplitHandlingPolicy.RELEASE_21_AND_AFTER_POLICY) {

                Set<String> filters = Sets.filter(getExtension().getSplits().getDensityFilters(),
                        new Predicate<? super String>() {

                            @Override
                            boolean apply(Object o) {
                                return o != null;
                            }
                        });
                processResources.splits = filters;
            }

            // only generate code if the density filter is null, and if we haven't generated
            // it yet (if you have abi + density splits, then several abi output will have no
            // densityFilter)
            if (variantOutputData.mainOutputFile.getFilter(OutputFile.DENSITY) == null
                    && variantData.generateRClassTask == null) {
                variantData.generateRClassTask = processResources
                variantData.sourceGenTask.dependsOn processResources
                processResources.enforceUniquePackageName = extension.getEnforceUniquePackageName()

                processResources.conventionMapping.libraries = {
                    getTextSymbolDependencies(config.allLibraries)
                }
                processResources.conventionMapping.packageForR = {
                    config.originalApplicationId
                }

                // TODO: unify with generateBuilderConfig, compileAidl, and library packaging somehow?
                processResources.conventionMapping.sourceOutputDir = {
                    project.file(
                            "$project.buildDir/${FD_GENERATED}/source/r/${config.dirName}")
                }

                processResources.conventionMapping.textSymbolOutputDir = {
                    project.file(symbolLocation)
                }

                if (config.buildType.isMinifyEnabled()) {
                    processResources.conventionMapping.proguardOutputFile = {
                        project.file(
                                "$project.buildDir/${FD_INTERMEDIATES}/proguard-rules/${config.dirName}/aapt_rules.txt")
                    }
                } else if (config.buildType.shrinkResources) {
                    // This warning is temporary; we'll eventually make shrinking enabled by default
                    // so users typically will only opt out of it, we won't have shrink=true, proguard=false
                    displayWarning(logger, project,
                            "WARNING: To shrink resources you must also enable ProGuard")
                }
            }

            processResources.conventionMapping.manifestFile = {
                variantOutputData.manifestProcessorTask.manifestOutputFile
            }

            processResources.conventionMapping.resDir = {
                variantData.mergeResourcesTask.outputDir
            }

            processResources.conventionMapping.assetsDir = {
                variantData.mergeAssetsTask.outputDir
            }

            if (generateResourcePackage) {
                processResources.conventionMapping.packageOutputFile = {
                    project.file(
                            "$project.buildDir/${FD_INTERMEDIATES}/res/resources-${outputBaseName}.ap_")
                }
            }

            processResources.conventionMapping.type = { config.type }
            processResources.conventionMapping.debuggable =
                    { config.buildType.debuggable }
            processResources.conventionMapping.aaptOptions = { extension.aaptOptions }
            processResources.conventionMapping.pseudoLocalesEnabled =
                    { config.buildType.pseudoLocalesEnabled }

            processResources.conventionMapping.resourceConfigs = {
                if (variantOutputData.mainOutputFile.getFilter(OutputFile.DENSITY) == null) {
                    return config.mergedFlavor.resourceConfigurations
                }

                Collection<String> list = config.mergedFlavor.resourceConfigurations
                List<String> resConfigs = Lists.newArrayListWithCapacity(list.size() + 1)
                resConfigs.addAll(list)
                resConfigs.add(variantOutputData.mainOutputFile.getFilter(OutputFile.DENSITY))
                // when adding a density filter, also always add the nodpi option.
                resConfigs.add(Density.NODPI.resourceValue)

                return resConfigs
            }
        }
    }

    /**
     * Creates the split resources packages task if necessary. AAPT will produce split packages
     * for all --split provided parameters. These split packages should be signed and moved
     * unchanged to the APK build output directory.
     * @param variantData the variant configuration.
     */

    public void createSplitResourcesTasks(
            @NonNull BaseVariantData<? extends BaseVariantOutputData> variantData) {

        assert variantData.getSplitHandlingPolicy() ==
                BaseVariantData.SplitHandlingPolicy.RELEASE_21_AND_AFTER_POLICY;

        VariantConfiguration config = variantData.variantConfiguration
        Set<String> filters = Sets.filter(getExtension().getSplits().getDensityFilters(),
                new Predicate<? super String>() {

                    @Override
                    boolean apply(Object o) {
                        return o != null;
                    }
                });
        def outputs = variantData.outputs;
        if (outputs.size() != 1) {
            throw new RuntimeException("In release 21 and later, there can be only one main APK, " +
                    "found " + outputs.size());
        }

        BaseVariantOutputData variantOutputData = outputs.get(0);
        variantOutputData.packageSplitResourcesTask =
                project.tasks.create("package${config.fullName.capitalize()}SplitResources",
                        PackageSplitRes);
        variantOutputData.packageSplitResourcesTask.inputDirectory =
                new File("$project.buildDir/${FD_INTERMEDIATES}/res")
        variantOutputData.packageSplitResourcesTask.splits = filters
        variantOutputData.packageSplitResourcesTask.outputBaseName = config.fullName
        variantOutputData.packageSplitResourcesTask.signingConfig =
                (SigningConfigDsl) config.signingConfig
        variantOutputData.packageSplitResourcesTask.outputDirectory =
                new File("$project.buildDir/${FD_INTERMEDIATES}/splits/${config.dirName}")
        variantOutputData.packageSplitResourcesTask.plugin = this
        variantOutputData.packageSplitResourcesTask.dependsOn variantOutputData.processResourcesTask

        SplitZipAlign zipAlign = project.tasks.create("zipAlign${config.fullName.capitalize()}SplitPackages", SplitZipAlign)
        zipAlign.conventionMapping.zipAlignExe = {
            String path = androidBuilder.targetInfo?.buildTools?.getPath(ZIP_ALIGN)
            if (path != null) {
                return new File(path)
            }

            return null
        }
        zipAlign.outputDirectory = new File("$project.buildDir/outputs/apk")
        zipAlign.inputDirectory = variantOutputData.packageSplitResourcesTask.outputDirectory
        zipAlign.outputBaseName = config.fullName;
        ((ApkVariantOutputData) variantOutputData).splitZipAlign = zipAlign
        zipAlign.dependsOn(variantOutputData.packageSplitResourcesTask)
    }

    public void createSplitAbiTasks(
            @NonNull ApplicationVariantData variantData) {

        assert variantData.getSplitHandlingPolicy() ==
                BaseVariantData.SplitHandlingPolicy.RELEASE_21_AND_AFTER_POLICY;

        VariantConfiguration config = variantData.variantConfiguration
        Set<String> filters = Sets.filter(getExtension().getSplits().getAbiFilters(),
                new Predicate<? super String>() {

                    @Override
                    boolean apply(Object o) {
                        return o != null;
                    }
                });
        if (filters.isEmpty()) {
            return;
        }
        def outputs = variantData.outputs;
        if (outputs.size() != 1) {
            throw new RuntimeException("In release 21 and later, there can be only one main APK, " +
                    "found " + outputs.size());
        }

        BaseVariantOutputData variantOutputData = outputs.get(0);
        // first create the split APK resources.
        GenerateSplitAbiRes generateSplitAbiRes = project.tasks.
                create("generate${config.fullName.capitalize()}SplitAbiRes",
                        GenerateSplitAbiRes)
        generateSplitAbiRes.plugin = this

        generateSplitAbiRes.outputDirectory =
                new File("$project.buildDir/${FD_INTERMEDIATES}/abi/${config.dirName}")
        generateSplitAbiRes.splits = filters
        generateSplitAbiRes.outputBaseName = config.fullName
        generateSplitAbiRes.applicationId = config.getApplicationId()
        generateSplitAbiRes.versionCode = config.getVersionCode()
        generateSplitAbiRes.versionName = config.getVersionName()
        generateSplitAbiRes.debuggable = {
            config.buildType.debuggable }
        generateSplitAbiRes.conventionMapping.aaptOptions = {
            extension.aaptOptions
        }
        generateSplitAbiRes.dependsOn variantOutputData.processResourcesTask

        // then package those resources witth the appropriate JNI libraries.
        variantOutputData.packageSplitAbiTask =
                project.tasks.create("package${config.fullName.capitalize()}SplitAbi",
                        PackageSplitAbi);
        variantOutputData.packageSplitAbiTask
        variantOutputData.packageSplitAbiTask.inputDirectory = generateSplitAbiRes.outputDirectory
        variantOutputData.packageSplitAbiTask.splits = filters
        variantOutputData.packageSplitAbiTask.outputBaseName = config.fullName
        variantOutputData.packageSplitAbiTask.signingConfig =
                (SigningConfigDsl) config.signingConfig
        variantOutputData.packageSplitAbiTask.outputDirectory =
                new File("$project.buildDir/${FD_INTERMEDIATES}/splits/${config.dirName}")
        variantOutputData.packageSplitAbiTask.plugin = this
        variantOutputData.packageSplitAbiTask.dependsOn generateSplitAbiRes

        variantOutputData.packageSplitAbiTask.conventionMapping.jniFolders = {
            getJniFolders(variantData);
        }
        variantOutputData.packageSplitAbiTask.conventionMapping.jniDebuggable = { config.buildType.jniDebuggable }
        variantOutputData.packageSplitAbiTask.conventionMapping.packagingOptions = { extension.packagingOptions }

        ((ApkVariantOutputData) variantOutputData).splitZipAlign.dependsOn variantOutputData.packageSplitAbiTask
    }

    /**
     * Calculate the list of folders that can contain jni artifacts for this variant.
     * @param variantData the variant
     * @return a potentially empty list of directories that exist or not and that may contains
     * native resources.
     */
    @NonNull
    public Set<File> getJniFolders(@NonNull ApkVariantData variantData) {
        VariantConfiguration config = variantData.variantConfiguration
        // for now only the project's compilation output.
        Set<File> set = Sets.newHashSet()
        if (extension.getUseNewNativePlugin()) {
            NdkComponentModelPlugin ndkPlugin = project.plugins.getPlugin(NdkComponentModelPlugin.class)
            set.addAll(ndkPlugin.getOutputDirectories(config))
        } else {
            set.addAll(variantData.ndkCompileTask.soFolder)
        }
        set.addAll(variantData.renderscriptCompileTask.libOutputDir)
        set.addAll(config.libraryJniFolders)
        set.addAll(config.jniLibsList)
        if (extension.ndkLib != null) {
            set.addAll(extension.ndkLib.getOutputDirectories(config))
        }

        if (config.mergedFlavor.renderscriptSupportModeEnabled) {
            File rsLibs = androidBuilder.getSupportNativeLibFolder()
            if (rsLibs != null && rsLibs.isDirectory()) {
                set.add(rsLibs);
            }
        }

        return set
    }

    public void createProcessJavaResTask(
            @NonNull BaseVariantData<? extends BaseVariantOutputData> variantData) {
        VariantConfiguration variantConfiguration = variantData.variantConfiguration

        Copy processResources = project.tasks.create(
                "process${variantData.variantConfiguration.fullName.capitalize()}JavaRes",
                ProcessResources);
        variantData.processJavaResourcesTask = processResources

        // set the input
        processResources.from(((AndroidSourceSet) variantConfiguration.defaultSourceSet).resources.getSourceFiles())

        if (variantConfiguration.type != TEST) {
            processResources.from(
                    ((AndroidSourceSet) variantConfiguration.buildTypeSourceSet).resources.getSourceFiles())
        }
        if (variantConfiguration.hasFlavors()) {
            for (SourceProvider flavorSourceSet : variantConfiguration.flavorSourceProviders) {
                processResources.from(((AndroidSourceSet) flavorSourceSet).resources.getSourceFiles())
            }
        }

        processResources.conventionMapping.destinationDir = {
            project.file("$project.buildDir/${FD_INTERMEDIATES}/javaResources/${variantData.variantConfiguration.dirName}")
        }
    }

    public void createAidlTask(
            @NonNull BaseVariantData<? extends BaseVariantOutputData> variantData,
            @Nullable File parcelableDir) {
        VariantConfiguration variantConfiguration = variantData.variantConfiguration

        def compileTask = project.tasks.create(
                "compile${variantData.variantConfiguration.fullName.capitalize()}Aidl",
                AidlCompile)
        variantData.aidlCompileTask = compileTask

        variantData.sourceGenTask.dependsOn compileTask
        variantData.aidlCompileTask.dependsOn variantData.prepareDependenciesTask

        compileTask.plugin = this
        compileTask.incrementalFolder =
                project.file("$project.buildDir/${FD_INTERMEDIATES}/incremental/aidl/${variantData.variantConfiguration.dirName}")

        compileTask.conventionMapping.sourceDirs = { variantConfiguration.aidlSourceList }
        compileTask.conventionMapping.importDirs = { variantConfiguration.aidlImports }

        compileTask.conventionMapping.sourceOutputDir = {
            project.file("$project.buildDir/${FD_GENERATED}/source/aidl/${variantData.variantConfiguration.dirName}")
        }
        compileTask.aidlParcelableDir = parcelableDir
    }

    public void createCompileTask(
            @NonNull BaseVariantData<? extends BaseVariantOutputData> variantData,
            @Nullable BaseVariantData<? extends BaseVariantOutputData> testedVariantData) {
        def compileTask = project.tasks.create(
                "compile${variantData.variantConfiguration.fullName.capitalize()}Java",
                JavaCompile)
        variantData.javaCompileTask = compileTask
        variantData.javaCompileTask.dependsOn variantData.sourceGenTask
        variantData.compileTask.dependsOn variantData.javaCompileTask

        compileTask.source = variantData.getJavaSources()

        VariantConfiguration config = variantData.variantConfiguration

        // if the tested variant is an app, add its classpath. For the libraries,
        // it's done automatically since the classpath includes the library output as a normal
        // dependency.
        if (testedVariantData instanceof ApplicationVariantData) {
            compileTask.conventionMapping.classpath =  {
                project.files(androidBuilder.getCompileClasspath(config)) + testedVariantData.javaCompileTask.classpath + testedVariantData.javaCompileTask.outputs.files
            }
        } else {
            compileTask.conventionMapping.classpath =  {
                project.files(androidBuilder.getCompileClasspath(config))
            }
        }

        // TODO - dependency information for the compile classpath is being lost.
        // Add a temporary approximation
        compileTask.dependsOn variantData.variantDependency.compileConfiguration.buildDependencies

        compileTask.conventionMapping.destinationDir = {
            project.file("$project.buildDir/${FD_INTERMEDIATES}/classes/${variantData.variantConfiguration.dirName}")
        }
        compileTask.conventionMapping.dependencyCacheDir = {
            project.file("$project.buildDir/${FD_INTERMEDIATES}/dependency-cache/${variantData.variantConfiguration.dirName}")
        }

        // set source/target compatibility
        compileTask.conventionMapping.sourceCompatibility = {
            extension.compileOptions.sourceCompatibility.toString()
        }
        compileTask.conventionMapping.targetCompatibility = {
            extension.compileOptions.targetCompatibility.toString()
        }
        compileTask.options.encoding = extension.compileOptions.encoding

        // setup the boot classpath just before the task actually runs since this will
        // force the sdk to be parsed.
        compileTask.doFirst {
            compileTask.options.bootClasspath = androidBuilder.getBootClasspathAsStrings().join(File.pathSeparator)
        }
    }
    public void createGenerateMicroApkDataTask(
            @NonNull BaseVariantData<? extends BaseVariantOutputData> variantData,
            @NonNull Configuration config) {
        GenerateApkDataTask task = project.tasks.create(
                "handle${variantData.variantConfiguration.fullName.capitalize()}MicroApk",
                GenerateApkDataTask)

        variantData.generateApkDataTask = task

        task.plugin = this
        task.conventionMapping.resOutputDir = {
            project.file("$project.buildDir/${FD_GENERATED}/res/microapk/${variantData.variantConfiguration.dirName}")
        }
        task.conventionMapping.apkFile = {
            // only care about the first one. There shouldn't be more anyway.
            config.getFiles().iterator().next()
        }
        task.conventionMapping.manifestFile = {
            project.file("$project.buildDir/${FD_INTERMEDIATES}/${FD_GENERATED}/manifests/microapk/${variantData.variantConfiguration.dirName}/${FN_ANDROID_MANIFEST_XML}")
        }
        task.conventionMapping.mainPkgName = {
            variantData.variantConfiguration.getApplicationId()
        }

        task.dependsOn config

        // the merge res task will need to run after this one.
        variantData.resourceGenTask.dependsOn task
    }

    public void createNdkTasks(
            @NonNull BaseVariantData<? extends BaseVariantOutputData> variantData) {
        NdkCompile ndkCompile = project.tasks.create(
                "compile${variantData.variantConfiguration.fullName.capitalize()}Ndk",
                NdkCompile)

        ndkCompile.dependsOn mainPreBuild

        ndkCompile.plugin = this
        variantData.ndkCompileTask = ndkCompile
        variantData.compileTask.dependsOn variantData.ndkCompileTask

        VariantConfiguration variantConfig = variantData.variantConfiguration

        if (variantConfig.mergedFlavor.renderscriptNdkModeEnabled) {
            ndkCompile.ndkRenderScriptMode = true
            ndkCompile.dependsOn variantData.renderscriptCompileTask
        } else {
            ndkCompile.ndkRenderScriptMode = false
        }

        ndkCompile.conventionMapping.sourceFolders = {
            List<File> sourceList = variantConfig.jniSourceList
            if (variantConfig.mergedFlavor.renderscriptNdkModeEnabled) {
                sourceList.add(variantData.renderscriptCompileTask.sourceOutputDir)
            }

            return sourceList
        }

        ndkCompile.conventionMapping.generatedMakefile = {
            project.file("$project.buildDir/${FD_INTERMEDIATES}/ndk/${variantData.variantConfiguration.dirName}/Android.mk")
        }

        ndkCompile.conventionMapping.ndkConfig = { variantConfig.ndkConfig }

        ndkCompile.conventionMapping.debuggable = {
            variantConfig.buildType.jniDebuggable
        }

        ndkCompile.conventionMapping.objFolder = {
            project.file("$project.buildDir/${FD_INTERMEDIATES}/ndk/${variantData.variantConfiguration.dirName}/obj")
        }
        ndkCompile.conventionMapping.soFolder = {
            project.file("$project.buildDir/${FD_INTERMEDIATES}/ndk/${variantData.variantConfiguration.dirName}/lib")
        }
    }

    /**
     * Creates the tasks to build the test apk.
     *
     * @param variantData the test variant
     */
    public void createTestApkTasks(@NonNull TestVariantData variantData) {

        BaseVariantData<? extends BaseVariantOutputData> testedVariantData =
                (BaseVariantData<? extends BaseVariantOutputData>) variantData.getTestedVariantData()

        // get single output for now (though this may always be the case for tests).
        BaseVariantOutputData variantOutputData = variantData.outputs.get(0)
        BaseVariantOutputData testedVariantOutputData = testedVariantData.outputs.get(0)

        createAnchorTasks(variantData)

        // Add a task to process the manifest
        createProcessTestManifestTask(variantData, "manifests")

        // Add a task to create the res values
        createGenerateResValuesTask(variantData)

        // Add a task to compile renderscript files.
        createRenderscriptTask(variantData)

        // Add a task to merge the resource folders
        createMergeResourcesTask(variantData, true /*process9Patch*/)

        // Add a task to merge the assets folders
        createMergeAssetsTask(variantData, null /*default location*/, true /*includeDependencies*/)

        if (testedVariantData.variantConfiguration.type == VariantConfiguration.Type.LIBRARY) {
            // in this case the tested library must be fully built before test can be built!
            if (testedVariantOutputData.assembleTask != null) {
                variantOutputData.manifestProcessorTask.dependsOn testedVariantOutputData.assembleTask
                variantData.mergeResourcesTask.dependsOn testedVariantOutputData.assembleTask
            }
        }

        // Add a task to create the BuildConfig class
        createBuildConfigTask(variantData)

        // Add a task to generate resource source files
        createProcessResTask(variantData, true /*generateResourcePackage*/)

        // process java resources
        createProcessJavaResTask(variantData)

        createAidlTask(variantData, null /*parcelableDir*/)

        // Add NDK tasks
        if (!extension.getUseNewNativePlugin()) {
            createNdkTasks(variantData)
        }

        // Add a task to compile the test application
        if (variantData.getVariantConfiguration().useJack) {
            createJackTask(variantData, testedVariantData);
        } else{
            createCompileTask(variantData, testedVariantData)
            createPostCompilationTasks(variantData);
        }

        createPackagingTask(variantData, null /*assembleTask*/, false /*publishApk*/)

        if (assembleTest != null) {
            assembleTest.dependsOn variantOutputData.assembleTask
        }
    }

    // TODO - should compile src/lint/java from src/lint/java and jar it into build/lint/lint.jar
    public void createLintCompileTask() {
        lintCompile = project.tasks.create("compileLint", Task)
        File outputDir = new File("$project.buildDir/${FD_INTERMEDIATES}/lint")

        lintCompile.doFirst{
            // create the directory for lint output if it does not exist.
            if (!outputDir.exists()) {
                boolean mkdirs = outputDir.mkdirs();
                if (!mkdirs) {
                    throw new GradleException("Unable to create lint output directory.")
                }
            }
        }
    }

    /** Is the given variant relevant for lint? */
    private static boolean isLintVariant(
            @NonNull BaseVariantData<? extends BaseVariantOutputData> baseVariantData) {
        // Only create lint targets for variants like debug and release, not debugTest
        VariantConfiguration config = baseVariantData.variantConfiguration
        // TODO: re-enable with Jack when possible
        return config.getType() != TEST && !config.useJack;
    }

    // Add tasks for running lint on individual variants. We've already added a
    // lint task earlier which runs on all variants.
    public void createLintTasks() {
        Lint lint = project.tasks.create("lint", Lint)
        lint.description = "Runs lint on all variants."
        lint.group = JavaBasePlugin.VERIFICATION_GROUP
        lint.setPlugin(this)
        project.tasks.check.dependsOn lint
        lintAll = lint

        int count = variantManager.getVariantDataList().size()
        for (int i = 0 ; i < count ; i++) {
            final BaseVariantData<? extends BaseVariantOutputData> baseVariantData =
                    variantManager.getVariantDataList().get(i)
            if (!isLintVariant(baseVariantData)) {
                continue;
            }

            // wire the main lint task dependency.
            lint.dependsOn lintCompile
            optionalDependsOn(lint, baseVariantData.javaCompileTask, baseVariantData.jackTask)

            String variantName = baseVariantData.variantConfiguration.fullName
            def capitalizedVariantName = variantName.capitalize()
            Lint variantLintCheck = project.tasks.create("lint" + capitalizedVariantName, Lint)
            variantLintCheck.dependsOn lintCompile
            optionalDependsOn(variantLintCheck, baseVariantData.javaCompileTask, baseVariantData.jackTask)

            // Note that we don't do "lint.dependsOn lintCheck"; the "lint" target will
            // on its own run through all variants (and compare results), it doesn't delegate
            // to the individual tasks (since it needs to coordinate data collection and
            // reporting)
            variantLintCheck.setPlugin(this)
            variantLintCheck.setVariantName(variantName)
            variantLintCheck.description = "Runs lint on the " + capitalizedVariantName + " build"
            variantLintCheck.group = JavaBasePlugin.VERIFICATION_GROUP
        }
    }

    private void createLintVitalTask(@NonNull ApkVariantData variantData) {
        assert extension.lintOptions.checkReleaseBuilds
        // TODO: re-enable with Jack when possible
        if (!variantData.variantConfiguration.buildType.debuggable &&
                !variantData.variantConfiguration.useJack) {
            String variantName = variantData.variantConfiguration.fullName
            def capitalizedVariantName = variantName.capitalize()
            def taskName = "lintVital" + capitalizedVariantName
            Lint lintReleaseCheck = project.tasks.create(taskName, Lint)
            // TODO: Make this task depend on lintCompile too (resolve initialization order first)
            optionalDependsOn(lintReleaseCheck, variantData.javaCompileTask)
            lintReleaseCheck.setPlugin(this)
            lintReleaseCheck.setVariantName(variantName)
            lintReleaseCheck.setFatalOnly(true)
            lintReleaseCheck.description = "Runs lint on just the fatal issues in the " +
                    capitalizedVariantName + " build"
            variantData.assembleVariantTask.dependsOn lintReleaseCheck
            lintVital = lintReleaseCheck
        }
    }

    public void createCheckTasks(boolean hasFlavors, boolean isLibraryTest) {
        List<AndroidReportTask> reportTasks = Lists.newArrayListWithExpectedSize(2)

        List<DeviceProvider> providers = extension.deviceProviders
        List<TestServer> servers = extension.testServers

        Task mainConnectedTask = connectedCheck
        String connectedRootName = "${CONNECTED}${ANDROID_TEST.capitalize()}"
        // if more than one flavor, create a report aggregator task and make this the parent
        // task for all new connected tasks.
        if (hasFlavors) {
            mainConnectedTask = project.tasks.create(connectedRootName, AndroidReportTask)
            mainConnectedTask.group = JavaBasePlugin.VERIFICATION_GROUP
            mainConnectedTask.description = "Installs and runs instrumentation tests for all flavors on connected devices."
            mainConnectedTask.reportType = ReportType.MULTI_FLAVOR
            connectedCheck.dependsOn mainConnectedTask

            mainConnectedTask.conventionMapping.resultsDir = {
                String rootLocation = extension.testOptions.resultsDir != null ?
                    extension.testOptions.resultsDir : "$project.buildDir/${FD_OUTPUTS}/$FD_ANDROID_RESULTS"

                project.file("$rootLocation/connected/$FD_FLAVORS_ALL")
            }
            mainConnectedTask.conventionMapping.reportsDir = {
                String rootLocation = extension.testOptions.reportDir != null ?
                    extension.testOptions.reportDir :
                    "$project.buildDir/${FD_OUTPUTS}/$FD_REPORTS/$FD_ANDROID_TESTS"

                project.file("$rootLocation/connected/$FD_FLAVORS_ALL")
            }

            reportTasks.add(mainConnectedTask)
        }

        Task mainProviderTask = deviceCheck
        // if more than one provider tasks, either because of several flavors, or because of
        // more than one providers, then create an aggregate report tasks for all of them.
        if (providers.size() > 1 || hasFlavors) {
            mainProviderTask = project.tasks.create("${DEVICE}${ANDROID_TEST.capitalize()}",
                    AndroidReportTask)
            mainProviderTask.group = JavaBasePlugin.VERIFICATION_GROUP
            mainProviderTask.description = "Installs and runs instrumentation tests using all Device Providers."
            mainProviderTask.reportType = ReportType.MULTI_FLAVOR
            deviceCheck.dependsOn mainProviderTask

            mainProviderTask.conventionMapping.resultsDir = {
                String rootLocation = extension.testOptions.resultsDir != null ?
                    extension.testOptions.resultsDir : "$project.buildDir/${FD_OUTPUTS}/$FD_ANDROID_RESULTS"

                project.file("$rootLocation/devices/$FD_FLAVORS_ALL")
            }
            mainProviderTask.conventionMapping.reportsDir = {
                String rootLocation = extension.testOptions.reportDir != null ?
                    extension.testOptions.reportDir :
                    "$project.buildDir/${FD_OUTPUTS}/$FD_REPORTS/$FD_ANDROID_TESTS"

                project.file("$rootLocation/devices/$FD_FLAVORS_ALL")
            }

            reportTasks.add(mainProviderTask)
        }

        // now look for the testedvariant and create the check tasks for them.
        // don't use an auto loop as we can't reuse baseVariantData or the closure lower
        // gets broken.
        int count = variantManager.getVariantDataList().size();
        for (int i = 0 ; i < count ; i++) {
            final BaseVariantData<? extends BaseVariantOutputData> baseVariantData = variantManager.getVariantDataList().get(i);
            if (baseVariantData instanceof TestedVariantData) {
                final TestVariantData testVariantData = ((TestedVariantData) baseVariantData).testVariantData
                if (testVariantData == null) {
                    continue
                }

                // get single output for now
                BaseVariantOutputData variantOutputData = baseVariantData.outputs.get(0)
                BaseVariantOutputData testVariantOutputData = testVariantData.outputs.get(0)

                // create the check tasks for this test

                // first the connected one.
                def connectedTask = createDeviceProviderInstrumentTestTask(
                        hasFlavors ?
                            "${connectedRootName}${baseVariantData.variantConfiguration.fullName.capitalize()}" : connectedRootName,
                        "Installs and runs the tests for Build '${baseVariantData.variantConfiguration.fullName}' on connected devices.",
                        isLibraryTest ?
                            DeviceProviderInstrumentTestLibraryTask :
                            DeviceProviderInstrumentTestTask,
                        testVariantData,
                        baseVariantData,
                        new ConnectedDeviceProvider(getSdkInfo().adb),
                        CONNECTED
                )

                mainConnectedTask.dependsOn connectedTask
                testVariantData.connectedTestTask = connectedTask

                if (baseVariantData.variantConfiguration.buildType.isTestCoverageEnabled()) {
                    def reportTask = project.tasks.create(
                            "create${baseVariantData.variantConfiguration.fullName.capitalize()}CoverageReport",
                            JacocoReportTask)
                    reportTask.reportName = baseVariantData.variantConfiguration.fullName
                    reportTask.conventionMapping.jacocoClasspath = {
                        project.configurations[JacocoPlugin.ANT_CONFIGURATION_NAME]
                    }
                    reportTask.conventionMapping.coverageFile = {
                        new File(connectedTask.getCoverageDir(), SimpleTestCallable.FILE_COVERAGE_EC)
                    }
                    reportTask.conventionMapping.classDir = {
                        if (baseVariantData.javaCompileTask != null) {
                            return baseVariantData.javaCompileTask.destinationDir
                        }

                        return baseVariantData.jackTask.destinationDir
                    }
                    reportTask.conventionMapping.sourceDir = { baseVariantData.getJavaSourceFoldersForCoverage() }

                    reportTask.conventionMapping.reportDir = {
                        String rootLocation = extension.testOptions.reportDir != null ?
                                extension.testOptions.reportDir :
                                "$project.buildDir/${FD_OUTPUTS}/$FD_REPORTS/$FD_ANDROID_TESTS"

                        project.file(
                                "$project.buildDir/${FD_OUTPUTS}/$FD_REPORTS/coverage/${baseVariantData.variantConfiguration.dirName}")
                    }

                    reportTask.dependsOn connectedTask
                    mainConnectedTask.dependsOn reportTask
                }

                // now the providers.
                for (DeviceProvider deviceProvider : providers) {
                    DefaultTask providerTask = createDeviceProviderInstrumentTestTask(
                            hasFlavors ?
                                "${deviceProvider.name}${ANDROID_TEST.capitalize()}${baseVariantData.variantConfiguration.fullName.capitalize()}" :
                                "${deviceProvider.name}${ANDROID_TEST.capitalize()}",
                            "Installs and runs the tests for Build '${baseVariantData.variantConfiguration.fullName}' using Provider '${deviceProvider.name.capitalize()}'.",
                            isLibraryTest ?
                                DeviceProviderInstrumentTestLibraryTask :
                                DeviceProviderInstrumentTestTask,
                            testVariantData,
                            baseVariantData,
                            deviceProvider,
                            "$DEVICE/$deviceProvider.name"
                    )

                    mainProviderTask.dependsOn providerTask
                    testVariantData.providerTestTaskList.add(providerTask)

                    if (!deviceProvider.isConfigured()) {
                        providerTask.enabled = false;
                    }
                }

                // now the test servers
                // don't use an auto loop as it'll break the closure inside.
                for (TestServer testServer : servers) {
                    DefaultTask serverTask = project.tasks.create(
                            hasFlavors ?
                                "${testServer.name}${"upload".capitalize()}${baseVariantData.variantConfiguration.fullName}" :
                                "${testServer.name}${"upload".capitalize()}",
                            TestServerTask)

                    serverTask.description = "Uploads APKs for Build '${baseVariantData.variantConfiguration.fullName}' to Test Server '${testServer.name.capitalize()}'."
                    serverTask.group = JavaBasePlugin.VERIFICATION_GROUP
                    serverTask.dependsOn testVariantOutputData.assembleTask, variantOutputData.assembleTask

                    serverTask.testServer = testServer

                    serverTask.conventionMapping.testApk = { testVariantOutputData.outputFile }
                    if (!(baseVariantData instanceof LibraryVariantData)) {
                        serverTask.conventionMapping.testedApk = { variantOutputData.outputFile }
                    }

                    serverTask.conventionMapping.variantName = { baseVariantData.variantConfiguration.fullName }

                    deviceCheck.dependsOn serverTask

                    if (!testServer.isConfigured()) {
                        serverTask.enabled = false;
                    }
                }
            }
        }

        // If gradle is launched with --continue, we want to run all tests and generate an
        // aggregate report (to help with the fact that we may have several build variants, or
        // or several device providers).
        // To do that, the report tasks must run even if one of their dependent tasks (flavor
        // or specific provider tasks) fails, when --continue is used, and the report task is
        // meant to run (== is in the task graph).
        // To do this, we make the children tasks ignore their errors (ie they won't fail and
        // stop the build).
        if (!reportTasks.isEmpty() && project.gradle.startParameter.continueOnFailure) {
            project.gradle.taskGraph.whenReady { taskGraph ->
                for (AndroidReportTask reportTask : reportTasks) {
                    if (taskGraph.hasTask(reportTask)) {
                        reportTask.setWillRun()
                    }
                }
            }
        }
    }

    private DeviceProviderInstrumentTestTask createDeviceProviderInstrumentTestTask(
            @NonNull String taskName,
            @NonNull String description,
            @NonNull Class<? extends DeviceProviderInstrumentTestTask> taskClass,
            @NonNull TestVariantData testVariantData,
            @NonNull BaseVariantData<? extends BaseVariantOutputData> testedVariantData,
            @NonNull DeviceProvider deviceProvider,
            @NonNull String subFolder) {

        // get single output for now for the test.
        BaseVariantOutputData testVariantOutputData = testVariantData.outputs.get(0)

        def testTask = project.tasks.create(taskName, taskClass)
        testTask.description = description
        testTask.group = JavaBasePlugin.VERIFICATION_GROUP
        testTask.dependsOn testVariantOutputData.assembleTask, testedVariantData.assembleVariantTask

        testTask.plugin = this
        testTask.testVariantData = testVariantData
        testTask.flavorName = testVariantData.variantConfiguration.flavorName.capitalize()
        testTask.deviceProvider = deviceProvider

        testTask.conventionMapping.resultsDir = {
            String rootLocation = extension.testOptions.resultsDir != null ?
                extension.testOptions.resultsDir :
                "$project.buildDir/${FD_OUTPUTS}/$FD_ANDROID_RESULTS"

            String flavorFolder = testVariantData.variantConfiguration.flavorName
            if (!flavorFolder.isEmpty()) {
                flavorFolder = "$FD_FLAVORS/" + flavorFolder
            }

            project.file("$rootLocation/$subFolder/$flavorFolder")
        }

        testTask.conventionMapping.adbExec = {
            return getSdkInfo().getAdb()
        }

        testTask.conventionMapping.reportsDir = {
            String rootLocation = extension.testOptions.reportDir != null ?
                extension.testOptions.reportDir :
                "$project.buildDir/${FD_OUTPUTS}/$FD_REPORTS/$FD_ANDROID_TESTS"

            String flavorFolder = testVariantData.variantConfiguration.flavorName
            if (!flavorFolder.isEmpty()) {
                flavorFolder = "$FD_FLAVORS/" + flavorFolder
            }

            project.file("$rootLocation/$subFolder/$flavorFolder")
        }
        testTask.conventionMapping.coverageDir = {
            String rootLocation = "$project.buildDir/${FD_OUTPUTS}/code-coverage"

            String flavorFolder = testVariantData.variantConfiguration.flavorName
            if (!flavorFolder.isEmpty()) {
                flavorFolder = "$FD_FLAVORS/" + flavorFolder
            }

            project.file("$rootLocation/$subFolder/$flavorFolder")
        }

        return testTask
    }

    /**
     * Class to hold data to setup the many optional
     * post-compilation steps.
     */
    public static class PostCompilationData {
        List<Object> classGeneratingTask
        List<Object> libraryGeneratingTask

        Closure<Collection<File>> inputFiles
        Closure<File> inputDir
        Closure<Collection<File>> inputLibraries
    }

    /**
     * Creates the post-compilation tasks for the given Variant.
     *
     * These tasks create the dex file from the .class files, plus optional intermediary steps
     * like proguard and jacoco
     *
     * @param variantData the variant data.
     */
    public void createPostCompilationTasks(@NonNull ApkVariantData variantData) {
        GradleVariantConfiguration config = variantData.variantConfiguration

        boolean isMinifyEnabled = config.isMinifyEnabled()
        boolean isMultiDexEnabled = config.isMultiDexEnabled() && config.type != TEST
        boolean isLegacyMultiDexMode = config.isLegacyMultiDexMode()

        boolean isTestCoverageEnabled = config.buildType.isTestCoverageEnabled() &&
                config.type != TEST

        // common dex task configuration
        String dexTaskName = "dex${config.fullName.capitalize()}"
        Dex dexTask = project.tasks.create(dexTaskName, Dex)
        variantData.dexTask = dexTask
        dexTask.plugin = this
        dexTask.conventionMapping.outputFolder = {
            project.file("${project.buildDir}/${FD_INTERMEDIATES}/dex/${config.dirName}")
        }
        dexTask.tmpFolder = project.file("$project.buildDir/${FD_INTERMEDIATES}/tmp/dex/${config.dirName}")
        dexTask.dexOptions = extension.dexOptions
        dexTask.multiDexEnabled = isMultiDexEnabled

        // data holding dependencies and input for the dex. This gets updated as new
        // post-compilation steps are inserted between the compilation and dx.
        PostCompilationData pcData = new PostCompilationData()
        pcData.classGeneratingTask = Collections.singletonList(variantData.javaCompileTask)
        pcData.libraryGeneratingTask = Collections.singletonList(
                variantData.variantDependency.packageConfiguration.buildDependencies)
        pcData.inputFiles = {
            return variantData.javaCompileTask.outputs.files.files
        }
        pcData.inputDir = {
            return variantData.javaCompileTask.destinationDir
        }
        pcData.inputLibraries = {
            return androidBuilder.getPackagedJars(config)
        }

        // ---- Code Coverage first -----
        if (isTestCoverageEnabled) {
            pcData = createJacocoTask(config, variantData, pcData)
        }

        // ----- Minify next ----

        if (isMinifyEnabled) {
            // first proguard task.
            BaseVariantData<? extends BaseVariantOutputData> testedVariantData = variantData instanceof TestVariantData ? variantData.testedVariantData : null as BaseVariantData
            createProguardTasks(variantData, testedVariantData, pcData)

        } else if ((extension.dexOptions.preDexLibraries && !isMultiDexEnabled) ||
                (isMultiDexEnabled && !isLegacyMultiDexMode))  {
            def preDexTaskName = "preDex${config.fullName.capitalize()}"
            PreDex preDexTask = project.tasks.create(preDexTaskName, PreDex)

            variantData.preDexTask = preDexTask
            preDexTask.plugin = this
            preDexTask.dexOptions = extension.dexOptions
            preDexTask.multiDex = isMultiDexEnabled

            preDexTask.conventionMapping.inputFiles = pcData.inputLibraries
            preDexTask.conventionMapping.outputFolder = {
                project.file(
                        "${project.buildDir}/${FD_INTERMEDIATES}/pre-dexed/${config.dirName}")
            }

            // update dependency.
            optionalDependsOn(preDexTask, pcData.libraryGeneratingTask)
            pcData.libraryGeneratingTask = Collections.singletonList(preDexTask)

            // update inputs
            if (isMultiDexEnabled) {
                pcData.inputLibraries = {
                    return Collections.<File>emptyList()
                }

            } else {
                pcData.inputLibraries = {
                    return project.fileTree(preDexTask.outputFolder).files
                }
            }
        }

        // ----- Multi-Dex support
        if (isMultiDexEnabled && isLegacyMultiDexMode) {
            if (!isMinifyEnabled) {
                // create a task that will convert the output of the compilation
                // into a jar. This is needed by the multi-dex input.
                JarMergingTask jarMergingTask = project.tasks.create(
                        "packageAll${config.fullName.capitalize()}ClassesForMultiDex",
                        JarMergingTask)
                jarMergingTask.conventionMapping.inputJars = pcData.inputLibraries
                jarMergingTask.conventionMapping.inputDir = pcData.inputDir

                jarMergingTask.jarFile = project.file(
                        "$project.buildDir/${FD_INTERMEDIATES}/multi-dex/${config.dirName}/allclasses.jar")

                // update dependencies
                optionalDependsOn(jarMergingTask, pcData.classGeneratingTask)
                optionalDependsOn(jarMergingTask, pcData.libraryGeneratingTask)
                pcData.libraryGeneratingTask = pcData.classGeneratingTask =
                        Collections.singletonList(jarMergingTask)

                // Update the inputs
                pcData.inputFiles = {
                    return Collections.singletonList(jarMergingTask.jarFile)
                }
                pcData.inputDir = null
                pcData.inputLibraries = {
                    return Collections.emptyList()
                }
            }


            // ----------
            // Create a task to collect the list of manifest entry points which are
            // needed in the primary dex
            CreateManifestKeepList manifestKeepListTask = project.tasks.create(
                    "collect${config.fullName.capitalize()}MultiDexComponents",
                    CreateManifestKeepList)

            // since all the output have the same manifest, besides the versionCode,
            // we can take any of the output and use that.
            final BaseVariantOutputData output = variantData.outputs.get(0)
            manifestKeepListTask.dependsOn output.manifestProcessorTask
            manifestKeepListTask.conventionMapping.manifest = {
                output.manifestProcessorTask.manifestOutputFile
            }

            manifestKeepListTask.outputFile = project.file(
                    "${project.buildDir}/${FD_INTERMEDIATES}/multi-dex/${config.dirName}/manifest_keep.txt")

            //variant.ext.collectMultiDexComponents = manifestKeepListTask

            // ----------
            // Create a proguard task to shrink the classes to manifest components
            ProGuardTask proguardComponentsTask = createShrinkingProGuardTask(project,
                    "shrink${config.fullName.capitalize()}MultiDexComponents")

            proguardComponentsTask.configuration(manifestKeepListTask.outputFile)

            proguardComponentsTask.libraryjars( {
                ensureTargetSetup()
                File shrinkedAndroid = new File(getAndroidBuilder().getTargetInfo().buildTools.location, "lib${File.separatorChar}shrinkedAndroid.jar")

                // TODO remove in 1.0
                // STOPSHIP
                if (!shrinkedAndroid.isFile()) {
                    shrinkedAndroid = new File(getAndroidBuilder().getTargetInfo().buildTools.location, "multidex${File.separatorChar}shrinkedAndroid.jar")
                }
                return shrinkedAndroid
            })

            proguardComponentsTask.injars(pcData.inputFiles.call().iterator().next())

            File componentsJarFile = project.file(
                    "${project.buildDir}/${FD_INTERMEDIATES}/multi-dex/${config.dirName}/componentClasses.jar")
            proguardComponentsTask.outjars(componentsJarFile)

            proguardComponentsTask.printconfiguration(
                    "${project.buildDir}/${FD_INTERMEDIATES}/multi-dex/${config.dirName}/components.flags")

            // update dependencies
            proguardComponentsTask.dependsOn manifestKeepListTask
            optionalDependsOn(proguardComponentsTask, pcData.classGeneratingTask)
            optionalDependsOn(proguardComponentsTask, pcData.libraryGeneratingTask)

            // ----------
            // Compute the full list of classes for the main dex file
            CreateMainDexList createMainDexListTask = project.tasks.create(
                    "create${config.fullName.capitalize()}MainDexClassList",
                    CreateMainDexList)
            createMainDexListTask.plugin = this
            createMainDexListTask.dependsOn proguardComponentsTask
            //createMainDexListTask.dependsOn { proguardMainDexTask }

            createMainDexListTask.allClassesJarFile = pcData.inputFiles.call().iterator().next()
            createMainDexListTask.conventionMapping.componentsJarFile = { componentsJarFile }
            //createMainDexListTask.conventionMapping.includeInMainDexJarFile = { mainDexJarFile }
            createMainDexListTask.outputFile = project.file(
                    "${project.buildDir}/${FD_INTERMEDIATES}/multi-dex/${config.dirName}/maindexlist.txt")

            // update dependencies
            dexTask.dependsOn createMainDexListTask

            // ----------
            // If proguard is on create a de-obfuscated list to aid debugging.
            if (isMinifyEnabled) {
                RetraceMainDexList retraceTask = project.tasks.create(
                        "retrace${config.fullName.capitalize()}MainDexClassList",
                        RetraceMainDexList)
                retraceTask.dependsOn variantData.obfuscationTask, createMainDexListTask

                retraceTask.conventionMapping.mainDexListFile = { createMainDexListTask.outputFile }
                retraceTask.conventionMapping.mappingFile = { variantData.mappingFile }
                retraceTask.outputFile = project.file(
                        "${project.buildDir}/${FD_INTERMEDIATES}/multi-dex/${config.dirName}/maindexlist_deobfuscated.txt")
                dexTask.dependsOn retraceTask
            }

            // configure the dex task to receive the generated class list.
            dexTask.conventionMapping.mainDexListFile = { createMainDexListTask.outputFile }
        }

        // ----- Dex Task ----

        // dependencies, some of these could be null
        optionalDependsOn(dexTask, pcData.classGeneratingTask)
        optionalDependsOn(dexTask, pcData.libraryGeneratingTask,)

        // inputs
        if (pcData.inputDir != null) {
            dexTask.conventionMapping.inputDir = pcData.inputDir
        } else {
            dexTask.conventionMapping.inputFiles = pcData.inputFiles
        }
        dexTask.conventionMapping.libraries = pcData.inputLibraries
    }

    public PostCompilationData createJacocoTask(
            @NonNull GradleVariantConfiguration config,
            @NonNull BaseVariantData variantData,
            @NonNull final PostCompilationData pcData) {
        final JacocoInstrumentTask jacocoTask = project.tasks.create(
                "instrument${config.fullName.capitalize()}", JacocoInstrumentTask)
        jacocoTask.conventionMapping.jacocoClasspath =
                { project.configurations[JacocoPlugin.ANT_CONFIGURATION_NAME] }
        // can't directly use the existing inputFiles closure as we need the dir instead :\
        jacocoTask.conventionMapping.inputDir = pcData.inputDir
        jacocoTask.conventionMapping.outputDir = {
            project.file(
                    "${project.buildDir}/${FD_INTERMEDIATES}/coverage-instrumented-classes/${config.dirName}")
        }
        variantData.jacocoInstrumentTask = jacocoTask

        Copy agentTask = getJacocoAgentTask()
        jacocoTask.dependsOn agentTask

        // update dependency.
        PostCompilationData pcData2 = new PostCompilationData()
        optionalDependsOn(jacocoTask, pcData.classGeneratingTask)
        pcData2.classGeneratingTask = Collections.singletonList(jacocoTask)
        List<Object> libTasks = Lists.<Object> newArrayList(pcData.libraryGeneratingTask)
        libTasks.add(agentTask)
        pcData2.libraryGeneratingTask = libTasks

        // update inputs
        pcData2.inputFiles = {
            return project.files(jacocoTask.getOutputDir()).files
        }
        pcData2.inputDir = {
            return jacocoTask.getOutputDir()
        }
        pcData2.inputLibraries = {
            Set<File> set = Sets.newHashSet(pcData.inputLibraries.call())
            set.add(new File(agentTask.destinationDir, FILE_JACOCO_AGENT))

            return set
        }

        return pcData2
    }

    private static ProGuardTask createShrinkingProGuardTask(
            @NonNull Project project,
            @NonNull String name) {
        ProGuardTask task = project.tasks.create(name, ProGuardTask)

        task.dontobfuscate()
        task.dontoptimize()
        task.dontpreverify()
        task.dontwarn()
        task.forceprocessing()

        return task;
    }

    public void createJackTask(
            @NonNull BaseVariantData<? extends BaseVariantOutputData> variantData,
            @Nullable BaseVariantData<? extends BaseVariantOutputData> testedVariantData) {

        GradleVariantConfiguration config = variantData.variantConfiguration

        // ----- Create Jill tasks -----
        JillTask jillRuntimeTask = project.tasks.create(
                "jill${config.fullName.capitalize()}RuntimeLibraries",
                JillTask)

        jillRuntimeTask.plugin = this
        jillRuntimeTask.dexOptions = extension.dexOptions

        jillRuntimeTask.conventionMapping.inputLibs = {
            getBootClasspath()
        }
        jillRuntimeTask.conventionMapping.outputFolder = {
            project.file(
                    "${project.buildDir}/${FD_INTERMEDIATES}/jill/${config.dirName}/runtime")
        }

        // ----

        JillTask jillPackagedTask = project.tasks.create(
                "jill${config.fullName.capitalize()}PackagedLibraries",
                JillTask)

        jillPackagedTask.dependsOn variantData.variantDependency.packageConfiguration.buildDependencies
        jillPackagedTask.plugin = this
        jillPackagedTask.dexOptions = extension.dexOptions

        jillPackagedTask.conventionMapping.inputLibs = {
            androidBuilder.getPackagedJars(config)
        }
        jillPackagedTask.conventionMapping.outputFolder = {
            project.file(
                    "${project.buildDir}/${FD_INTERMEDIATES}/jill/${config.dirName}/packaged")
        }


        // ----- Create Jack Task -----
        JackTask compileTask = project.tasks.create(
                "compile${config.fullName.capitalize()}Java",
                JackTask)
        variantData.jackTask = compileTask
        variantData.jackTask.dependsOn variantData.sourceGenTask, jillRuntimeTask, jillPackagedTask
        variantData.compileTask.dependsOn variantData.jackTask
        // TODO - dependency information for the compile classpath is being lost.
        // Add a temporary approximation
        compileTask.dependsOn variantData.variantDependency.compileConfiguration.buildDependencies

        compileTask.plugin = this

        compileTask.source = variantData.getJavaSources()

        compileTask.multiDexEnabled = config.isMultiDexEnabled()
        compileTask.minSdkVersion = config.minSdkVersion.apiLevel

        // if the tested variant is an app, add its classpath. For the libraries,
        // it's done automatically since the classpath includes the library output as a normal
        // dependency.
        if (testedVariantData instanceof ApplicationVariantData) {
            compileTask.conventionMapping.classpath =  {
                project.fileTree(jillRuntimeTask.outputFolder) + testedVariantData.jackTask.classpath + project.fileTree(testedVariantData.jackTask.jackFile)
            }
        } else {
            compileTask.conventionMapping.classpath =  {
                project.fileTree(jillRuntimeTask.outputFolder)
            }
        }

        compileTask.conventionMapping.packagedLibraries = {
            project.fileTree(jillPackagedTask.outputFolder).files
        }

        compileTask.conventionMapping.destinationDir = {
            project.file("$project.buildDir/${FD_INTERMEDIATES}/dex/${config.dirName}")
        }

        compileTask.conventionMapping.jackFile = {
            project.file("$project.buildDir/${FD_INTERMEDIATES}/classes/${config.dirName}/classes.zip")
        }

        compileTask.conventionMapping.tempFolder = {
            project.file("$project.buildDir/${FD_INTERMEDIATES}/tmp/jack/${config.dirName}")
        }
        if (config.isMinifyEnabled()) {
            compileTask.conventionMapping.proguardFiles = {
                // since all the output use the same resources, we can use the first output
                // to query for a proguard file.
                BaseVariantOutputData variantOutputData = variantData.outputs.get(0)

                List<File> proguardFiles = config.getProguardFiles(true /*includeLibs*/,
                        [extension.getDefaultProguardFile(DEFAULT_PROGUARD_CONFIG_FILE)])
                File proguardResFile = variantOutputData.processResourcesTask.proguardOutputFile
                if (proguardResFile != null) {
                    proguardFiles.add(proguardResFile)
                }
                // for tested app, we only care about their aapt config since the base
                // configs are the same files anyway.
                if (testedVariantData != null) {
                    // use single output for now.
                    proguardResFile = testedVariantData.outputs.get(0).processResourcesTask.proguardOutputFile
                    if (proguardResFile != null) {
                        proguardFiles.add(proguardResFile)
                    }
                }

                return proguardFiles
            }

            compileTask.mappingFile = variantData.mappingFile = project.file(
                    "${project.buildDir}/${FD_OUTPUTS}/mapping/${variantData.variantConfiguration.dirName}/mapping.txt")
        }

        // set source/target compatibility
        compileTask.conventionMapping.sourceCompatibility = {
            extension.compileOptions.sourceCompatibility.toString()
        }
        compileTask.conventionMapping.targetCompatibility = {
            extension.compileOptions.targetCompatibility.toString()
        }
    }

    /**
     * Creates the final packaging task, and optionally the zipalign task (if the variant is signed)
     * @param variantData
     * @param assembleTask an optional assembleTask to be used. If null a new one is created. The
     *                assembleTask is always set in the Variant.
     * @param publishApk if true the generated APK gets published.
     */
    public void createPackagingTask(
            @NonNull ApkVariantData variantData,
            Task assembleTask,
            boolean publishApk) {
        GradleVariantConfiguration config = variantData.variantConfiguration

        boolean signedApk = variantData.isSigned()
        String projectBaseName = project.archivesBaseName
        String defaultLocation = "$project.buildDir/${FD_OUTPUTS}/apk"
        String apkLocation = defaultLocation
        if (project.hasProperty(PROPERTY_APK_LOCATION)) {
            apkLocation = project.getProperties().get(PROPERTY_APK_LOCATION)
        }
        SigningConfigDsl sc = (SigningConfigDsl) config.signingConfig

        boolean multiOutput = variantData.outputs.size() > 1

        // loop on all outputs. The only difference will be the name of the task, and location
        // of the generated data.
        for (ApkVariantOutputData vod : variantData.outputs) {
            // create final var inside the loop to ensure the closures will work.
            final ApkVariantOutputData variantOutputData = vod

            String outputName = variantOutputData.fullName
            String outputBaseName = variantOutputData.baseName

            // Add a task to generate application package
            PackageApplication packageApp = project.tasks.
                    create("package${outputName.capitalize()}",
                            PackageApplication)
            variantOutputData.packageApplicationTask = packageApp
            packageApp.dependsOn variantOutputData.processResourcesTask, variantData.processJavaResourcesTask

            optionalDependsOn(packageApp, variantData.dexTask, variantData.jackTask)

            if (variantOutputData.packageSplitResourcesTask != null) {
                packageApp.dependsOn variantOutputData.packageSplitResourcesTask
            }
            if (variantOutputData.packageSplitAbiTask != null) {
                packageApp.dependsOn variantOutputData.packageSplitAbiTask
            }

            // Add dependencies on NDK tasks if NDK plugin is applied.
            if (extension.getUseNewNativePlugin()) {
                NdkComponentModelPlugin ndkPlugin = project.plugins.getPlugin(NdkComponentModelPlugin.class)
                packageApp.dependsOn ndkPlugin.getBinaries(config)
            } else {
                packageApp.dependsOn variantData.ndkCompileTask
            }

            if (extension.ndkLib != null) {
                project.evaluationDependsOn(extension.ndkLib.targetProjectName)
                packageApp.dependsOn extension.ndkLib.getBinaries(config)
            }

            packageApp.plugin = this

            if (config.minifyEnabled && config.buildType.shrinkResources) {
                def shrinkTask = createShrinkResourcesTask(vod)

                // When shrinking resources, rather than having the packaging task
                // directly map to the packageOutputFile of ProcessAndroidResources,
                // we insert the ShrinkResources task into the chain, such that its
                // input is the ProcessAndroidResources packageOutputFile, and its
                // output is what the PackageApplication task reads.
                packageApp.dependsOn shrinkTask
                packageApp.conventionMapping.resourceFile = {
                    shrinkTask.compressedResources
                }
            } else {
                packageApp.conventionMapping.resourceFile = {
                    variantOutputData.processResourcesTask.packageOutputFile
                }
            }
            packageApp.conventionMapping.dexFolder = {
                if (variantData.dexTask != null) {
                    return variantData.dexTask.outputFolder
                }

                if (variantData.jackTask != null) {
                    return variantData.jackTask.getDestinationDir()
                }

                return null
            }
            packageApp.conventionMapping.dexedLibraries = {
                if (config.isMultiDexEnabled() &&
                        !config.isLegacyMultiDexMode() &&
                        variantData.preDexTask != null) {
                    return project.fileTree(variantData.preDexTask.outputFolder).files
                }

                return null
            }
            packageApp.conventionMapping.packagedJars =
                    { androidBuilder.getPackagedJars(config) }
            packageApp.conventionMapping.javaResourceDir = {
                getOptionalDir(variantData.processJavaResourcesTask.destinationDir)
            }
            packageApp.conventionMapping.jniFolders = {
                getJniFolders(variantData);
            }
            packageApp.conventionMapping.abiFilters = {
                if (variantOutputData.mainOutputFile.getFilter(OutputFile.ABI) != null) {
                    return ImmutableSet.of(variantOutputData.mainOutputFile.getFilter(OutputFile.ABI))
                }
                return config.supportedAbis
            }
            packageApp.conventionMapping.jniDebugBuild = { config.buildType.jniDebuggable }

            packageApp.conventionMapping.signingConfig = { sc }
            if (sc != null) {
                ValidateSigningTask validateSigningTask = validateSigningTaskMap.get(sc)
                if (validateSigningTask == null) {
                    validateSigningTask =
                            project.tasks.create("validate${sc.name.capitalize()}Signing",
                                    ValidateSigningTask)
                    validateSigningTask.plugin = this
                    validateSigningTask.signingConfig = sc

                    validateSigningTaskMap.put(sc, validateSigningTask)
                }

                packageApp.dependsOn validateSigningTask
            }

            String apkName = signedApk ?
                    "$projectBaseName-${outputBaseName}-unaligned.apk" :
                    "$projectBaseName-${outputBaseName}-unsigned.apk"

            packageApp.conventionMapping.packagingOptions = { extension.packagingOptions }

            packageApp.conventionMapping.outputFile = {
                // if this is the final task then the location is
                // the potentially overridden one.
                if (!signedApk || !variantData.zipAlignEnabled) {
                    project.file("$apkLocation/${apkName}")
                } else {
                    // otherwise default one.
                    project.file("$defaultLocation/${apkName}")
                }
            }

            Task appTask = packageApp
            OutputFileTask outputFileTask = packageApp

            if (signedApk) {
                if (variantData.zipAlignEnabled) {
                    // Add a task to zip align application package
                    def zipAlignTask = project.tasks.create(
                            "zipalign${outputName.capitalize()}",
                            ZipAlign)
                    variantOutputData.zipAlignTask = zipAlignTask

                    zipAlignTask.dependsOn packageApp
                    zipAlignTask.conventionMapping.inputFile = { packageApp.outputFile }
                    zipAlignTask.conventionMapping.outputFile = {
                        project.file(
                                "$apkLocation/$projectBaseName-${outputBaseName}.apk")
                    }
                    zipAlignTask.conventionMapping.zipAlignExe = {
                        String path = androidBuilder.targetInfo?.buildTools?.getPath(ZIP_ALIGN)
                        if (path != null) {
                            return new File(path)
                        }

                        return null
                    }
                    if (variantOutputData.splitZipAlign != null) {
                        zipAlignTask.dependsOn variantOutputData.splitZipAlign
                    }

                    appTask = zipAlignTask

                    outputFileTask = zipAlignTask
                }

            }

            // Add an assemble task
            if (multiOutput) {
                // create a task for this output
                variantOutputData.assembleTask = createAssembleTask(variantOutputData)

                // figure out the variant assemble task if it's not present yet.
                if (variantData.assembleVariantTask == null) {
                    if (assembleTask != null) {
                        variantData.assembleVariantTask = assembleTask
                    } else {
                        variantData.assembleVariantTask = createAssembleTask(variantData)
                    }
                }

                // variant assemble task depends on each output assemble task.
                variantData.assembleVariantTask.dependsOn variantOutputData.assembleTask
            } else {
                // single output
                if (assembleTask != null) {
                    variantData.assembleVariantTask = variantOutputData.assembleTask = assembleTask
                } else {
                    variantData.assembleVariantTask =
                            variantOutputData.assembleTask = createAssembleTask(variantData)
                }
            }

            if (!signedApk && variantOutputData.packageSplitResourcesTask != null) {
                // in case we are not signing the resulting APKs and we have some pure splits
                // we should manually copy them from the intermediate location to the final
                // apk location unmodified.
                Copy copyTask = project.tasks.create(
                        "copySplit${outputName.capitalize()}",
                        Copy)
                copyTask.destinationDir = new File(apkLocation);
                copyTask.from(variantOutputData.packageSplitResourcesTask.getOutputDirectory())
                variantOutputData.assembleTask.dependsOn(copyTask)
                copyTask.mustRunAfter(appTask)
            }

            variantOutputData.assembleTask.dependsOn appTask

            if (publishApk) {
                if (extension.defaultPublishConfig.equals(outputName)) {
                    // add the artifact that will be published
                    project.artifacts.add("default", new ApkPublishArtifact(
                            projectBaseName,
                            null,
                            outputFileTask))
                }

                // also publish the artifact with its full config name
                if (extension.publishNonDefault) {
                    // classifier cannot just be the publishing config as we need
                    // to add the filters if needed.
                    String classifier = variantData.variantDependency.publishConfiguration.name
                    if (variantOutputData.mainOutputFile.getFilter(OutputFile.DENSITY) != null) {
                        classifier = classifier + '-'
                            + variantOutputData.mainOutputFile.getFilter(OutputFile.DENSITY)
                    }
                    if (variantOutputData.abiFilter != null) {
                        classifier = classifier + '-' + variantOutputData.abiFilter
                    }

                    project.artifacts.add(variantData.variantDependency.publishConfiguration.name,
                            new ApkPublishArtifact(
                                    projectBaseName,
                                    classifier,
                                    outputFileTask))
                }
            }
        }

        // create install task for the variant Data. This will deal with finding the
        // right output if there are more than one.
        // Add a task to install the application package
        if (signedApk) {
            InstallVariantTask installTask = project.tasks.
                    create("install${config.fullName.capitalize()}",
                            InstallVariantTask)
            installTask.description = "Installs the " + variantData.description
            installTask.group = INSTALL_GROUP
            installTask.plugin = this
            installTask.variantData = variantData
            installTask.conventionMapping.adbExe = { androidBuilder.sdkInfo?.adb }
            installTask.dependsOn variantData.assembleVariantTask
            variantData.installTask = installTask
        }


        if (extension.lintOptions.checkReleaseBuilds) {
            createLintVitalTask(variantData)
        }

        // add an uninstall task
        def uninstallTask = project.tasks.create(
                "uninstall${variantData.variantConfiguration.fullName.capitalize()}",
                UninstallTask)
        uninstallTask.description = "Uninstalls the " + variantData.description
        uninstallTask.group = INSTALL_GROUP
        uninstallTask.variant = variantData
        uninstallTask.conventionMapping.adbExe = { sdkHandler.sdkInfo?.adb }

        variantData.uninstallTask = uninstallTask
        uninstallAll.dependsOn uninstallTask
    }

    public Task createAssembleTask(
            @NonNull BaseVariantOutputData variantOutputData) {
        Task assembleTask = project.tasks.
                create("assemble${variantOutputData.fullName.capitalize()}")
        return assembleTask
    }

    public Task createAssembleTask(
            @NonNull BaseVariantData<? extends BaseVariantOutputData> variantData) {
        Task assembleTask = project.tasks.
                create("assemble${variantData.variantConfiguration.fullName.capitalize()}")
        assembleTask.description = "Assembles the " + variantData.description
        assembleTask.group = org.gradle.api.plugins.BasePlugin.BUILD_GROUP
        return assembleTask
    }

    public Copy getJacocoAgentTask() {
        if (jacocoAgentTask == null) {
            jacocoAgentTask = project.tasks.create("unzipJacocoAgent", Copy)
            jacocoAgentTask.from { project.configurations[JacocoPlugin.AGENT_CONFIGURATION_NAME].collect { project.zipTree(it) } }
            jacocoAgentTask.include FILE_JACOCO_AGENT
            jacocoAgentTask.into "$project.buildDir/${FD_INTERMEDIATES}/jacoco"
        }

        return jacocoAgentTask
    }

    /**
     * creates a zip align. This does not use convention mapping,
     * and is meant to let other plugin create zip align tasks.
     *
     * @param name the name of the task
     * @param inputFile the input file
     * @param outputFile the output file
     *
     * @return the task
     */
    @NonNull
    ZipAlign createZipAlignTask(
            @NonNull String name,
            @NonNull File inputFile,
            @NonNull File outputFile) {
        // Add a task to zip align application package
        def zipAlignTask = project.tasks.create(name, ZipAlign)

        zipAlignTask.inputFile = inputFile
        zipAlignTask.outputFile = outputFile
        zipAlignTask.conventionMapping.zipAlignExe = {
            String path = androidBuilder.targetInfo?.buildTools?.getPath(ZIP_ALIGN)
            if (path != null) {
                return new File(path)
            }

            return null
        }

        return zipAlignTask
    }

    /**
     * Creates the proguarding task for the given Variant.
     * @param variantData the variant data.
     * @param testedVariantData optional. variant data representing the tested variant, null if the
     *                          variant is not a test variant
     * @return outFile file outputted by proguard
     */
    @NonNull
    public void createProguardTasks(
            final @NonNull BaseVariantData<? extends BaseVariantOutputData> variantData,
            final @Nullable BaseVariantData<? extends BaseVariantOutputData> testedVariantData,
            final @NonNull PostCompilationData pcData) {
        final VariantConfiguration variantConfig = variantData.variantConfiguration

        // use single output for now.
        final BaseVariantOutputData variantOutputData = variantData.outputs.get(0)

        def proguardTask = project.tasks.create(
                "proguard${variantData.variantConfiguration.fullName.capitalize()}",
                ProGuardTask)

        if (testedVariantData != null) {
            proguardTask.dependsOn testedVariantData.obfuscationTask
        }

        variantData.obfuscationTask = proguardTask

        // --- Output File ---

        final File outFile = variantData instanceof LibraryVariantData ?
            project.file(
                    "${project.buildDir}/${FD_INTERMEDIATES}/$DIR_BUNDLES/${variantData.variantConfiguration.dirName}/classes.jar") :
            project.file(
                    "${project.buildDir}/${FD_INTERMEDIATES}/classes-proguard/${variantData.variantConfiguration.dirName}/classes.jar")
        variantData.obfuscatedClassesJar = outFile

        // --- Proguard Config ---

        if (testedVariantData != null) {

            // don't remove any code in tested app
            proguardTask.dontshrink()
            proguardTask.keepnames("class * extends junit.framework.TestCase")
            proguardTask.keepclassmembers("class * extends junit.framework.TestCase {\n" +
                    "    void test*(...);\n" +
                    "}")

            // input the mapping from the tested app so that we can deal with obfuscated code
            proguardTask.applymapping("${project.buildDir}/${FD_OUTPUTS}/mapping/${testedVariantData.variantConfiguration.dirName}/mapping.txt")
        }

        Closure configFiles = {
            List<File> proguardFiles = variantConfig.getProguardFiles(true /*includeLibs*/,
                    [extension.getDefaultProguardFile(DEFAULT_PROGUARD_CONFIG_FILE)])
            proguardFiles.add(variantOutputData.processResourcesTask.proguardOutputFile)
            // for tested app, we only care about their aapt config since the base
            // configs are the same files anyway.
            if (testedVariantData != null) {
                // use single output for now.
                proguardFiles.add(testedVariantData.outputs.get(0).processResourcesTask.proguardOutputFile)
            }

            return proguardFiles
        }
        proguardTask.configuration(configFiles)

        // --- InJars / LibraryJars ---

        if (variantData instanceof LibraryVariantData) {
            String packageName = variantConfig.getPackageFromManifest()
            if (packageName == null) {
                throw new BuildException("Failed to read manifest", null)
            }
            packageName = packageName.replace('.', '/');

            // injar: the compilation output
            // exclude R files and such from output
            String exclude = '!' + packageName + "/R.class"
            exclude += (', !' + packageName + "/R\$*.class")
            if (!((LibraryExtension)extension).packageBuildConfig) {
                exclude += (', !' + packageName + "/Manifest.class")
                exclude += (', !' + packageName + "/Manifest\$*.class")
                exclude += (', !' + packageName + "/BuildConfig.class")
            }
            proguardTask.injars(pcData.inputDir, filter: exclude)

            // include R files and such for compilation
            String include = exclude.replace('!', '')
            proguardTask.libraryjars(pcData.inputDir, filter: include)

            // injar: the local dependencies
            Closure inJars = {
                Arrays.asList(getLocalJarFileList(variantData.variantDependency))
            }

            proguardTask.injars(inJars, filter: '!META-INF/MANIFEST.MF')

            // libjar: the library dependencies. In this case we take all the compile-scope
            // dependencies
            Closure libJars = {
                Set<File> compiledJars = androidBuilder.getCompileClasspath(variantConfig)
                Object[]  localJars    = getLocalJarFileList(variantData.variantDependency)

                compiledJars.findAll({ !localJars.contains(it) })
            }

            proguardTask.libraryjars(libJars, filter: '!META-INF/MANIFEST.MF')

            // ensure local jars keep their package names
            proguardTask.keeppackagenames()
        } else {
            // injar: the compilation output
            proguardTask.injars(pcData.inputDir)

            // injar: the packaged dependencies
            proguardTask.injars(pcData.inputLibraries, filter: '!META-INF/MANIFEST.MF')

            // the provided-only jars as libraries.
            Closure libJars = {
                variantData.variantConfiguration.providedOnlyJars
            }

            proguardTask.libraryjars(libJars)
        }

        // libraryJars: the runtime jars. Do this in doFirst since the boot classpath isn't
        // available until the SDK is loaded in the prebuild task
        proguardTask.doFirst {
            for (String runtimeJar : androidBuilder.getBootClasspathAsStrings()) {
                proguardTask.libraryjars(runtimeJar)
            }
        }

        if (testedVariantData != null) {
            // input the tested app as library
            proguardTask.libraryjars(testedVariantData.javaCompileTask.destinationDir)
            // including its dependencies
            Closure testedPackagedJars = {
                androidBuilder.getPackagedJars(testedVariantData.variantConfiguration)
            }

            proguardTask.libraryjars(testedPackagedJars, filter: '!META-INF/MANIFEST.MF')
        }

        // --- Out files ---

        proguardTask.outjars(outFile)

        final File proguardOut = project.file(
                "${project.buildDir}/${FD_OUTPUTS}/mapping/${variantData.variantConfiguration.dirName}")

        proguardTask.dump(new File(proguardOut, "dump.txt"))
        proguardTask.printseeds(new File(proguardOut, "seeds.txt"))
        proguardTask.printusage(new File(proguardOut, "usage.txt"))
        proguardTask.printmapping(variantData.mappingFile = new File(proguardOut, "mapping.txt"))

        // proguard doesn't verify that the seed/mapping/usage folders exist and will fail
        // if they don't so create them.
        proguardTask.doFirst {
            proguardOut.mkdirs()
        }

        // update dependency.
        optionalDependsOn(proguardTask, pcData.classGeneratingTask)
        optionalDependsOn(proguardTask, pcData.libraryGeneratingTask)
        pcData.libraryGeneratingTask = pcData.classGeneratingTask = Collections.singletonList(proguardTask)

        // Update the inputs
        pcData.inputFiles = {
            return Collections.singletonList(outFile)
        }
        pcData.inputDir = null
        pcData.inputLibraries = {
            return Collections.emptyList()
        }
    }

    private ShrinkResources createShrinkResourcesTask(ApkVariantOutputData variantOutputData) {
        def variantData = variantOutputData.variantData
        def task = project.tasks.create(
                "shrink${variantOutputData.fullName.capitalize()}Resources",
                ShrinkResources)
        task.plugin = this
        task.variantOutputData = variantOutputData

        String outputBaseName = variantOutputData.baseName
        task.conventionMapping.compressedResources = {
            project.file(
                    "$project.buildDir/${FD_INTERMEDIATES}/res/resources-${outputBaseName}-stripped.ap_")
        }

        task.conventionMapping.uncompressedResources = {
            variantOutputData.processResourcesTask.packageOutputFile
        }

        task.dependsOn variantData.obfuscationTask, variantOutputData.manifestProcessorTask,
                variantOutputData.processResourcesTask

        return task
    }

    private void createReportTasks() {
        def dependencyReportTask = project.tasks.create("androidDependencies", DependencyReportTask)
        dependencyReportTask.setDescription("Displays the Android dependencies of the project")
        dependencyReportTask.setVariants(variantManager.getVariantDataList())
        dependencyReportTask.setGroup("Android")

        def signingReportTask = project.tasks.create("signingReport", SigningReportTask)
        signingReportTask.setDescription("Displays the signing info for each variant")
        signingReportTask.setVariants(variantManager.getVariantDataList())
        signingReportTask.setGroup("Android")
    }

    public void createAnchorTasks(
            @NonNull BaseVariantData<? extends BaseVariantOutputData> variantData) {
        variantData.preBuildTask = project.tasks.create(
                "pre${variantData.variantConfiguration.fullName.capitalize()}Build")
        variantData.preBuildTask.dependsOn mainPreBuild

        def prepareDependenciesTask = project.tasks.create(
                "prepare${variantData.variantConfiguration.fullName.capitalize()}Dependencies",
                PrepareDependenciesTask)

        variantData.prepareDependenciesTask = prepareDependenciesTask
        prepareDependenciesTask.dependsOn variantData.preBuildTask

        prepareDependenciesTask.plugin = this
        prepareDependenciesTask.variant = variantData

        // for all libraries required by the configurations of this variant, make this task
        // depend on all the tasks preparing these libraries.
        VariantDependencies configurationDependencies = variantData.variantDependency
        prepareDependenciesTask.addChecker(configurationDependencies.checker)

        for (LibraryDependencyImpl lib : configurationDependencies.libraries) {
            addDependencyToPrepareTask(variantData, prepareDependenciesTask, lib)
        }

        // also create sourceGenTask
        variantData.sourceGenTask = project.tasks.create(
                "generate${variantData.variantConfiguration.fullName.capitalize()}Sources")
        // and resGenTask
        variantData.resourceGenTask = project.tasks.create(
                "generate${variantData.variantConfiguration.fullName.capitalize()}Resources")
        variantData.assetGenTask = project.tasks.create(
                "generate${variantData.variantConfiguration.fullName.capitalize()}Assets")
        // and compile task
        variantData.compileTask = project.tasks.create(
                "compile${variantData.variantConfiguration.fullName.capitalize()}Sources")
    }

    public void createCheckManifestTask(
            @NonNull BaseVariantData<? extends BaseVariantOutputData> variantData) {
        String name = variantData.variantConfiguration.fullName
        variantData.checkManifestTask = project.tasks.create(
                "check${name.capitalize()}Manifest",
                CheckManifest)
        variantData.checkManifestTask.dependsOn variantData.preBuildTask

        variantData.prepareDependenciesTask.dependsOn variantData.checkManifestTask

        variantData.checkManifestTask.variantName = name
        variantData.checkManifestTask.conventionMapping.manifest = {
            variantData.variantConfiguration.getDefaultSourceSet().manifestFile
        }
    }

    private final Map<String, ArtifactMetaData> extraArtifactMap = Maps.newHashMap()
    private final ListMultimap<String, AndroidArtifact> extraAndroidArtifacts = ArrayListMultimap.create()
    private final ListMultimap<String, JavaArtifact> extraJavaArtifacts = ArrayListMultimap.create()
    private final ListMultimap<String, SourceProviderContainer> extraVariantSourceProviders = ArrayListMultimap.create()
    private final ListMultimap<String, SourceProviderContainer> extraBuildTypeSourceProviders = ArrayListMultimap.create()
    private final ListMultimap<String, SourceProviderContainer> extraProductFlavorSourceProviders = ArrayListMultimap.create()
    private final ListMultimap<String, SourceProviderContainer> extraMultiFlavorSourceProviders = ArrayListMultimap.create()


    public Collection<ArtifactMetaData> getExtraArtifacts() {
        return extraArtifactMap.values()
    }

    public Collection<AndroidArtifact> getExtraAndroidArtifacts(@NonNull String variantName) {
        return extraAndroidArtifacts.get(variantName)
    }

    public Collection<JavaArtifact> getExtraJavaArtifacts(@NonNull String variantName) {
        return extraJavaArtifacts.get(variantName)
    }

    public Collection<SourceProviderContainer> getExtraVariantSourceProviders(@NonNull String variantName) {
        return extraVariantSourceProviders.get(variantName)
    }

    public Collection<SourceProviderContainer> getExtraFlavorSourceProviders(@NonNull String flavorName) {
        return extraProductFlavorSourceProviders.get(flavorName)
    }

    public Collection<SourceProviderContainer> getExtraBuildTypeSourceProviders(@NonNull String buildTypeName) {
        return extraBuildTypeSourceProviders.get(buildTypeName)
    }

    public void registerArtifactType(@NonNull String name,
                                     boolean isTest,
                                     int artifactType) {

        if (extraArtifactMap.get(name) != null) {
            throw new IllegalArgumentException("Artifact with name $name already registered.")
        }

        extraArtifactMap.put(name, new ArtifactMetaDataImpl(name, isTest, artifactType))
    }

    public void registerBuildTypeSourceProvider(@NonNull String name,
                                                @NonNull BuildType buildType,
                                                @NonNull SourceProvider sourceProvider) {
        if (extraArtifactMap.get(name) == null) {
            throw new IllegalArgumentException(
                    "Artifact with name $name is not yet registered. Use registerArtifactType()")
        }

        extraBuildTypeSourceProviders.put(buildType.name,
                new DefaultSourceProviderContainer(name, sourceProvider))

    }

    public void registerProductFlavorSourceProvider(@NonNull String name,
                                                    @NonNull ProductFlavor productFlavor,
                                                    @NonNull SourceProvider sourceProvider) {
        if (extraArtifactMap.get(name) == null) {
            throw new IllegalArgumentException(
                    "Artifact with name $name is not yet registered. Use registerArtifactType()")
        }

        extraProductFlavorSourceProviders.put(productFlavor.name,
                new DefaultSourceProviderContainer(name, sourceProvider))

    }

    public void registerMultiFlavorSourceProvider(@NonNull String name,
                                                  @NonNull String flavorName,
                                                  @NonNull SourceProvider sourceProvider) {
        if (extraArtifactMap.get(name) == null) {
            throw new IllegalArgumentException(
                    "Artifact with name $name is not yet registered. Use registerArtifactType()")
        }

        extraMultiFlavorSourceProviders.put(flavorName,
                new DefaultSourceProviderContainer(name, sourceProvider))
    }

    public void registerJavaArtifact(
            @NonNull String name,
            @NonNull BaseVariant variant,
            @NonNull String assembleTaskName,
            @NonNull String javaCompileTaskName,
            @NonNull Configuration configuration,
            @NonNull File classesFolder,
            @Nullable SourceProvider sourceProvider) {
        ArtifactMetaData artifactMetaData = extraArtifactMap.get(name)
        if (artifactMetaData == null) {
            throw new IllegalArgumentException(
                    "Artifact with name $name is not yet registered. Use registerArtifactType()")
        }
        if (artifactMetaData.type != ArtifactMetaData.TYPE_JAVA) {
            throw new IllegalArgumentException(
                    "Artifact with name $name is not of type JAVA")
        }

        JavaArtifact artifact = new JavaArtifactImpl(
                name, assembleTaskName, javaCompileTaskName, classesFolder,
                new ConfigurationDependencies(configuration),
                sourceProvider, null)
        extraJavaArtifacts.put(variant.name, artifact)
    }

    public static Object[] getLocalJarFileList(DependencyContainer dependencyContainer) {
        Set<File> files = Sets.newHashSet()
        for (JarDependency jarDependency : dependencyContainer.localDependencies) {
            files.add(jarDependency.jarFile)
        }

        return files.toArray()
    }


    //----------------------------------------------------------------------------------------------
    //------------------------------ START DEPENDENCY STUFF ----------------------------------------
    //----------------------------------------------------------------------------------------------

    private void addDependencyToPrepareTask(
            @NonNull BaseVariantData<? extends BaseVariantOutputData> variantData,
            @NonNull PrepareDependenciesTask prepareDependenciesTask,
            @NonNull LibraryDependencyImpl lib) {
        PrepareLibraryTask prepareLibTask = prepareTaskMap.get(lib)
        if (prepareLibTask != null) {
            prepareDependenciesTask.dependsOn prepareLibTask
            prepareLibTask.dependsOn variantData.preBuildTask
        }

        for (LibraryDependencyImpl childLib : lib.dependencies) {
            addDependencyToPrepareTask(variantData, prepareDependenciesTask, childLib)
        }
    }

    public void resolveDependencies(VariantDependencies variantDeps) {
        Map<ModuleVersionIdentifier, List<LibraryDependencyImpl>> modules = [:]
        Map<ModuleVersionIdentifier, List<ResolvedArtifact>> artifacts = [:]
        Multimap<LibraryDependency, VariantDependencies> reverseMap = ArrayListMultimap.create()

        resolveDependencyForConfig(variantDeps, modules, artifacts, reverseMap)

        Set<Project> projects = project.rootProject.allprojects;

        modules.values().each { List list ->

            if (!list.isEmpty()) {
                // get the first item only
                LibraryDependencyImpl androidDependency = (LibraryDependencyImpl) list.get(0)
                Task task = handleLibrary(project, androidDependency)

                // Use the reverse map to find all the configurations that included this android
                // library so that we can make sure they are built.
                // TODO fix, this is not optimum as we bring in more dependencies than we should.
                List<VariantDependencies> configDepList = reverseMap.get(androidDependency)
                if (configDepList != null && !configDepList.isEmpty()) {
                    for (VariantDependencies configDependencies: configDepList) {
                        task.dependsOn configDependencies.compileConfiguration.buildDependencies
                    }
                }

                // check if this library is created by a parent (this is based on the
                // output file.
                // TODO Fix this as it's fragile
                /*
                This is a somewhat better way but it doesn't work in some project with
                weird setups...
                Project parentProject = DependenciesImpl.getProject(library.getBundle(), projects)
                if (parentProject != null) {
                    String configName = library.getProjectVariant();
                    if (configName == null) {
                        configName = "default"
                    }

                    prepareLibraryTask.dependsOn parentProject.getPath() + ":assemble${configName.capitalize()}"
                }
    */
            }
        }
    }

    /**
     * Handles the library and returns a task to "prepare" the library (ie unarchive it). The task
     * will be reused for all projects using the same library.
     *
     * @param project the project
     * @param library the library.
     * @return the prepare task.
     */
    protected PrepareLibraryTask handleLibrary(
            @NonNull Project project,
            @NonNull LibraryDependencyImpl library) {
        String bundleName = GUtil
                .toCamelCase(library.getName().replaceAll("\\:", " "))

        PrepareLibraryTask prepareLibraryTask = prepareTaskMap.get(library)

        if (prepareLibraryTask == null) {
            prepareLibraryTask = project.tasks.create(
                    "prepare" + bundleName + "Library", PrepareLibraryTask.class)

            prepareLibraryTask.setDescription("Prepare " + library.getName())
            prepareLibraryTask.conventionMapping.bundle =  { library.getBundle() }
            prepareLibraryTask.conventionMapping.explodedDir = { library.getBundleFolder() }

            prepareTaskMap.put(library, prepareLibraryTask)
        }

        return prepareLibraryTask;
    }

    private void resolveDependencyForConfig(
            VariantDependencies variantDeps,
            Map<ModuleVersionIdentifier, List<LibraryDependencyImpl>> modules,
            Map<ModuleVersionIdentifier, List<ResolvedArtifact>> artifacts,
            Multimap<LibraryDependency, VariantDependencies> reverseMap) {

        Configuration compileClasspath = variantDeps.compileConfiguration
        Configuration packageClasspath = variantDeps.packageConfiguration

        // TODO - shouldn't need to do this - fix this in Gradle
        ensureConfigured(compileClasspath)
        ensureConfigured(packageClasspath)

        variantDeps.checker = new DependencyChecker(variantDeps, logger)

        Set<String> currentUnresolvedDependencies = Sets.newHashSet()

        // TODO - defer downloading until required -- This is hard to do as we need the info to build the variant config.
        collectArtifacts(compileClasspath, artifacts)
        collectArtifacts(packageClasspath, artifacts)

        List<LibraryDependencyImpl> bundles = []
        Map<File, JarDependency> jars = [:]
        Map<File, JarDependency> localJars = [:]

        Set<DependencyResult> dependencies = compileClasspath.incoming.resolutionResult.root.dependencies
        dependencies.each { DependencyResult dep ->
            if (dep instanceof ResolvedDependencyResult) {
                addDependency(dep.selected, variantDeps, bundles, jars, modules, artifacts, reverseMap)
            } else if (dep instanceof UnresolvedDependencyResult) {
                def attempted = dep.attempted;
                if (attempted != null) {
                    currentUnresolvedDependencies.add(attempted.toString())
                }
            }
        }

        // also need to process local jar files, as they are not processed by the
        // resolvedConfiguration result. This only includes the local jar files for this project.
        compileClasspath.allDependencies.each { dep ->
            if (dep instanceof SelfResolvingDependency &&
                    !(dep instanceof ProjectDependency)) {
                Set<File> files = ((SelfResolvingDependency) dep).resolve()
                for (File f : files) {
                    localJars.put(f, new JarDependency(f, true /*compiled*/, false /*packaged*/,
                            null /*resolvedCoorinates*/))
                }
            }
        }

        if (!compileClasspath.resolvedConfiguration.hasError()) {
            // handle package dependencies. We'll refuse aar libs only in package but not
            // in compile and remove all dependencies already in compile to get package-only jar
            // files.

            Set<File> compileFiles = compileClasspath.files
            Set<File> packageFiles = packageClasspath.files

            for (File f : packageFiles) {
                if (compileFiles.contains(f)) {
                    // if also in compile
                    JarDependency jarDep = jars.get(f);
                    if (jarDep == null) {
                        jarDep = localJars.get(f);
                    }
                    if (jarDep != null) {
                        jarDep.setPackaged(true)
                    }
                    continue
                }

                if (f.getName().toLowerCase().endsWith(".jar")) {
                    jars.put(f, new JarDependency(f, false /*compiled*/, true /*packaged*/,
                            null /*resolveCoordinates*/))
                } else {
                    throw new RuntimeException("Package-only dependency '" +
                            f.absolutePath +
                            "' is not supported in project " + project.name)
                }
            }
        } else if (!currentUnresolvedDependencies.isEmpty()) {
            unresolvedDependencies.addAll(currentUnresolvedDependencies)
        }

        variantDeps.addLibraries(bundles)
        variantDeps.addJars(jars.values())
        variantDeps.addLocalJars(localJars.values())

        // TODO - filter bundles out of source set classpath

        configureBuild(variantDeps)
    }

    protected void ensureConfigured(Configuration config) {
        config.allDependencies.withType(ProjectDependency).each { dep ->
            project.evaluationDependsOn(dep.dependencyProject.path)
            ensureConfigured(dep.projectConfiguration)
        }
    }

    private void collectArtifacts(
            Configuration configuration,
            Map<ModuleVersionIdentifier,
            List<ResolvedArtifact>> artifacts) {

        // To keep backwards-compatibility, we check first if we have the JVM arg. If not, we look for
        // the project property.
        boolean buildModelOnly = false;
        String val = System.getProperty(PROPERTY_BUILD_MODEL_ONLY);
        if ("true".equalsIgnoreCase(val)) {
            buildModelOnly = true;
        } else if (project.hasProperty(PROPERTY_BUILD_MODEL_ONLY)) {
            Object value = project.getProperties().get(PROPERTY_BUILD_MODEL_ONLY);
            if (value instanceof String) {
                buildModelOnly = Boolean.parseBoolean(value);
            }
        }

        Set<ResolvedArtifact> allArtifacts
        if (buildModelOnly) {
            allArtifacts = configuration.resolvedConfiguration.lenientConfiguration.getArtifacts(Specs.satisfyAll())
        } else {
            allArtifacts = configuration.resolvedConfiguration.resolvedArtifacts
        }

        allArtifacts.each { ResolvedArtifact artifact ->
            ModuleVersionIdentifier id = artifact.moduleVersion.id
            List<ResolvedArtifact> moduleArtifacts = artifacts.get(id)

            if (moduleArtifacts == null) {
                moduleArtifacts = Lists.newArrayList()
                artifacts.put(id, moduleArtifacts)
            }

            if (!moduleArtifacts.contains(artifact)) {
                moduleArtifacts.add(artifact)
            }
        }
    }

    def addDependency(ResolvedComponentResult moduleVersion,
                      VariantDependencies configDependencies,
                      Collection<LibraryDependency> bundles,
                      Map<File, JarDependency> jars,
                      Map<ModuleVersionIdentifier, List<LibraryDependencyImpl>> modules,
                      Map<ModuleVersionIdentifier, List<ResolvedArtifact>> artifacts,
                      Multimap<LibraryDependency, VariantDependencies> reverseMap) {

        ModuleVersionIdentifier id = moduleVersion.moduleVersion
        if (configDependencies.checker.excluded(id)) {
            return
        }

        if (id.name.equals("support-annotations") && id.group.equals("com.android.support")) {
            configDependencies.annotationsPresent = true
        }

        List<LibraryDependencyImpl> bundlesForThisModule = modules.get(id)
        if (bundlesForThisModule == null) {
            bundlesForThisModule = Lists.newArrayList()
            modules.put(id, bundlesForThisModule)

            List<LibraryDependency> nestedBundles = Lists.newArrayList()

            Set<DependencyResult> dependencies = moduleVersion.dependencies
            dependencies.each { DependencyResult dep ->
                if (dep instanceof ResolvedDependencyResult) {
                    addDependency(dep.selected, configDependencies, nestedBundles,
                            jars, modules, artifacts, reverseMap)
                }
            }

            List<ResolvedArtifact> moduleArtifacts = artifacts.get(id)

            moduleArtifacts?.each { artifact ->
                if (artifact.type == EXT_LIB_ARCHIVE) {
                    String path = "$id.group/$id.name/$id.version"
                    String name = "$id.group:$id.name:$id.version"
                    if (artifact.classifier != null) {
                        path += "/$artifact.classifier"
                        name += ":$artifact.classifier"
                    }
                    //def explodedDir = project.file("$project.rootProject.buildDir/${FD_INTERMEDIATES}/exploded-aar/$path")
                    def explodedDir = project.file("$project.buildDir/${FD_INTERMEDIATES}/exploded-aar/$path")
                    LibraryDependencyImpl adep = new LibraryDependencyImpl(
                            artifact.file, explodedDir, nestedBundles, name, artifact.classifier,
                            null,
                            new MavenCoordinatesImpl(artifact))
                    bundlesForThisModule << adep
                    reverseMap.put(adep, configDependencies)
                } else {
                    jars.put(artifact.file,
                            new JarDependency(
                                    artifact.file,
                                    true /*compiled*/,
                                    false /*packaged*/,
                                    true /*proguarded*/,
                                    new MavenCoordinatesImpl(artifact)))
                }
            }

            if (bundlesForThisModule.empty && !nestedBundles.empty) {
                throw new GradleException("Module version $id depends on libraries but is not a library itself")
            }
        } else {
            for (LibraryDependency adep : bundlesForThisModule) {
                reverseMap.put(adep, configDependencies)
            }
        }

        bundles.addAll(bundlesForThisModule)
    }

    private void configureBuild(VariantDependencies configurationDependencies) {
        addDependsOnTaskInOtherProjects(
                project.getTasks().getByName(JavaBasePlugin.BUILD_NEEDED_TASK_NAME), true,
                JavaBasePlugin.BUILD_NEEDED_TASK_NAME, "compile");
        addDependsOnTaskInOtherProjects(
                project.getTasks().getByName(JavaBasePlugin.BUILD_DEPENDENTS_TASK_NAME), false,
                JavaBasePlugin.BUILD_DEPENDENTS_TASK_NAME, "compile");
    }

    /**
     * Adds a dependency on tasks with the specified name in other projects.  The other projects
     * are determined from project lib dependencies using the specified configuration name.
     * These may be projects this project depends on or projects that depend on this project
     * based on the useDependOn argument.
     *
     * @param task Task to add dependencies to
     * @param useDependedOn if true, add tasks from projects this project depends on, otherwise
     * use projects that depend on this one.
     * @param otherProjectTaskName name of task in other projects
     * @param configurationName name of configuration to use to find the other projects
     */
    private static void addDependsOnTaskInOtherProjects(final Task task, boolean useDependedOn,
                                                 String otherProjectTaskName,
                                                 String configurationName) {
        Project project = task.getProject();
        final Configuration configuration = project.getConfigurations().getByName(
                configurationName);
        task.dependsOn(configuration.getTaskDependencyFromProjectDependency(
                useDependedOn, otherProjectTaskName));
    }

    //----------------------------------------------------------------------------------------------
    //------------------------------- END DEPENDENCY STUFF -----------------------------------------
    //----------------------------------------------------------------------------------------------

    protected static File getOptionalDir(File dir) {
        if (dir.isDirectory()) {
            return dir
        }

        return null
    }

    @NonNull
    protected List<ManifestDependencyImpl> getManifestDependencies(
            List<LibraryDependency> libraries) {

        List<ManifestDependencyImpl> list = Lists.newArrayListWithCapacity(libraries.size())

        for (LibraryDependency lib : libraries) {
            // get the dependencies
            List<ManifestDependencyImpl> children = getManifestDependencies(lib.dependencies)
            list.add(new ManifestDependencyImpl(lib.getName(), lib.manifest, children))
        }

        return list
    }

    @NonNull
    protected static List<SymbolFileProviderImpl> getTextSymbolDependencies(
            List<LibraryDependency> libraries) {

        List<SymbolFileProviderImpl> list = Lists.newArrayListWithCapacity(libraries.size())

        for (LibraryDependency lib : libraries) {
            list.add(new SymbolFileProviderImpl(lib.manifest, lib.symbolFile))
        }

        return list
    }

    private static String getLocalVersion() {
        try {
            Class clazz = BasePlugin.class
            String className = clazz.getSimpleName() + ".class"
            String classPath = clazz.getResource(className).toString()
            if (!classPath.startsWith("jar")) {
                // Class not from JAR, unlikely
                return null
            }
            String manifestPath = classPath.substring(0, classPath.lastIndexOf("!") + 1) +
                    "/META-INF/MANIFEST.MF";
            Manifest manifest = new Manifest(new URL(manifestPath).openStream());
            Attributes attr = manifest.getMainAttributes();
            return attr.getValue("Plugin-Version");
        } catch (Throwable t) {
            return null;
        }
    }

    public Project getProject() {
        return project
    }

    public static void displayWarning(ILogger logger, Project project, String message) {
        logger.warning(createWarning(project.path, message))
    }

    public static void displayWarning(Logger logger, Project project, String message) {
        logger.warn(createWarning(project.path, message))
    }

    public void displayDeprecationWarning(String message) {
        displayWarning(logger, project, message)
    }

    public static void displayDeprecationWarning(Logger logger, Project project, String message) {
        displayWarning(logger, project, message)
    }

    private static String createWarning(String projectName, String message) {
        return "WARNING [Project: $projectName] $message"
    }

    /**
     * Returns a plugin that is an instance of BasePlugin.  Returns null if a BasePlugin cannot
     * be found.
     */
    public static BasePlugin findBasePlugin(Project project) {
        BasePlugin plugin = project.plugins.findPlugin(AppPlugin)
        if (plugin != null) {
            return plugin
        }
        plugin = project.plugins.findPlugin(LibraryPlugin)
        if (plugin != null) {
            return plugin
        }
        plugin = project.plugins.findPlugin(BaseComponentModelPlugin)
        return plugin
    }

    public static void optionalDependsOn(@NonNull Task main, Task... dependencies) {
        for (Task dependency : dependencies) {
            if (dependency != null) {
                main.dependsOn dependency
            }
        }
    }

    public static void optionalDependsOn(@NonNull Task main, @NonNull List<Object> dependencies) {
        for (Object dependency : dependencies) {
            if (dependency != null) {
                main.dependsOn dependency
            }
        }
    }
}<|MERGE_RESOLUTION|>--- conflicted
+++ resolved
@@ -480,9 +480,6 @@
         }
     }
 
-<<<<<<< HEAD
-    protected SigningConfig getSigningOverride() {
-=======
     /**
      * Registers a callback to check if this project depends on another android application project.
      * This is a common mistake and it doesn't work, since application projects generate APKs as the
@@ -507,8 +504,7 @@
         }
     }
 
-    private SigningConfig getSigningOverride() {
->>>>>>> 7913a7c7
+    protected SigningConfig getSigningOverride() {
         if (project.hasProperty(PROPERTY_SIGNING_STORE_FILE) &&
                 project.hasProperty(PROPERTY_SIGNING_STORE_PASSWORD) &&
                 project.hasProperty(PROPERTY_SIGNING_KEY_ALIAS) &&
