<?xml version="1.0" encoding="UTF-8"?>
<module type="JAVA_MODULE" version="4">
  <component name="NewModuleRootManager" inherit-compiler-output="true">
    <exclude-output />
    <content url="file://$MODULE_DIR$">
      <sourceFolder url="file://$MODULE_DIR$/src/main/groovy" isTestSource="false" />
      <sourceFolder url="file://$MODULE_DIR$/src/test/groovy" isTestSource="false" />
      <sourceFolder url="file://$MODULE_DIR$/src/main/resources" type="java-resource" />
    </content>
    <orderEntry type="inheritedJdk" />
    <orderEntry type="sourceFolder" forTests="false" />
<<<<<<< HEAD
    <orderEntry type="library" exported="" scope="TEST" name="JUnit3" level="project" />
    <orderEntry type="library" exported="" name="proguard-gradle" level="project" />
    <orderEntry type="module-library" exported="">
      <library>
        <CLASSES>
          <root url="jar://$MODULE_DIR$/../../../../prebuilts/tools/common/m2/repository/net/sf/proguard/proguard-gradle/4.11/proguard-gradle-4.11.jar!/" />
        </CLASSES>
        <JAVADOC />
        <SOURCES>
          <root url="jar://$MODULE_DIR$/../../../../prebuilts/tools/common/m2/repository/net/sf/proguard/proguard-gradle/4.11/proguard-gradle-4.11-sources.jar!/" />
        </SOURCES>
      </library>
    </orderEntry>
    <orderEntry type="module-library" exported="">
      <library>
        <CLASSES>
          <root url="jar://$MODULE_DIR$/../../../../prebuilts/tools/common/m2/repository/net/sf/proguard/proguard-base/4.11/proguard-base-4.11.jar!/" />
        </CLASSES>
        <JAVADOC />
        <SOURCES>
          <root url="jar://$MODULE_DIR$/../../../../prebuilts/tools/common/m2/repository/net/sf/proguard/proguard-base/4.11/proguard-base-4.11-sources.jar!/" />
        </SOURCES>
      </library>
    </orderEntry>
    <orderEntry type="module-library" exported="">
      <library>
        <CLASSES>
          <root url="jar://$MODULE_DIR$/../../../../out/gradle-dist-link/lib/gradle-core-2.4-20150115230034+0000.jar!/" />
        </CLASSES>
        <JAVADOC />
        <SOURCES />
      </library>
    </orderEntry>
    <orderEntry type="module-library" exported="">
      <library>
        <CLASSES>
          <root url="jar://$MODULE_DIR$/../../../../out/gradle-dist-link/lib/gradle-model-core-2.4-20150115230034+0000.jar!/" />
        </CLASSES>
        <JAVADOC />
        <SOURCES />
      </library>
    </orderEntry>
    <orderEntry type="module-library" exported="">
      <library>
        <CLASSES>
          <root url="jar://$MODULE_DIR$/../../../../out/gradle-dist-link/lib/gradle-model-groovy-2.4-20150115230034+0000.jar!/" />
        </CLASSES>
        <JAVADOC />
        <SOURCES />
      </library>
    </orderEntry>
    <orderEntry type="module-library" exported="">
      <library>
        <CLASSES>
          <root url="jar://$MODULE_DIR$/../../../../out/gradle-dist-link/lib/asm-all-5.0.3.jar!/" />
        </CLASSES>
        <JAVADOC />
        <SOURCES />
      </library>
    </orderEntry>
    <orderEntry type="module-library" exported="">
      <library>
        <CLASSES>
          <root url="jar://$MODULE_DIR$/../../../../out/gradle-dist-link/lib/ant-1.9.3.jar!/" />
        </CLASSES>
        <JAVADOC />
        <SOURCES />
      </library>
    </orderEntry>
    <orderEntry type="module-library" exported="">
      <library>
        <CLASSES>
          <root url="jar://$MODULE_DIR$/../../../../out/gradle-dist-link/lib/commons-collections-3.2.1.jar!/" />
        </CLASSES>
        <JAVADOC />
        <SOURCES />
      </library>
    </orderEntry>
    <orderEntry type="module-library" exported="">
      <library>
        <CLASSES>
          <root url="jar://$MODULE_DIR$/../../../../out/gradle-dist-link/lib/commons-io-1.4.jar!/" />
        </CLASSES>
        <JAVADOC />
        <SOURCES />
      </library>
    </orderEntry>
    <orderEntry type="module-library" exported="">
      <library>
        <CLASSES>
          <root url="jar://$MODULE_DIR$/../../../../out/gradle-dist-link/lib/commons-lang-2.6.jar!/" />
        </CLASSES>
        <JAVADOC />
        <SOURCES />
      </library>
    </orderEntry>
    <orderEntry type="module-library" exported="">
      <library>
        <CLASSES>
          <root url="jar://$MODULE_DIR$/../../../../out/gradle-dist-link/lib/logback-core-1.0.13.jar!/" />
        </CLASSES>
        <JAVADOC />
        <SOURCES />
      </library>
    </orderEntry>
    <orderEntry type="module-library" exported="">
      <library>
        <CLASSES>
          <root url="jar://$MODULE_DIR$/../../../../out/gradle-dist-link/lib/logback-classic-1.0.13.jar!/" />
        </CLASSES>
        <JAVADOC />
        <SOURCES />
      </library>
    </orderEntry>
    <orderEntry type="module-library" exported="">
      <library>
        <CLASSES>
          <root url="jar://$MODULE_DIR$/../../../../out/gradle-dist-link/lib/guava-jdk5-17.0.jar!/" />
        </CLASSES>
        <JAVADOC />
        <SOURCES />
      </library>
    </orderEntry>
    <orderEntry type="module-library" exported="">
      <library>
        <CLASSES>
          <root url="jar://$MODULE_DIR$/../../../../out/gradle-dist-link/lib/jcip-annotations-1.0.jar!/" />
        </CLASSES>
        <JAVADOC />
        <SOURCES />
      </library>
    </orderEntry>
    <orderEntry type="module-library" exported="">
      <library>
        <CLASSES>
          <root url="jar://$MODULE_DIR$/../../../../out/gradle-dist-link/lib/jul-to-slf4j-1.7.7.jar!/" />
        </CLASSES>
        <JAVADOC />
        <SOURCES />
      </library>
    </orderEntry>
    <orderEntry type="module-library" exported="">
      <library>
        <CLASSES>
          <root url="jar://$MODULE_DIR$/../../../../out/gradle-dist-link/lib/jarjar-1.3.jar!/" />
        </CLASSES>
        <JAVADOC />
        <SOURCES />
      </library>
    </orderEntry>
    <orderEntry type="module-library" exported="">
      <library>
        <CLASSES>
          <root url="jar://$MODULE_DIR$/../../../../out/gradle-dist-link/lib/javax.inject-1.jar!/" />
        </CLASSES>
        <JAVADOC />
        <SOURCES />
      </library>
    </orderEntry>
    <orderEntry type="module-library" exported="">
      <library>
        <CLASSES>
          <root url="jar://$MODULE_DIR$/../../../../out/gradle-dist-link/lib/slf4j-api-1.7.7.jar!/" />
        </CLASSES>
        <JAVADOC />
        <SOURCES />
      </library>
    </orderEntry>
    <orderEntry type="module-library" exported="">
      <library>
        <CLASSES>
          <root url="jar://$MODULE_DIR$/../../../../out/gradle-dist-link/lib/log4j-over-slf4j-1.7.7.jar!/" />
        </CLASSES>
        <JAVADOC />
        <SOURCES />
      </library>
    </orderEntry>
    <orderEntry type="module-library" exported="">
      <library>
        <CLASSES>
          <root url="jar://$MODULE_DIR$/../../../../out/gradle-dist-link/lib/jcl-over-slf4j-1.7.7.jar!/" />
        </CLASSES>
        <JAVADOC />
        <SOURCES />
      </library>
    </orderEntry>
    <orderEntry type="module-library" exported="">
      <library>
        <CLASSES>
          <root url="jar://$MODULE_DIR$/../../../../out/gradle-dist-link/lib/ant-launcher-1.9.3.jar!/" />
        </CLASSES>
        <JAVADOC />
        <SOURCES />
      </library>
    </orderEntry>
    <orderEntry type="module-library" exported="">
      <library>
        <CLASSES>
          <root url="jar://$MODULE_DIR$/../../../../out/gradle-dist-link/lib/commons-collections-3.2.1.jar!/" />
        </CLASSES>
        <JAVADOC />
        <SOURCES />
      </library>
    </orderEntry>
    <orderEntry type="module-library" exported="">
      <library>
        <CLASSES>
          <root url="jar://$MODULE_DIR$/../../../../out/gradle-dist-link/lib/commons-io-1.4.jar!/" />
        </CLASSES>
        <JAVADOC />
        <SOURCES />
      </library>
    </orderEntry>
    <orderEntry type="module-library" exported="">
      <library>
        <CLASSES>
          <root url="jar://$MODULE_DIR$/../../../../out/gradle-dist-link/lib/commons-lang-2.6.jar!/" />
        </CLASSES>
        <JAVADOC />
        <SOURCES />
      </library>
    </orderEntry>
    <orderEntry type="module-library" exported="">
      <library>
        <CLASSES>
          <root url="jar://$MODULE_DIR$/../../../../out/gradle-dist-link/lib/gradle-docs-2.4-20150115230034+0000.jar!/" />
        </CLASSES>
        <JAVADOC />
        <SOURCES />
      </library>
    </orderEntry>
    <orderEntry type="module-library" exported="">
      <library>
        <CLASSES>
          <root url="jar://$MODULE_DIR$/../../../../out/gradle-dist-link/lib/gradle-launcher-2.4-20150115230034+0000.jar!/" />
        </CLASSES>
        <JAVADOC />
        <SOURCES />
      </library>
    </orderEntry>
    <orderEntry type="module-library" exported="">
      <library>
        <CLASSES>
          <root url="jar://$MODULE_DIR$/../../../../out/gradle-dist-link/lib/gradle-base-services-groovy-2.4-20150115230034+0000.jar!/" />
        </CLASSES>
        <JAVADOC />
        <SOURCES />
      </library>
    </orderEntry>
    <orderEntry type="module-library" exported="">
      <library>
        <CLASSES>
          <root url="jar://$MODULE_DIR$/../../../../out/gradle-dist-link/lib/gradle-base-services-2.4-20150115230034+0000.jar!/" />
        </CLASSES>
        <JAVADOC />
        <SOURCES />
      </library>
    </orderEntry>
    <orderEntry type="module-library" exported="">
      <library>
        <CLASSES>
          <root url="jar://$MODULE_DIR$/../../../../out/gradle-dist-link/lib/gradle-resources-2.4-20150115230034+0000.jar!/" />
        </CLASSES>
        <JAVADOC />
        <SOURCES />
      </library>
    </orderEntry>
    <orderEntry type="module-library" exported="">
      <library>
        <CLASSES>
          <root url="jar://$MODULE_DIR$/../../../../out/gradle-dist-link/lib/gradle-cli-2.4-20150115230034+0000.jar!/" />
        </CLASSES>
        <JAVADOC />
        <SOURCES />
      </library>
    </orderEntry>
    <orderEntry type="module-library" exported="">
      <library>
        <CLASSES>
          <root url="jar://$MODULE_DIR$/../../../../out/gradle-dist-link/lib/gradle-native-2.4-20150115230034+0000.jar!/" />
        </CLASSES>
        <JAVADOC />
        <SOURCES />
      </library>
    </orderEntry>
    <orderEntry type="module-library" exported="">
      <library>
        <CLASSES>
          <root url="jar://$MODULE_DIR$/../../../../out/gradle-dist-link/lib/gradle-open-api-2.4-20150115230034+0000.jar!/" />
        </CLASSES>
        <JAVADOC />
        <SOURCES />
      </library>
    </orderEntry>
    <orderEntry type="module-library" exported="">
      <library>
        <CLASSES>
          <root url="jar://$MODULE_DIR$/../../../../out/gradle-dist-link/lib/gradle-ui-2.4-20150115230034+0000.jar!/" />
        </CLASSES>
        <JAVADOC />
        <SOURCES />
      </library>
    </orderEntry>
    <orderEntry type="module-library" exported="">
      <library>
        <CLASSES>
          <root url="jar://$MODULE_DIR$/../../../../out/gradle-dist-link/lib/jna-3.2.7.jar!/" />
        </CLASSES>
        <JAVADOC />
        <SOURCES />
      </library>
    </orderEntry>
    <orderEntry type="module-library" exported="">
      <library>
        <CLASSES>
          <root url="jar://$MODULE_DIR$/../../../../out/gradle-dist-link/lib/native-platform-0.10.jar!/" />
        </CLASSES>
        <JAVADOC />
        <SOURCES />
      </library>
    </orderEntry>
    <orderEntry type="module-library" exported="">
      <library>
        <CLASSES>
          <root url="jar://$MODULE_DIR$/../../../../out/gradle-dist-link/lib/jansi-1.2.1.jar!/" />
        </CLASSES>
        <JAVADOC />
        <SOURCES />
      </library>
    </orderEntry>
    <orderEntry type="module-library" exported="">
      <library>
        <CLASSES>
          <root url="jar://$MODULE_DIR$/../../../../out/gradle-dist-link/lib/native-platform-osx-i386-0.10.jar!/" />
        </CLASSES>
        <JAVADOC />
        <SOURCES />
      </library>
    </orderEntry>
    <orderEntry type="module-library" exported="">
      <library>
        <CLASSES>
          <root url="jar://$MODULE_DIR$/../../../../out/gradle-dist-link/lib/native-platform-osx-amd64-0.10.jar!/" />
        </CLASSES>
        <JAVADOC />
        <SOURCES />
      </library>
    </orderEntry>
    <orderEntry type="module-library" exported="">
      <library>
        <CLASSES>
          <root url="jar://$MODULE_DIR$/../../../../out/gradle-dist-link/lib/native-platform-linux-amd64-0.10.jar!/" />
        </CLASSES>
        <JAVADOC />
        <SOURCES />
      </library>
    </orderEntry>
    <orderEntry type="module-library" exported="">
      <library>
        <CLASSES>
          <root url="jar://$MODULE_DIR$/../../../../out/gradle-dist-link/lib/native-platform-linux-i386-0.10.jar!/" />
        </CLASSES>
        <JAVADOC />
        <SOURCES />
      </library>
    </orderEntry>
    <orderEntry type="module-library" exported="">
      <library>
        <CLASSES>
          <root url="jar://$MODULE_DIR$/../../../../out/gradle-dist-link/lib/native-platform-windows-amd64-0.10.jar!/" />
        </CLASSES>
        <JAVADOC />
        <SOURCES />
      </library>
    </orderEntry>
    <orderEntry type="module-library" exported="">
      <library>
        <CLASSES>
          <root url="jar://$MODULE_DIR$/../../../../out/gradle-dist-link/lib/native-platform-windows-i386-0.10.jar!/" />
        </CLASSES>
        <JAVADOC />
        <SOURCES />
      </library>
    </orderEntry>
    <orderEntry type="module-library" exported="">
      <library>
        <CLASSES>
          <root url="jar://$MODULE_DIR$/../../../../out/gradle-dist-link/lib/gradle-messaging-2.4-20150115230034+0000.jar!/" />
        </CLASSES>
        <JAVADOC />
        <SOURCES />
      </library>
    </orderEntry>
    <orderEntry type="module-library" exported="">
      <library>
        <CLASSES>
          <root url="jar://$MODULE_DIR$/../../../../out/gradle-dist-link/lib/kryo-2.20.jar!/" />
        </CLASSES>
        <JAVADOC />
        <SOURCES />
      </library>
    </orderEntry>
    <orderEntry type="module-library" exported="">
      <library>
        <CLASSES>
          <root url="jar://$MODULE_DIR$/../../../../out/gradle-dist-link/lib/reflectasm-1.07-shaded.jar!/" />
        </CLASSES>
        <JAVADOC />
        <SOURCES />
      </library>
    </orderEntry>
    <orderEntry type="module-library" exported="">
      <library>
        <CLASSES>
          <root url="jar://$MODULE_DIR$/../../../../out/gradle-dist-link/lib/minlog-1.2.jar!/" />
        </CLASSES>
        <JAVADOC />
        <SOURCES />
      </library>
    </orderEntry>
    <orderEntry type="module-library" exported="">
      <library>
        <CLASSES>
          <root url="jar://$MODULE_DIR$/../../../../out/gradle-dist-link/lib/objenesis-1.2.jar!/" />
        </CLASSES>
        <JAVADOC />
        <SOURCES />
      </library>
    </orderEntry>
    <orderEntry type="module-library" exported="">
      <library>
        <CLASSES>
          <root url="jar://$MODULE_DIR$/../../../../out/gradle-dist-link/lib/plugins/jarjar-maven-settings-3.0.4.jar!/" />
        </CLASSES>
        <JAVADOC />
        <SOURCES />
      </library>
    </orderEntry>
    <orderEntry type="module-library" exported="">
      <library>
        <CLASSES>
          <root url="jar://$MODULE_DIR$/../../../../out/gradle-dist-link/lib/plugins/jarjar-maven-repository-metadata-3.0.4.jar!/" />
        </CLASSES>
        <JAVADOC />
        <SOURCES />
      </library>
    </orderEntry>
    <orderEntry type="module-library" exported="">
      <library>
        <CLASSES>
          <root url="jar://$MODULE_DIR$/../../../../out/gradle-dist-link/lib/plugins/jarjar-plexus-container-default-1.5.5.jar!/" />
        </CLASSES>
        <JAVADOC />
        <SOURCES />
      </library>
    </orderEntry>
    <orderEntry type="module-library" exported="">
      <library>
        <CLASSES>
          <root url="jar://$MODULE_DIR$/../../../../out/gradle-dist-link/lib/plugins/jarjar-maven-aether-provider-3.0.4.jar!/" />
        </CLASSES>
        <JAVADOC />
        <SOURCES />
      </library>
    </orderEntry>
    <orderEntry type="module-library" exported="">
      <library>
        <CLASSES>
          <root url="jar://$MODULE_DIR$/../../../../out/gradle-dist-link/lib/plugins/jarjar-wagon-provider-api-2.4.jar!/" />
        </CLASSES>
        <JAVADOC />
        <SOURCES />
      </library>
    </orderEntry>
    <orderEntry type="module-library" exported="">
      <library>
        <CLASSES>
          <root url="jar://$MODULE_DIR$/../../../../out/gradle-dist-link/lib/plugins/jarjar-plexus-cipher-1.7.jar!/" />
        </CLASSES>
        <JAVADOC />
        <SOURCES />
      </library>
    </orderEntry>
    <orderEntry type="module-library" exported="">
      <library>
        <CLASSES>
          <root url="jar://$MODULE_DIR$/../../../../out/gradle-dist-link/lib/plugins/jarjar-plexus-interpolation-1.14.jar!/" />
        </CLASSES>
        <JAVADOC />
        <SOURCES />
      </library>
    </orderEntry>
    <orderEntry type="module-library" exported="">
      <library>
        <CLASSES>
          <root url="jar://$MODULE_DIR$/../../../../out/gradle-dist-link/lib/plugins/jarjar-plexus-utils-2.0.6.jar!/" />
        </CLASSES>
        <JAVADOC />
        <SOURCES />
      </library>
    </orderEntry>
    <orderEntry type="module-library" exported="">
      <library>
        <CLASSES>
          <root url="jar://$MODULE_DIR$/../../../../out/gradle-dist-link/lib/plugins/jarjar-plexus-classworlds-2.4.jar!/" />
        </CLASSES>
        <JAVADOC />
        <SOURCES />
      </library>
    </orderEntry>
    <orderEntry type="module-library" exported="">
      <library>
        <CLASSES>
          <root url="jar://$MODULE_DIR$/../../../../out/gradle-dist-link/lib/plugins/jarjar-maven-plugin-api-3.0.4.jar!/" />
        </CLASSES>
        <JAVADOC />
        <SOURCES />
      </library>
    </orderEntry>
    <orderEntry type="module-library" exported="">
      <library>
        <CLASSES>
          <root url="jar://$MODULE_DIR$/../../../../out/gradle-dist-link/lib/plugins/jarjar-maven-model-builder-3.0.4.jar!/" />
        </CLASSES>
        <JAVADOC />
        <SOURCES />
      </library>
    </orderEntry>
    <orderEntry type="module-library" exported="">
      <library>
        <CLASSES>
          <root url="jar://$MODULE_DIR$/../../../../out/gradle-dist-link/lib/plugins/jarjar-plexus-sec-dispatcher-1.3.jar!/" />
        </CLASSES>
        <JAVADOC />
        <SOURCES />
      </library>
    </orderEntry>
    <orderEntry type="module-library" exported="">
      <library>
        <CLASSES>
          <root url="jar://$MODULE_DIR$/../../../../out/gradle-dist-link/lib/plugins/jarjar-plexus-component-annotations-1.5.5.jar!/" />
        </CLASSES>
        <JAVADOC />
        <SOURCES />
      </library>
    </orderEntry>
    <orderEntry type="module-library" exported="">
      <library>
        <CLASSES>
          <root url="jar://$MODULE_DIR$/../../../../out/gradle-dist-link/lib/plugins/jarjar-aether-connector-wagon-1.13.1.jar!/" />
        </CLASSES>
        <JAVADOC />
        <SOURCES />
      </library>
    </orderEntry>
    <orderEntry type="module-library" exported="">
      <library>
        <CLASSES>
          <root url="jar://$MODULE_DIR$/../../../../out/gradle-dist-link/lib/plugins/jarjar-maven-compat-3.0.4.jar!/" />
        </CLASSES>
        <JAVADOC />
        <SOURCES />
      </library>
    </orderEntry>
    <orderEntry type="module-library" exported="">
      <library>
        <CLASSES>
          <root url="jar://$MODULE_DIR$/../../../../out/gradle-dist-link/lib/plugins/jarjar-wagon-http-2.4.jar!/" />
        </CLASSES>
        <JAVADOC />
        <SOURCES />
      </library>
    </orderEntry>
    <orderEntry type="module-library" exported="">
      <library>
        <CLASSES>
          <root url="jar://$MODULE_DIR$/../../../../out/gradle-dist-link/lib/plugins/jarjar-aether-api-1.13.1.jar!/" />
        </CLASSES>
        <JAVADOC />
        <SOURCES />
      </library>
    </orderEntry>
    <orderEntry type="module-library" exported="">
      <library>
        <CLASSES>
          <root url="jar://$MODULE_DIR$/../../../../out/gradle-dist-link/lib/plugins/jarjar-maven-settings-builder-3.0.4.jar!/" />
        </CLASSES>
        <JAVADOC />
        <SOURCES />
      </library>
    </orderEntry>
    <orderEntry type="module-library" exported="">
      <library>
        <CLASSES>
          <root url="jar://$MODULE_DIR$/../../../../out/gradle-dist-link/lib/plugins/jarjar-aether-spi-1.13.1.jar!/" />
        </CLASSES>
        <JAVADOC />
        <SOURCES />
      </library>
    </orderEntry>
    <orderEntry type="module-library" exported="">
      <library>
        <CLASSES>
          <root url="jar://$MODULE_DIR$/../../../../out/gradle-dist-link/lib/plugins/jarjar-maven-core-3.0.4.jar!/" />
        </CLASSES>
        <JAVADOC />
        <SOURCES />
      </library>
    </orderEntry>
    <orderEntry type="module-library" exported="">
      <library>
        <CLASSES>
          <root url="jar://$MODULE_DIR$/../../../../out/gradle-dist-link/lib/plugins/jarjar-wagon-http-shared4-2.4.jar!/" />
        </CLASSES>
        <JAVADOC />
        <SOURCES />
      </library>
    </orderEntry>
    <orderEntry type="module-library" exported="">
      <library>
        <CLASSES>
          <root url="jar://$MODULE_DIR$/../../../../out/gradle-dist-link/lib/plugins/jarjar-aether-util-1.13.1.jar!/" />
        </CLASSES>
        <JAVADOC />
        <SOURCES />
      </library>
    </orderEntry>
    <orderEntry type="module-library" exported="">
      <library>
        <CLASSES>
          <root url="jar://$MODULE_DIR$/../../../../out/gradle-dist-link/lib/plugins/jarjar-maven-artifact-3.0.4.jar!/" />
        </CLASSES>
        <JAVADOC />
        <SOURCES />
      </library>
    </orderEntry>
    <orderEntry type="module-library" exported="">
      <library>
        <CLASSES>
          <root url="jar://$MODULE_DIR$/../../../../out/gradle-dist-link/lib/plugins/jarjar-maven-model-3.0.4.jar!/" />
        </CLASSES>
        <JAVADOC />
        <SOURCES />
      </library>
    </orderEntry>
    <orderEntry type="module-library" exported="">
      <library>
        <CLASSES>
          <root url="jar://$MODULE_DIR$/../../../../out/gradle-dist-link/lib/plugins/jarjar-aether-impl-1.13.1.jar!/" />
        </CLASSES>
        <JAVADOC />
        <SOURCES />
      </library>
    </orderEntry>
    <orderEntry type="module-library" exported="">
      <library>
        <CLASSES>
          <root url="jar://$MODULE_DIR$/../../../../out/gradle-dist-link/lib/plugins/maven-ant-tasks-2.1.3.jar!/" />
        </CLASSES>
        <JAVADOC />
        <SOURCES />
      </library>
    </orderEntry>
    <orderEntry type="module-library" exported="">
      <library>
        <CLASSES>
          <root url="jar://$MODULE_DIR$/../../../../out/gradle-dist-link/lib/plugins/nekohtml-1.9.14.jar!/" />
        </CLASSES>
        <JAVADOC />
        <SOURCES />
      </library>
    </orderEntry>
    <orderEntry type="module-library" exported="">
      <library>
        <CLASSES>
          <root url="jar://$MODULE_DIR$/../../../../out/gradle-dist-link/lib/plugins/xbean-reflect-3.4.jar!/" />
        </CLASSES>
        <JAVADOC />
        <SOURCES />
      </library>
    </orderEntry>
    <orderEntry type="module-library" exported="">
      <library>
        <CLASSES>
          <root url="jar://$MODULE_DIR$/../../../../out/gradle-dist-link/lib/plugins/xml-apis-1.3.04.jar!/" />
        </CLASSES>
        <JAVADOC />
        <SOURCES />
      </library>
    </orderEntry>
    <orderEntry type="module-library" exported="">
      <library>
        <CLASSES>
          <root url="jar://$MODULE_DIR$/../../../../out/gradle-dist-link/lib/plugins/xercesImpl-2.9.1.jar!/" />
        </CLASSES>
        <JAVADOC />
        <SOURCES />
      </library>
    </orderEntry>
    <orderEntry type="module-library" exported="">
      <library>
        <CLASSES>
          <root url="jar://$MODULE_DIR$/../../../../out/gradle-dist-link/lib/gradle-tooling-api-2.4-20150115230034+0000.jar!/" />
        </CLASSES>
        <JAVADOC />
        <SOURCES />
      </library>
    </orderEntry>
    <orderEntry type="module-library" exported="">
      <library>
        <CLASSES>
          <root url="jar://$MODULE_DIR$/../../../../out/gradle-dist-link/lib/plugins/gradle-plugins-2.4-20150115230034+0000.jar!/" />
        </CLASSES>
        <JAVADOC />
        <SOURCES />
      </library>
    </orderEntry>
    <orderEntry type="module-library" exported="">
      <library>
        <CLASSES>
          <root url="jar://$MODULE_DIR$/../../../../out/gradle-dist-link/lib/plugins/junit-4.11.jar!/" />
        </CLASSES>
        <JAVADOC />
        <SOURCES />
      </library>
    </orderEntry>
    <orderEntry type="module-library" exported="">
      <library>
        <CLASSES>
          <root url="jar://$MODULE_DIR$/../../../../out/gradle-dist-link/lib/plugins/testng-6.3.1.jar!/" />
        </CLASSES>
        <JAVADOC />
        <SOURCES />
      </library>
    </orderEntry>
    <orderEntry type="module-library" exported="">
      <library>
        <CLASSES>
          <root url="jar://$MODULE_DIR$/../../../../out/gradle-dist-link/lib/plugins/commons-cli-1.2.jar!/" />
        </CLASSES>
        <JAVADOC />
        <SOURCES />
      </library>
    </orderEntry>
    <orderEntry type="module-library" exported="">
      <library>
        <CLASSES>
          <root url="jar://$MODULE_DIR$/../../../../out/gradle-dist-link/lib/plugins/bsh-2.0b4.jar!/" />
        </CLASSES>
        <JAVADOC />
        <SOURCES />
      </library>
    </orderEntry>
    <orderEntry type="module-library" exported="">
      <library>
        <CLASSES>
          <root url="jar://$MODULE_DIR$/../../../../out/gradle-dist-link/lib/plugins/snakeyaml-1.6.jar!/" />
        </CLASSES>
        <JAVADOC />
        <SOURCES />
      </library>
    </orderEntry>
    <orderEntry type="module-library" exported="">
      <library>
        <CLASSES>
          <root url="jar://$MODULE_DIR$/../../../../out/gradle-dist-link/lib/plugins/hamcrest-core-1.3.jar!/" />
        </CLASSES>
        <JAVADOC />
        <SOURCES />
      </library>
    </orderEntry>
    <orderEntry type="module-library" exported="">
      <library>
        <CLASSES>
          <root url="jar://$MODULE_DIR$/../../../../out/gradle-dist-link/lib/plugins/gradle-code-quality-2.4-20150115230034+0000.jar!/" />
        </CLASSES>
        <JAVADOC />
        <SOURCES />
      </library>
    </orderEntry>
    <orderEntry type="module-library" exported="">
      <library>
        <CLASSES>
          <root url="jar://$MODULE_DIR$/../../../../out/gradle-dist-link/lib/plugins/gradle-jetty-2.4-20150115230034+0000.jar!/" />
        </CLASSES>
        <JAVADOC />
        <SOURCES />
      </library>
    </orderEntry>
    <orderEntry type="module-library" exported="">
      <library>
        <CLASSES>
          <root url="jar://$MODULE_DIR$/../../../../out/gradle-dist-link/lib/plugins/jetty-6.1.25.jar!/" />
        </CLASSES>
        <JAVADOC />
        <SOURCES />
      </library>
    </orderEntry>
    <orderEntry type="module-library" exported="">
      <library>
        <CLASSES>
          <root url="jar://$MODULE_DIR$/../../../../out/gradle-dist-link/lib/plugins/jetty-util-6.1.25.jar!/" />
        </CLASSES>
        <JAVADOC />
        <SOURCES />
      </library>
    </orderEntry>
    <orderEntry type="module-library" exported="">
      <library>
        <CLASSES>
          <root url="jar://$MODULE_DIR$/../../../../out/gradle-dist-link/lib/plugins/servlet-api-2.5-20081211.jar!/" />
        </CLASSES>
        <JAVADOC />
        <SOURCES />
      </library>
    </orderEntry>
    <orderEntry type="module-library" exported="">
      <library>
        <CLASSES>
          <root url="jar://$MODULE_DIR$/../../../../out/gradle-dist-link/lib/plugins/jetty-plus-6.1.25.jar!/" />
        </CLASSES>
        <JAVADOC />
        <SOURCES />
      </library>
    </orderEntry>
    <orderEntry type="module-library" exported="">
      <library>
        <CLASSES>
          <root url="jar://$MODULE_DIR$/../../../../out/gradle-dist-link/lib/plugins/jsp-2.1-6.1.14.jar!/" />
        </CLASSES>
        <JAVADOC />
        <SOURCES />
      </library>
    </orderEntry>
    <orderEntry type="module-library" exported="">
      <library>
        <CLASSES>
          <root url="jar://$MODULE_DIR$/../../../../out/gradle-dist-link/lib/plugins/jetty-annotations-6.1.25.jar!/" />
        </CLASSES>
        <JAVADOC />
        <SOURCES />
      </library>
    </orderEntry>
    <orderEntry type="module-library" exported="">
      <library>
        <CLASSES>
          <root url="jar://$MODULE_DIR$/../../../../out/gradle-dist-link/lib/plugins/geronimo-annotation_1.0_spec-1.0.jar!/" />
        </CLASSES>
        <JAVADOC />
        <SOURCES />
      </library>
    </orderEntry>
    <orderEntry type="module-library" exported="">
      <library>
        <CLASSES>
          <root url="jar://$MODULE_DIR$/../../../../out/gradle-dist-link/lib/plugins/jetty-naming-6.1.25.jar!/" />
        </CLASSES>
        <JAVADOC />
        <SOURCES />
      </library>
    </orderEntry>
    <orderEntry type="module-library" exported="">
      <library>
        <CLASSES>
          <root url="jar://$MODULE_DIR$/../../../../out/gradle-dist-link/lib/plugins/core-3.1.1.jar!/" />
        </CLASSES>
        <JAVADOC />
        <SOURCES />
      </library>
    </orderEntry>
    <orderEntry type="module-library" exported="">
      <library>
        <CLASSES>
          <root url="jar://$MODULE_DIR$/../../../../out/gradle-dist-link/lib/plugins/jsp-api-2.1-6.1.14.jar!/" />
        </CLASSES>
        <JAVADOC />
        <SOURCES />
      </library>
    </orderEntry>
    <orderEntry type="module-library" exported="">
      <library>
        <CLASSES>
          <root url="jar://$MODULE_DIR$/../../../../out/gradle-dist-link/lib/plugins/gradle-antlr-2.4-20150115230034+0000.jar!/" />
        </CLASSES>
        <JAVADOC />
        <SOURCES />
      </library>
    </orderEntry>
    <orderEntry type="module-library" exported="">
      <library>
        <CLASSES>
          <root url="jar://$MODULE_DIR$/../../../../out/gradle-dist-link/lib/plugins/gradle-cunit-2.4-20150115230034+0000.jar!/" />
        </CLASSES>
        <JAVADOC />
        <SOURCES />
      </library>
    </orderEntry>
    <orderEntry type="module-library" exported="">
      <library>
        <CLASSES>
          <root url="jar://$MODULE_DIR$/../../../../out/gradle-dist-link/lib/plugins/gradle-dependency-management-2.4-20150115230034+0000.jar!/" />
        </CLASSES>
        <JAVADOC />
        <SOURCES />
      </library>
    </orderEntry>
    <orderEntry type="module-library" exported="">
      <library>
        <CLASSES>
          <root url="jar://$MODULE_DIR$/../../../../out/gradle-dist-link/lib/plugins/gradle-ide-native-2.4-20150115230034+0000.jar!/" />
        </CLASSES>
        <JAVADOC />
        <SOURCES />
      </library>
    </orderEntry>
    <orderEntry type="module-library" exported="">
      <library>
        <CLASSES>
          <root url="jar://$MODULE_DIR$/../../../../out/gradle-dist-link/lib/plugins/gradle-language-groovy-2.4-20150115230034+0000.jar!/" />
        </CLASSES>
        <JAVADOC />
        <SOURCES />
      </library>
    </orderEntry>
    <orderEntry type="module-library" exported="">
      <library>
        <CLASSES>
          <root url="jar://$MODULE_DIR$/../../../../out/gradle-dist-link/lib/plugins/gradle-language-java-2.4-20150115230034+0000.jar!/" />
        </CLASSES>
        <JAVADOC />
        <SOURCES />
      </library>
    </orderEntry>
    <orderEntry type="module-library" exported="">
      <library>
        <CLASSES>
          <root url="jar://$MODULE_DIR$/../../../../out/gradle-dist-link/lib/plugins/gradle-language-jvm-2.4-20150115230034+0000.jar!/" />
        </CLASSES>
        <JAVADOC />
        <SOURCES />
      </library>
    </orderEntry>
    <orderEntry type="module-library" exported="">
      <library>
        <CLASSES>
          <root url="jar://$MODULE_DIR$/../../../../out/gradle-dist-link/lib/plugins/gradle-language-native-2.4-20150115230034+0000.jar!/" />
        </CLASSES>
        <JAVADOC />
        <SOURCES />
      </library>
    </orderEntry>
    <orderEntry type="module-library" exported="">
      <library>
        <CLASSES>
          <root url="jar://$MODULE_DIR$/../../../../out/gradle-dist-link/lib/plugins/gradle-platform-base-2.4-20150115230034+0000.jar!/" />
        </CLASSES>
        <JAVADOC />
        <SOURCES />
      </library>
    </orderEntry>
    <orderEntry type="module-library" exported="">
      <library>
        <CLASSES>
          <root url="jar://$MODULE_DIR$/../../../../out/gradle-dist-link/lib/plugins/gradle-platform-jvm-2.4-20150115230034+0000.jar!/" />
        </CLASSES>
        <JAVADOC />
        <SOURCES />
      </library>
    </orderEntry>
    <orderEntry type="module-library" exported="">
      <library>
        <CLASSES>
          <root url="jar://$MODULE_DIR$/../../../../out/gradle-dist-link/lib/plugins/gradle-platform-native-2.4-20150115230034+0000.jar!/" />
        </CLASSES>
        <JAVADOC />
        <SOURCES />
      </library>
    </orderEntry>
    <orderEntry type="module-library" exported="">
      <library>
        <CLASSES>
          <root url="jar://$MODULE_DIR$/../../../../out/gradle-dist-link/lib/plugins/gradle-plugin-development-2.4-20150115230034+0000.jar!/" />
        </CLASSES>
        <JAVADOC />
        <SOURCES />
      </library>
    </orderEntry>
    <orderEntry type="module-library" exported="">
      <library>
        <CLASSES>
          <root url="jar://$MODULE_DIR$/../../../../out/gradle-dist-link/lib/plugins/gradle-plugin-use-2.4-20150115230034+0000.jar!/" />
        </CLASSES>
        <JAVADOC />
        <SOURCES />
      </library>
    </orderEntry>
    <orderEntry type="module-library" exported="">
      <library>
        <CLASSES>
          <root url="jar://$MODULE_DIR$/../../../../out/gradle-dist-link/lib/plugins/ant-antlr-1.9.3.jar!/" />
        </CLASSES>
        <JAVADOC />
        <SOURCES />
      </library>
    </orderEntry>
    <orderEntry type="module-library" exported="">
      <library>
        <CLASSES>
          <root url="jar://$MODULE_DIR$/../../../../out/gradle-dist-link/lib/plugins/antlr-2.7.7.jar!/" />
        </CLASSES>
        <JAVADOC />
        <SOURCES />
      </library>
    </orderEntry>
    <orderEntry type="module-library" exported="">
      <library>
        <CLASSES>
          <root url="jar://$MODULE_DIR$/../../../../out/gradle-dist-link/lib/gradle-wrapper-2.4-20150115230034+0000.jar!/" />
        </CLASSES>
        <JAVADOC />
        <SOURCES />
      </library>
    </orderEntry>
    <orderEntry type="module-library" exported="">
      <library>
        <CLASSES>
          <root url="jar://$MODULE_DIR$/../../../../out/gradle-dist-link/lib/plugins/gradle-osgi-2.4-20150115230034+0000.jar!/" />
        </CLASSES>
        <JAVADOC />
        <SOURCES />
      </library>
    </orderEntry>
    <orderEntry type="module-library" exported="">
      <library>
        <CLASSES>
          <root url="jar://$MODULE_DIR$/../../../../out/gradle-dist-link/lib/plugins/bndlib-2.1.0.jar!/" />
        </CLASSES>
        <JAVADOC />
        <SOURCES />
      </library>
    </orderEntry>
    <orderEntry type="module-library" exported="">
      <library>
        <CLASSES>
          <root url="jar://$MODULE_DIR$/../../../../out/gradle-dist-link/lib/plugins/gradle-maven-2.4-20150115230034+0000.jar!/" />
        </CLASSES>
        <JAVADOC />
        <SOURCES />
      </library>
    </orderEntry>
    <orderEntry type="module-library" exported="">
      <library>
        <CLASSES>
          <root url="jar://$MODULE_DIR$/../../../../out/gradle-dist-link/lib/plugins/pmaven-common-0.8-20100325.jar!/" />
        </CLASSES>
        <JAVADOC />
        <SOURCES />
      </library>
    </orderEntry>
    <orderEntry type="module-library" exported="">
      <library>
        <CLASSES>
          <root url="jar://$MODULE_DIR$/../../../../out/gradle-dist-link/lib/plugins/pmaven-groovy-0.8-20100325.jar!/" />
        </CLASSES>
        <JAVADOC />
        <SOURCES />
      </library>
    </orderEntry>
    <orderEntry type="module-library" exported="">
      <library>
        <CLASSES>
          <root url="jar://$MODULE_DIR$/../../../../out/gradle-dist-link/lib/plugins/plexus-component-annotations-1.5.2.jar!/" />
        </CLASSES>
        <JAVADOC />
        <SOURCES />
      </library>
    </orderEntry>
    <orderEntry type="module-library" exported="">
      <library>
        <CLASSES>
          <root url="jar://$MODULE_DIR$/../../../../out/gradle-dist-link/lib/plugins/gradle-ide-2.4-20150115230034+0000.jar!/" />
        </CLASSES>
        <JAVADOC />
        <SOURCES />
      </library>
    </orderEntry>
    <orderEntry type="module-library" exported="">
      <library>
        <CLASSES>
          <root url="jar://$MODULE_DIR$/../../../../out/gradle-dist-link/lib/plugins/gradle-announce-2.4-20150115230034+0000.jar!/" />
        </CLASSES>
        <JAVADOC />
        <SOURCES />
      </library>
    </orderEntry>
    <orderEntry type="module-library" exported="">
      <library>
        <CLASSES>
          <root url="jar://$MODULE_DIR$/../../../../out/gradle-dist-link/lib/plugins/gradle-scala-2.4-20150115230034+0000.jar!/" />
        </CLASSES>
        <JAVADOC />
        <SOURCES />
      </library>
    </orderEntry>
    <orderEntry type="module-library" exported="">
      <library>
        <CLASSES>
          <root url="jar://$MODULE_DIR$/../../../../out/gradle-dist-link/lib/plugins/gradle-sonar-2.4-20150115230034+0000.jar!/" />
        </CLASSES>
        <JAVADOC />
        <SOURCES />
      </library>
    </orderEntry>
    <orderEntry type="module-library" exported="">
      <library>
        <CLASSES>
          <root url="jar://$MODULE_DIR$/../../../../out/gradle-dist-link/lib/plugins/sonar-batch-bootstrapper-2.9.jar!/" />
        </CLASSES>
        <JAVADOC />
        <SOURCES />
      </library>
    </orderEntry>
    <orderEntry type="module-library" exported="">
      <library>
        <CLASSES>
          <root url="jar://$MODULE_DIR$/../../../../out/gradle-dist-link/lib/plugins/gradle-signing-2.4-20150115230034+0000.jar!/" />
        </CLASSES>
        <JAVADOC />
        <SOURCES />
      </library>
    </orderEntry>
    <orderEntry type="module-library" exported="">
      <library>
        <CLASSES>
          <root url="jar://$MODULE_DIR$/../../../../out/gradle-dist-link/lib/plugins/bcpg-jdk15-1.46.jar!/" />
        </CLASSES>
        <JAVADOC />
        <SOURCES />
      </library>
    </orderEntry>
    <orderEntry type="module-library" exported="">
      <library>
        <CLASSES>
          <root url="jar://$MODULE_DIR$/../../../../out/gradle-dist-link/lib/plugins/bcprov-jdk15-1.46.jar!/" />
        </CLASSES>
        <JAVADOC />
        <SOURCES />
      </library>
    </orderEntry>
    <orderEntry type="module-library" exported="">
      <library>
        <CLASSES>
          <root url="jar://$MODULE_DIR$/../../../../out/gradle-dist-link/lib/plugins/gradle-ear-2.4-20150115230034+0000.jar!/" />
        </CLASSES>
        <JAVADOC />
        <SOURCES />
      </library>
    </orderEntry>
    <orderEntry type="module-library" exported="">
      <library>
        <CLASSES>
          <root url="jar://$MODULE_DIR$/../../../../out/gradle-dist-link/lib/plugins/gradle-javascript-2.4-20150115230034+0000.jar!/" />
        </CLASSES>
        <JAVADOC />
        <SOURCES />
      </library>
    </orderEntry>
    <orderEntry type="module-library" exported="">
      <library>
        <CLASSES>
          <root url="jar://$MODULE_DIR$/../../../../out/gradle-dist-link/lib/plugins/rhino-1.7R3.jar!/" />
        </CLASSES>
        <JAVADOC />
        <SOURCES />
      </library>
    </orderEntry>
    <orderEntry type="module-library" exported="">
      <library>
        <CLASSES>
          <root url="jar://$MODULE_DIR$/../../../../out/gradle-dist-link/lib/plugins/gson-2.2.4.jar!/" />
        </CLASSES>
        <JAVADOC />
        <SOURCES />
      </library>
    </orderEntry>
    <orderEntry type="module-library" exported="">
      <library>
        <CLASSES>
          <root url="jar://$MODULE_DIR$/../../../../out/gradle-dist-link/lib/plugins/simple-4.1.21.jar!/" />
        </CLASSES>
        <JAVADOC />
        <SOURCES />
      </library>
    </orderEntry>
    <orderEntry type="module-library" exported="">
      <library>
        <CLASSES>
          <root url="jar://$MODULE_DIR$/../../../../out/gradle-dist-link/lib/plugins/gradle-build-comparison-2.4-20150115230034+0000.jar!/" />
        </CLASSES>
        <JAVADOC />
        <SOURCES />
      </library>
    </orderEntry>
    <orderEntry type="module-library" exported="">
      <library>
        <CLASSES>
          <root url="jar://$MODULE_DIR$/../../../../out/gradle-dist-link/lib/plugins/gradle-diagnostics-2.4-20150115230034+0000.jar!/" />
        </CLASSES>
        <JAVADOC />
        <SOURCES />
      </library>
    </orderEntry>
    <orderEntry type="module-library" exported="">
      <library>
        <CLASSES>
          <root url="jar://$MODULE_DIR$/../../../../out/gradle-dist-link/lib/plugins/gradle-reporting-2.4-20150115230034+0000.jar!/" />
        </CLASSES>
        <JAVADOC />
        <SOURCES />
      </library>
    </orderEntry>
    <orderEntry type="module-library" exported="">
      <library>
        <CLASSES>
          <root url="jar://$MODULE_DIR$/../../../../out/gradle-dist-link/lib/plugins/jatl-0.2.2.jar!/" />
        </CLASSES>
        <JAVADOC />
        <SOURCES />
      </library>
    </orderEntry>
    <orderEntry type="module-library" exported="">
      <library>
        <CLASSES>
          <root url="jar://$MODULE_DIR$/../../../../out/gradle-dist-link/lib/plugins/gradle-publish-2.4-20150115230034+0000.jar!/" />
        </CLASSES>
        <JAVADOC />
        <SOURCES />
      </library>
    </orderEntry>
    <orderEntry type="module-library" exported="">
      <library>
        <CLASSES>
          <root url="jar://$MODULE_DIR$/../../../../out/gradle-dist-link/lib/plugins/gradle-ivy-2.4-20150115230034+0000.jar!/" />
        </CLASSES>
        <JAVADOC />
        <SOURCES />
      </library>
    </orderEntry>
    <orderEntry type="module-library" exported="">
      <library>
        <CLASSES>
          <root url="jar://$MODULE_DIR$/../../../../out/gradle-dist-link/lib/plugins/gradle-jacoco-2.4-20150115230034+0000.jar!/" />
        </CLASSES>
        <JAVADOC />
        <SOURCES />
      </library>
    </orderEntry>
    <orderEntry type="module-library" exported="">
      <library>
        <CLASSES>
          <root url="jar://$MODULE_DIR$/../../../../out/gradle-dist-link/lib/plugins/gradle-build-init-2.4-20150115230034+0000.jar!/" />
        </CLASSES>
        <JAVADOC />
        <SOURCES />
      </library>
    </orderEntry>
    <orderEntry type="module-library" exported="">
      <library>
        <CLASSES>
          <root url="jar://$MODULE_DIR$/../../../../out/gradle-dist-link/lib/plugins/gradle-language-jvm-2.4-20150115230034+0000.jar!/" />
        </CLASSES>
        <JAVADOC />
        <SOURCES />
      </library>
    </orderEntry>
    <orderEntry type="module" module-name="builder" exported="" />
    <orderEntry type="module" module-name="lint-cli" exported="" />
    <orderEntry type="module-library" scope="TEST">
      <library>
        <CLASSES>
          <root url="jar://$MODULE_DIR$/../../../../prebuilts/tools/common/m2/repository/junit/junit/3.8.1/junit-3.8.1.jar!/" />
        </CLASSES>
        <JAVADOC />
        <SOURCES>
          <root url="jar://$MODULE_DIR$/../../../../prebuilts/tools/common/m2/repository/junit/junit/3.8.1/junit-3.8.1-sources.jar!/" />
        </SOURCES>
      </library>
    </orderEntry>
    <orderEntry type="library" name="groovy" level="project" />
    <orderEntry type="module" module-name="project-test-lib" scope="TEST" />
=======
    <orderEntry type="library" scope="TEST" name="JUnit3" level="project" />
    <orderEntry type="library" name="groovy" level="project" />
    <orderEntry type="module" module-name="gradle-core" exported="" />
>>>>>>> acdeba95
    <orderEntry type="module" module-name="sdk-common-base" />
  </component>
</module><|MERGE_RESOLUTION|>--- conflicted
+++ resolved
@@ -9,1302 +9,9 @@
     </content>
     <orderEntry type="inheritedJdk" />
     <orderEntry type="sourceFolder" forTests="false" />
-<<<<<<< HEAD
-    <orderEntry type="library" exported="" scope="TEST" name="JUnit3" level="project" />
-    <orderEntry type="library" exported="" name="proguard-gradle" level="project" />
-    <orderEntry type="module-library" exported="">
-      <library>
-        <CLASSES>
-          <root url="jar://$MODULE_DIR$/../../../../prebuilts/tools/common/m2/repository/net/sf/proguard/proguard-gradle/4.11/proguard-gradle-4.11.jar!/" />
-        </CLASSES>
-        <JAVADOC />
-        <SOURCES>
-          <root url="jar://$MODULE_DIR$/../../../../prebuilts/tools/common/m2/repository/net/sf/proguard/proguard-gradle/4.11/proguard-gradle-4.11-sources.jar!/" />
-        </SOURCES>
-      </library>
-    </orderEntry>
-    <orderEntry type="module-library" exported="">
-      <library>
-        <CLASSES>
-          <root url="jar://$MODULE_DIR$/../../../../prebuilts/tools/common/m2/repository/net/sf/proguard/proguard-base/4.11/proguard-base-4.11.jar!/" />
-        </CLASSES>
-        <JAVADOC />
-        <SOURCES>
-          <root url="jar://$MODULE_DIR$/../../../../prebuilts/tools/common/m2/repository/net/sf/proguard/proguard-base/4.11/proguard-base-4.11-sources.jar!/" />
-        </SOURCES>
-      </library>
-    </orderEntry>
-    <orderEntry type="module-library" exported="">
-      <library>
-        <CLASSES>
-          <root url="jar://$MODULE_DIR$/../../../../out/gradle-dist-link/lib/gradle-core-2.4-20150115230034+0000.jar!/" />
-        </CLASSES>
-        <JAVADOC />
-        <SOURCES />
-      </library>
-    </orderEntry>
-    <orderEntry type="module-library" exported="">
-      <library>
-        <CLASSES>
-          <root url="jar://$MODULE_DIR$/../../../../out/gradle-dist-link/lib/gradle-model-core-2.4-20150115230034+0000.jar!/" />
-        </CLASSES>
-        <JAVADOC />
-        <SOURCES />
-      </library>
-    </orderEntry>
-    <orderEntry type="module-library" exported="">
-      <library>
-        <CLASSES>
-          <root url="jar://$MODULE_DIR$/../../../../out/gradle-dist-link/lib/gradle-model-groovy-2.4-20150115230034+0000.jar!/" />
-        </CLASSES>
-        <JAVADOC />
-        <SOURCES />
-      </library>
-    </orderEntry>
-    <orderEntry type="module-library" exported="">
-      <library>
-        <CLASSES>
-          <root url="jar://$MODULE_DIR$/../../../../out/gradle-dist-link/lib/asm-all-5.0.3.jar!/" />
-        </CLASSES>
-        <JAVADOC />
-        <SOURCES />
-      </library>
-    </orderEntry>
-    <orderEntry type="module-library" exported="">
-      <library>
-        <CLASSES>
-          <root url="jar://$MODULE_DIR$/../../../../out/gradle-dist-link/lib/ant-1.9.3.jar!/" />
-        </CLASSES>
-        <JAVADOC />
-        <SOURCES />
-      </library>
-    </orderEntry>
-    <orderEntry type="module-library" exported="">
-      <library>
-        <CLASSES>
-          <root url="jar://$MODULE_DIR$/../../../../out/gradle-dist-link/lib/commons-collections-3.2.1.jar!/" />
-        </CLASSES>
-        <JAVADOC />
-        <SOURCES />
-      </library>
-    </orderEntry>
-    <orderEntry type="module-library" exported="">
-      <library>
-        <CLASSES>
-          <root url="jar://$MODULE_DIR$/../../../../out/gradle-dist-link/lib/commons-io-1.4.jar!/" />
-        </CLASSES>
-        <JAVADOC />
-        <SOURCES />
-      </library>
-    </orderEntry>
-    <orderEntry type="module-library" exported="">
-      <library>
-        <CLASSES>
-          <root url="jar://$MODULE_DIR$/../../../../out/gradle-dist-link/lib/commons-lang-2.6.jar!/" />
-        </CLASSES>
-        <JAVADOC />
-        <SOURCES />
-      </library>
-    </orderEntry>
-    <orderEntry type="module-library" exported="">
-      <library>
-        <CLASSES>
-          <root url="jar://$MODULE_DIR$/../../../../out/gradle-dist-link/lib/logback-core-1.0.13.jar!/" />
-        </CLASSES>
-        <JAVADOC />
-        <SOURCES />
-      </library>
-    </orderEntry>
-    <orderEntry type="module-library" exported="">
-      <library>
-        <CLASSES>
-          <root url="jar://$MODULE_DIR$/../../../../out/gradle-dist-link/lib/logback-classic-1.0.13.jar!/" />
-        </CLASSES>
-        <JAVADOC />
-        <SOURCES />
-      </library>
-    </orderEntry>
-    <orderEntry type="module-library" exported="">
-      <library>
-        <CLASSES>
-          <root url="jar://$MODULE_DIR$/../../../../out/gradle-dist-link/lib/guava-jdk5-17.0.jar!/" />
-        </CLASSES>
-        <JAVADOC />
-        <SOURCES />
-      </library>
-    </orderEntry>
-    <orderEntry type="module-library" exported="">
-      <library>
-        <CLASSES>
-          <root url="jar://$MODULE_DIR$/../../../../out/gradle-dist-link/lib/jcip-annotations-1.0.jar!/" />
-        </CLASSES>
-        <JAVADOC />
-        <SOURCES />
-      </library>
-    </orderEntry>
-    <orderEntry type="module-library" exported="">
-      <library>
-        <CLASSES>
-          <root url="jar://$MODULE_DIR$/../../../../out/gradle-dist-link/lib/jul-to-slf4j-1.7.7.jar!/" />
-        </CLASSES>
-        <JAVADOC />
-        <SOURCES />
-      </library>
-    </orderEntry>
-    <orderEntry type="module-library" exported="">
-      <library>
-        <CLASSES>
-          <root url="jar://$MODULE_DIR$/../../../../out/gradle-dist-link/lib/jarjar-1.3.jar!/" />
-        </CLASSES>
-        <JAVADOC />
-        <SOURCES />
-      </library>
-    </orderEntry>
-    <orderEntry type="module-library" exported="">
-      <library>
-        <CLASSES>
-          <root url="jar://$MODULE_DIR$/../../../../out/gradle-dist-link/lib/javax.inject-1.jar!/" />
-        </CLASSES>
-        <JAVADOC />
-        <SOURCES />
-      </library>
-    </orderEntry>
-    <orderEntry type="module-library" exported="">
-      <library>
-        <CLASSES>
-          <root url="jar://$MODULE_DIR$/../../../../out/gradle-dist-link/lib/slf4j-api-1.7.7.jar!/" />
-        </CLASSES>
-        <JAVADOC />
-        <SOURCES />
-      </library>
-    </orderEntry>
-    <orderEntry type="module-library" exported="">
-      <library>
-        <CLASSES>
-          <root url="jar://$MODULE_DIR$/../../../../out/gradle-dist-link/lib/log4j-over-slf4j-1.7.7.jar!/" />
-        </CLASSES>
-        <JAVADOC />
-        <SOURCES />
-      </library>
-    </orderEntry>
-    <orderEntry type="module-library" exported="">
-      <library>
-        <CLASSES>
-          <root url="jar://$MODULE_DIR$/../../../../out/gradle-dist-link/lib/jcl-over-slf4j-1.7.7.jar!/" />
-        </CLASSES>
-        <JAVADOC />
-        <SOURCES />
-      </library>
-    </orderEntry>
-    <orderEntry type="module-library" exported="">
-      <library>
-        <CLASSES>
-          <root url="jar://$MODULE_DIR$/../../../../out/gradle-dist-link/lib/ant-launcher-1.9.3.jar!/" />
-        </CLASSES>
-        <JAVADOC />
-        <SOURCES />
-      </library>
-    </orderEntry>
-    <orderEntry type="module-library" exported="">
-      <library>
-        <CLASSES>
-          <root url="jar://$MODULE_DIR$/../../../../out/gradle-dist-link/lib/commons-collections-3.2.1.jar!/" />
-        </CLASSES>
-        <JAVADOC />
-        <SOURCES />
-      </library>
-    </orderEntry>
-    <orderEntry type="module-library" exported="">
-      <library>
-        <CLASSES>
-          <root url="jar://$MODULE_DIR$/../../../../out/gradle-dist-link/lib/commons-io-1.4.jar!/" />
-        </CLASSES>
-        <JAVADOC />
-        <SOURCES />
-      </library>
-    </orderEntry>
-    <orderEntry type="module-library" exported="">
-      <library>
-        <CLASSES>
-          <root url="jar://$MODULE_DIR$/../../../../out/gradle-dist-link/lib/commons-lang-2.6.jar!/" />
-        </CLASSES>
-        <JAVADOC />
-        <SOURCES />
-      </library>
-    </orderEntry>
-    <orderEntry type="module-library" exported="">
-      <library>
-        <CLASSES>
-          <root url="jar://$MODULE_DIR$/../../../../out/gradle-dist-link/lib/gradle-docs-2.4-20150115230034+0000.jar!/" />
-        </CLASSES>
-        <JAVADOC />
-        <SOURCES />
-      </library>
-    </orderEntry>
-    <orderEntry type="module-library" exported="">
-      <library>
-        <CLASSES>
-          <root url="jar://$MODULE_DIR$/../../../../out/gradle-dist-link/lib/gradle-launcher-2.4-20150115230034+0000.jar!/" />
-        </CLASSES>
-        <JAVADOC />
-        <SOURCES />
-      </library>
-    </orderEntry>
-    <orderEntry type="module-library" exported="">
-      <library>
-        <CLASSES>
-          <root url="jar://$MODULE_DIR$/../../../../out/gradle-dist-link/lib/gradle-base-services-groovy-2.4-20150115230034+0000.jar!/" />
-        </CLASSES>
-        <JAVADOC />
-        <SOURCES />
-      </library>
-    </orderEntry>
-    <orderEntry type="module-library" exported="">
-      <library>
-        <CLASSES>
-          <root url="jar://$MODULE_DIR$/../../../../out/gradle-dist-link/lib/gradle-base-services-2.4-20150115230034+0000.jar!/" />
-        </CLASSES>
-        <JAVADOC />
-        <SOURCES />
-      </library>
-    </orderEntry>
-    <orderEntry type="module-library" exported="">
-      <library>
-        <CLASSES>
-          <root url="jar://$MODULE_DIR$/../../../../out/gradle-dist-link/lib/gradle-resources-2.4-20150115230034+0000.jar!/" />
-        </CLASSES>
-        <JAVADOC />
-        <SOURCES />
-      </library>
-    </orderEntry>
-    <orderEntry type="module-library" exported="">
-      <library>
-        <CLASSES>
-          <root url="jar://$MODULE_DIR$/../../../../out/gradle-dist-link/lib/gradle-cli-2.4-20150115230034+0000.jar!/" />
-        </CLASSES>
-        <JAVADOC />
-        <SOURCES />
-      </library>
-    </orderEntry>
-    <orderEntry type="module-library" exported="">
-      <library>
-        <CLASSES>
-          <root url="jar://$MODULE_DIR$/../../../../out/gradle-dist-link/lib/gradle-native-2.4-20150115230034+0000.jar!/" />
-        </CLASSES>
-        <JAVADOC />
-        <SOURCES />
-      </library>
-    </orderEntry>
-    <orderEntry type="module-library" exported="">
-      <library>
-        <CLASSES>
-          <root url="jar://$MODULE_DIR$/../../../../out/gradle-dist-link/lib/gradle-open-api-2.4-20150115230034+0000.jar!/" />
-        </CLASSES>
-        <JAVADOC />
-        <SOURCES />
-      </library>
-    </orderEntry>
-    <orderEntry type="module-library" exported="">
-      <library>
-        <CLASSES>
-          <root url="jar://$MODULE_DIR$/../../../../out/gradle-dist-link/lib/gradle-ui-2.4-20150115230034+0000.jar!/" />
-        </CLASSES>
-        <JAVADOC />
-        <SOURCES />
-      </library>
-    </orderEntry>
-    <orderEntry type="module-library" exported="">
-      <library>
-        <CLASSES>
-          <root url="jar://$MODULE_DIR$/../../../../out/gradle-dist-link/lib/jna-3.2.7.jar!/" />
-        </CLASSES>
-        <JAVADOC />
-        <SOURCES />
-      </library>
-    </orderEntry>
-    <orderEntry type="module-library" exported="">
-      <library>
-        <CLASSES>
-          <root url="jar://$MODULE_DIR$/../../../../out/gradle-dist-link/lib/native-platform-0.10.jar!/" />
-        </CLASSES>
-        <JAVADOC />
-        <SOURCES />
-      </library>
-    </orderEntry>
-    <orderEntry type="module-library" exported="">
-      <library>
-        <CLASSES>
-          <root url="jar://$MODULE_DIR$/../../../../out/gradle-dist-link/lib/jansi-1.2.1.jar!/" />
-        </CLASSES>
-        <JAVADOC />
-        <SOURCES />
-      </library>
-    </orderEntry>
-    <orderEntry type="module-library" exported="">
-      <library>
-        <CLASSES>
-          <root url="jar://$MODULE_DIR$/../../../../out/gradle-dist-link/lib/native-platform-osx-i386-0.10.jar!/" />
-        </CLASSES>
-        <JAVADOC />
-        <SOURCES />
-      </library>
-    </orderEntry>
-    <orderEntry type="module-library" exported="">
-      <library>
-        <CLASSES>
-          <root url="jar://$MODULE_DIR$/../../../../out/gradle-dist-link/lib/native-platform-osx-amd64-0.10.jar!/" />
-        </CLASSES>
-        <JAVADOC />
-        <SOURCES />
-      </library>
-    </orderEntry>
-    <orderEntry type="module-library" exported="">
-      <library>
-        <CLASSES>
-          <root url="jar://$MODULE_DIR$/../../../../out/gradle-dist-link/lib/native-platform-linux-amd64-0.10.jar!/" />
-        </CLASSES>
-        <JAVADOC />
-        <SOURCES />
-      </library>
-    </orderEntry>
-    <orderEntry type="module-library" exported="">
-      <library>
-        <CLASSES>
-          <root url="jar://$MODULE_DIR$/../../../../out/gradle-dist-link/lib/native-platform-linux-i386-0.10.jar!/" />
-        </CLASSES>
-        <JAVADOC />
-        <SOURCES />
-      </library>
-    </orderEntry>
-    <orderEntry type="module-library" exported="">
-      <library>
-        <CLASSES>
-          <root url="jar://$MODULE_DIR$/../../../../out/gradle-dist-link/lib/native-platform-windows-amd64-0.10.jar!/" />
-        </CLASSES>
-        <JAVADOC />
-        <SOURCES />
-      </library>
-    </orderEntry>
-    <orderEntry type="module-library" exported="">
-      <library>
-        <CLASSES>
-          <root url="jar://$MODULE_DIR$/../../../../out/gradle-dist-link/lib/native-platform-windows-i386-0.10.jar!/" />
-        </CLASSES>
-        <JAVADOC />
-        <SOURCES />
-      </library>
-    </orderEntry>
-    <orderEntry type="module-library" exported="">
-      <library>
-        <CLASSES>
-          <root url="jar://$MODULE_DIR$/../../../../out/gradle-dist-link/lib/gradle-messaging-2.4-20150115230034+0000.jar!/" />
-        </CLASSES>
-        <JAVADOC />
-        <SOURCES />
-      </library>
-    </orderEntry>
-    <orderEntry type="module-library" exported="">
-      <library>
-        <CLASSES>
-          <root url="jar://$MODULE_DIR$/../../../../out/gradle-dist-link/lib/kryo-2.20.jar!/" />
-        </CLASSES>
-        <JAVADOC />
-        <SOURCES />
-      </library>
-    </orderEntry>
-    <orderEntry type="module-library" exported="">
-      <library>
-        <CLASSES>
-          <root url="jar://$MODULE_DIR$/../../../../out/gradle-dist-link/lib/reflectasm-1.07-shaded.jar!/" />
-        </CLASSES>
-        <JAVADOC />
-        <SOURCES />
-      </library>
-    </orderEntry>
-    <orderEntry type="module-library" exported="">
-      <library>
-        <CLASSES>
-          <root url="jar://$MODULE_DIR$/../../../../out/gradle-dist-link/lib/minlog-1.2.jar!/" />
-        </CLASSES>
-        <JAVADOC />
-        <SOURCES />
-      </library>
-    </orderEntry>
-    <orderEntry type="module-library" exported="">
-      <library>
-        <CLASSES>
-          <root url="jar://$MODULE_DIR$/../../../../out/gradle-dist-link/lib/objenesis-1.2.jar!/" />
-        </CLASSES>
-        <JAVADOC />
-        <SOURCES />
-      </library>
-    </orderEntry>
-    <orderEntry type="module-library" exported="">
-      <library>
-        <CLASSES>
-          <root url="jar://$MODULE_DIR$/../../../../out/gradle-dist-link/lib/plugins/jarjar-maven-settings-3.0.4.jar!/" />
-        </CLASSES>
-        <JAVADOC />
-        <SOURCES />
-      </library>
-    </orderEntry>
-    <orderEntry type="module-library" exported="">
-      <library>
-        <CLASSES>
-          <root url="jar://$MODULE_DIR$/../../../../out/gradle-dist-link/lib/plugins/jarjar-maven-repository-metadata-3.0.4.jar!/" />
-        </CLASSES>
-        <JAVADOC />
-        <SOURCES />
-      </library>
-    </orderEntry>
-    <orderEntry type="module-library" exported="">
-      <library>
-        <CLASSES>
-          <root url="jar://$MODULE_DIR$/../../../../out/gradle-dist-link/lib/plugins/jarjar-plexus-container-default-1.5.5.jar!/" />
-        </CLASSES>
-        <JAVADOC />
-        <SOURCES />
-      </library>
-    </orderEntry>
-    <orderEntry type="module-library" exported="">
-      <library>
-        <CLASSES>
-          <root url="jar://$MODULE_DIR$/../../../../out/gradle-dist-link/lib/plugins/jarjar-maven-aether-provider-3.0.4.jar!/" />
-        </CLASSES>
-        <JAVADOC />
-        <SOURCES />
-      </library>
-    </orderEntry>
-    <orderEntry type="module-library" exported="">
-      <library>
-        <CLASSES>
-          <root url="jar://$MODULE_DIR$/../../../../out/gradle-dist-link/lib/plugins/jarjar-wagon-provider-api-2.4.jar!/" />
-        </CLASSES>
-        <JAVADOC />
-        <SOURCES />
-      </library>
-    </orderEntry>
-    <orderEntry type="module-library" exported="">
-      <library>
-        <CLASSES>
-          <root url="jar://$MODULE_DIR$/../../../../out/gradle-dist-link/lib/plugins/jarjar-plexus-cipher-1.7.jar!/" />
-        </CLASSES>
-        <JAVADOC />
-        <SOURCES />
-      </library>
-    </orderEntry>
-    <orderEntry type="module-library" exported="">
-      <library>
-        <CLASSES>
-          <root url="jar://$MODULE_DIR$/../../../../out/gradle-dist-link/lib/plugins/jarjar-plexus-interpolation-1.14.jar!/" />
-        </CLASSES>
-        <JAVADOC />
-        <SOURCES />
-      </library>
-    </orderEntry>
-    <orderEntry type="module-library" exported="">
-      <library>
-        <CLASSES>
-          <root url="jar://$MODULE_DIR$/../../../../out/gradle-dist-link/lib/plugins/jarjar-plexus-utils-2.0.6.jar!/" />
-        </CLASSES>
-        <JAVADOC />
-        <SOURCES />
-      </library>
-    </orderEntry>
-    <orderEntry type="module-library" exported="">
-      <library>
-        <CLASSES>
-          <root url="jar://$MODULE_DIR$/../../../../out/gradle-dist-link/lib/plugins/jarjar-plexus-classworlds-2.4.jar!/" />
-        </CLASSES>
-        <JAVADOC />
-        <SOURCES />
-      </library>
-    </orderEntry>
-    <orderEntry type="module-library" exported="">
-      <library>
-        <CLASSES>
-          <root url="jar://$MODULE_DIR$/../../../../out/gradle-dist-link/lib/plugins/jarjar-maven-plugin-api-3.0.4.jar!/" />
-        </CLASSES>
-        <JAVADOC />
-        <SOURCES />
-      </library>
-    </orderEntry>
-    <orderEntry type="module-library" exported="">
-      <library>
-        <CLASSES>
-          <root url="jar://$MODULE_DIR$/../../../../out/gradle-dist-link/lib/plugins/jarjar-maven-model-builder-3.0.4.jar!/" />
-        </CLASSES>
-        <JAVADOC />
-        <SOURCES />
-      </library>
-    </orderEntry>
-    <orderEntry type="module-library" exported="">
-      <library>
-        <CLASSES>
-          <root url="jar://$MODULE_DIR$/../../../../out/gradle-dist-link/lib/plugins/jarjar-plexus-sec-dispatcher-1.3.jar!/" />
-        </CLASSES>
-        <JAVADOC />
-        <SOURCES />
-      </library>
-    </orderEntry>
-    <orderEntry type="module-library" exported="">
-      <library>
-        <CLASSES>
-          <root url="jar://$MODULE_DIR$/../../../../out/gradle-dist-link/lib/plugins/jarjar-plexus-component-annotations-1.5.5.jar!/" />
-        </CLASSES>
-        <JAVADOC />
-        <SOURCES />
-      </library>
-    </orderEntry>
-    <orderEntry type="module-library" exported="">
-      <library>
-        <CLASSES>
-          <root url="jar://$MODULE_DIR$/../../../../out/gradle-dist-link/lib/plugins/jarjar-aether-connector-wagon-1.13.1.jar!/" />
-        </CLASSES>
-        <JAVADOC />
-        <SOURCES />
-      </library>
-    </orderEntry>
-    <orderEntry type="module-library" exported="">
-      <library>
-        <CLASSES>
-          <root url="jar://$MODULE_DIR$/../../../../out/gradle-dist-link/lib/plugins/jarjar-maven-compat-3.0.4.jar!/" />
-        </CLASSES>
-        <JAVADOC />
-        <SOURCES />
-      </library>
-    </orderEntry>
-    <orderEntry type="module-library" exported="">
-      <library>
-        <CLASSES>
-          <root url="jar://$MODULE_DIR$/../../../../out/gradle-dist-link/lib/plugins/jarjar-wagon-http-2.4.jar!/" />
-        </CLASSES>
-        <JAVADOC />
-        <SOURCES />
-      </library>
-    </orderEntry>
-    <orderEntry type="module-library" exported="">
-      <library>
-        <CLASSES>
-          <root url="jar://$MODULE_DIR$/../../../../out/gradle-dist-link/lib/plugins/jarjar-aether-api-1.13.1.jar!/" />
-        </CLASSES>
-        <JAVADOC />
-        <SOURCES />
-      </library>
-    </orderEntry>
-    <orderEntry type="module-library" exported="">
-      <library>
-        <CLASSES>
-          <root url="jar://$MODULE_DIR$/../../../../out/gradle-dist-link/lib/plugins/jarjar-maven-settings-builder-3.0.4.jar!/" />
-        </CLASSES>
-        <JAVADOC />
-        <SOURCES />
-      </library>
-    </orderEntry>
-    <orderEntry type="module-library" exported="">
-      <library>
-        <CLASSES>
-          <root url="jar://$MODULE_DIR$/../../../../out/gradle-dist-link/lib/plugins/jarjar-aether-spi-1.13.1.jar!/" />
-        </CLASSES>
-        <JAVADOC />
-        <SOURCES />
-      </library>
-    </orderEntry>
-    <orderEntry type="module-library" exported="">
-      <library>
-        <CLASSES>
-          <root url="jar://$MODULE_DIR$/../../../../out/gradle-dist-link/lib/plugins/jarjar-maven-core-3.0.4.jar!/" />
-        </CLASSES>
-        <JAVADOC />
-        <SOURCES />
-      </library>
-    </orderEntry>
-    <orderEntry type="module-library" exported="">
-      <library>
-        <CLASSES>
-          <root url="jar://$MODULE_DIR$/../../../../out/gradle-dist-link/lib/plugins/jarjar-wagon-http-shared4-2.4.jar!/" />
-        </CLASSES>
-        <JAVADOC />
-        <SOURCES />
-      </library>
-    </orderEntry>
-    <orderEntry type="module-library" exported="">
-      <library>
-        <CLASSES>
-          <root url="jar://$MODULE_DIR$/../../../../out/gradle-dist-link/lib/plugins/jarjar-aether-util-1.13.1.jar!/" />
-        </CLASSES>
-        <JAVADOC />
-        <SOURCES />
-      </library>
-    </orderEntry>
-    <orderEntry type="module-library" exported="">
-      <library>
-        <CLASSES>
-          <root url="jar://$MODULE_DIR$/../../../../out/gradle-dist-link/lib/plugins/jarjar-maven-artifact-3.0.4.jar!/" />
-        </CLASSES>
-        <JAVADOC />
-        <SOURCES />
-      </library>
-    </orderEntry>
-    <orderEntry type="module-library" exported="">
-      <library>
-        <CLASSES>
-          <root url="jar://$MODULE_DIR$/../../../../out/gradle-dist-link/lib/plugins/jarjar-maven-model-3.0.4.jar!/" />
-        </CLASSES>
-        <JAVADOC />
-        <SOURCES />
-      </library>
-    </orderEntry>
-    <orderEntry type="module-library" exported="">
-      <library>
-        <CLASSES>
-          <root url="jar://$MODULE_DIR$/../../../../out/gradle-dist-link/lib/plugins/jarjar-aether-impl-1.13.1.jar!/" />
-        </CLASSES>
-        <JAVADOC />
-        <SOURCES />
-      </library>
-    </orderEntry>
-    <orderEntry type="module-library" exported="">
-      <library>
-        <CLASSES>
-          <root url="jar://$MODULE_DIR$/../../../../out/gradle-dist-link/lib/plugins/maven-ant-tasks-2.1.3.jar!/" />
-        </CLASSES>
-        <JAVADOC />
-        <SOURCES />
-      </library>
-    </orderEntry>
-    <orderEntry type="module-library" exported="">
-      <library>
-        <CLASSES>
-          <root url="jar://$MODULE_DIR$/../../../../out/gradle-dist-link/lib/plugins/nekohtml-1.9.14.jar!/" />
-        </CLASSES>
-        <JAVADOC />
-        <SOURCES />
-      </library>
-    </orderEntry>
-    <orderEntry type="module-library" exported="">
-      <library>
-        <CLASSES>
-          <root url="jar://$MODULE_DIR$/../../../../out/gradle-dist-link/lib/plugins/xbean-reflect-3.4.jar!/" />
-        </CLASSES>
-        <JAVADOC />
-        <SOURCES />
-      </library>
-    </orderEntry>
-    <orderEntry type="module-library" exported="">
-      <library>
-        <CLASSES>
-          <root url="jar://$MODULE_DIR$/../../../../out/gradle-dist-link/lib/plugins/xml-apis-1.3.04.jar!/" />
-        </CLASSES>
-        <JAVADOC />
-        <SOURCES />
-      </library>
-    </orderEntry>
-    <orderEntry type="module-library" exported="">
-      <library>
-        <CLASSES>
-          <root url="jar://$MODULE_DIR$/../../../../out/gradle-dist-link/lib/plugins/xercesImpl-2.9.1.jar!/" />
-        </CLASSES>
-        <JAVADOC />
-        <SOURCES />
-      </library>
-    </orderEntry>
-    <orderEntry type="module-library" exported="">
-      <library>
-        <CLASSES>
-          <root url="jar://$MODULE_DIR$/../../../../out/gradle-dist-link/lib/gradle-tooling-api-2.4-20150115230034+0000.jar!/" />
-        </CLASSES>
-        <JAVADOC />
-        <SOURCES />
-      </library>
-    </orderEntry>
-    <orderEntry type="module-library" exported="">
-      <library>
-        <CLASSES>
-          <root url="jar://$MODULE_DIR$/../../../../out/gradle-dist-link/lib/plugins/gradle-plugins-2.4-20150115230034+0000.jar!/" />
-        </CLASSES>
-        <JAVADOC />
-        <SOURCES />
-      </library>
-    </orderEntry>
-    <orderEntry type="module-library" exported="">
-      <library>
-        <CLASSES>
-          <root url="jar://$MODULE_DIR$/../../../../out/gradle-dist-link/lib/plugins/junit-4.11.jar!/" />
-        </CLASSES>
-        <JAVADOC />
-        <SOURCES />
-      </library>
-    </orderEntry>
-    <orderEntry type="module-library" exported="">
-      <library>
-        <CLASSES>
-          <root url="jar://$MODULE_DIR$/../../../../out/gradle-dist-link/lib/plugins/testng-6.3.1.jar!/" />
-        </CLASSES>
-        <JAVADOC />
-        <SOURCES />
-      </library>
-    </orderEntry>
-    <orderEntry type="module-library" exported="">
-      <library>
-        <CLASSES>
-          <root url="jar://$MODULE_DIR$/../../../../out/gradle-dist-link/lib/plugins/commons-cli-1.2.jar!/" />
-        </CLASSES>
-        <JAVADOC />
-        <SOURCES />
-      </library>
-    </orderEntry>
-    <orderEntry type="module-library" exported="">
-      <library>
-        <CLASSES>
-          <root url="jar://$MODULE_DIR$/../../../../out/gradle-dist-link/lib/plugins/bsh-2.0b4.jar!/" />
-        </CLASSES>
-        <JAVADOC />
-        <SOURCES />
-      </library>
-    </orderEntry>
-    <orderEntry type="module-library" exported="">
-      <library>
-        <CLASSES>
-          <root url="jar://$MODULE_DIR$/../../../../out/gradle-dist-link/lib/plugins/snakeyaml-1.6.jar!/" />
-        </CLASSES>
-        <JAVADOC />
-        <SOURCES />
-      </library>
-    </orderEntry>
-    <orderEntry type="module-library" exported="">
-      <library>
-        <CLASSES>
-          <root url="jar://$MODULE_DIR$/../../../../out/gradle-dist-link/lib/plugins/hamcrest-core-1.3.jar!/" />
-        </CLASSES>
-        <JAVADOC />
-        <SOURCES />
-      </library>
-    </orderEntry>
-    <orderEntry type="module-library" exported="">
-      <library>
-        <CLASSES>
-          <root url="jar://$MODULE_DIR$/../../../../out/gradle-dist-link/lib/plugins/gradle-code-quality-2.4-20150115230034+0000.jar!/" />
-        </CLASSES>
-        <JAVADOC />
-        <SOURCES />
-      </library>
-    </orderEntry>
-    <orderEntry type="module-library" exported="">
-      <library>
-        <CLASSES>
-          <root url="jar://$MODULE_DIR$/../../../../out/gradle-dist-link/lib/plugins/gradle-jetty-2.4-20150115230034+0000.jar!/" />
-        </CLASSES>
-        <JAVADOC />
-        <SOURCES />
-      </library>
-    </orderEntry>
-    <orderEntry type="module-library" exported="">
-      <library>
-        <CLASSES>
-          <root url="jar://$MODULE_DIR$/../../../../out/gradle-dist-link/lib/plugins/jetty-6.1.25.jar!/" />
-        </CLASSES>
-        <JAVADOC />
-        <SOURCES />
-      </library>
-    </orderEntry>
-    <orderEntry type="module-library" exported="">
-      <library>
-        <CLASSES>
-          <root url="jar://$MODULE_DIR$/../../../../out/gradle-dist-link/lib/plugins/jetty-util-6.1.25.jar!/" />
-        </CLASSES>
-        <JAVADOC />
-        <SOURCES />
-      </library>
-    </orderEntry>
-    <orderEntry type="module-library" exported="">
-      <library>
-        <CLASSES>
-          <root url="jar://$MODULE_DIR$/../../../../out/gradle-dist-link/lib/plugins/servlet-api-2.5-20081211.jar!/" />
-        </CLASSES>
-        <JAVADOC />
-        <SOURCES />
-      </library>
-    </orderEntry>
-    <orderEntry type="module-library" exported="">
-      <library>
-        <CLASSES>
-          <root url="jar://$MODULE_DIR$/../../../../out/gradle-dist-link/lib/plugins/jetty-plus-6.1.25.jar!/" />
-        </CLASSES>
-        <JAVADOC />
-        <SOURCES />
-      </library>
-    </orderEntry>
-    <orderEntry type="module-library" exported="">
-      <library>
-        <CLASSES>
-          <root url="jar://$MODULE_DIR$/../../../../out/gradle-dist-link/lib/plugins/jsp-2.1-6.1.14.jar!/" />
-        </CLASSES>
-        <JAVADOC />
-        <SOURCES />
-      </library>
-    </orderEntry>
-    <orderEntry type="module-library" exported="">
-      <library>
-        <CLASSES>
-          <root url="jar://$MODULE_DIR$/../../../../out/gradle-dist-link/lib/plugins/jetty-annotations-6.1.25.jar!/" />
-        </CLASSES>
-        <JAVADOC />
-        <SOURCES />
-      </library>
-    </orderEntry>
-    <orderEntry type="module-library" exported="">
-      <library>
-        <CLASSES>
-          <root url="jar://$MODULE_DIR$/../../../../out/gradle-dist-link/lib/plugins/geronimo-annotation_1.0_spec-1.0.jar!/" />
-        </CLASSES>
-        <JAVADOC />
-        <SOURCES />
-      </library>
-    </orderEntry>
-    <orderEntry type="module-library" exported="">
-      <library>
-        <CLASSES>
-          <root url="jar://$MODULE_DIR$/../../../../out/gradle-dist-link/lib/plugins/jetty-naming-6.1.25.jar!/" />
-        </CLASSES>
-        <JAVADOC />
-        <SOURCES />
-      </library>
-    </orderEntry>
-    <orderEntry type="module-library" exported="">
-      <library>
-        <CLASSES>
-          <root url="jar://$MODULE_DIR$/../../../../out/gradle-dist-link/lib/plugins/core-3.1.1.jar!/" />
-        </CLASSES>
-        <JAVADOC />
-        <SOURCES />
-      </library>
-    </orderEntry>
-    <orderEntry type="module-library" exported="">
-      <library>
-        <CLASSES>
-          <root url="jar://$MODULE_DIR$/../../../../out/gradle-dist-link/lib/plugins/jsp-api-2.1-6.1.14.jar!/" />
-        </CLASSES>
-        <JAVADOC />
-        <SOURCES />
-      </library>
-    </orderEntry>
-    <orderEntry type="module-library" exported="">
-      <library>
-        <CLASSES>
-          <root url="jar://$MODULE_DIR$/../../../../out/gradle-dist-link/lib/plugins/gradle-antlr-2.4-20150115230034+0000.jar!/" />
-        </CLASSES>
-        <JAVADOC />
-        <SOURCES />
-      </library>
-    </orderEntry>
-    <orderEntry type="module-library" exported="">
-      <library>
-        <CLASSES>
-          <root url="jar://$MODULE_DIR$/../../../../out/gradle-dist-link/lib/plugins/gradle-cunit-2.4-20150115230034+0000.jar!/" />
-        </CLASSES>
-        <JAVADOC />
-        <SOURCES />
-      </library>
-    </orderEntry>
-    <orderEntry type="module-library" exported="">
-      <library>
-        <CLASSES>
-          <root url="jar://$MODULE_DIR$/../../../../out/gradle-dist-link/lib/plugins/gradle-dependency-management-2.4-20150115230034+0000.jar!/" />
-        </CLASSES>
-        <JAVADOC />
-        <SOURCES />
-      </library>
-    </orderEntry>
-    <orderEntry type="module-library" exported="">
-      <library>
-        <CLASSES>
-          <root url="jar://$MODULE_DIR$/../../../../out/gradle-dist-link/lib/plugins/gradle-ide-native-2.4-20150115230034+0000.jar!/" />
-        </CLASSES>
-        <JAVADOC />
-        <SOURCES />
-      </library>
-    </orderEntry>
-    <orderEntry type="module-library" exported="">
-      <library>
-        <CLASSES>
-          <root url="jar://$MODULE_DIR$/../../../../out/gradle-dist-link/lib/plugins/gradle-language-groovy-2.4-20150115230034+0000.jar!/" />
-        </CLASSES>
-        <JAVADOC />
-        <SOURCES />
-      </library>
-    </orderEntry>
-    <orderEntry type="module-library" exported="">
-      <library>
-        <CLASSES>
-          <root url="jar://$MODULE_DIR$/../../../../out/gradle-dist-link/lib/plugins/gradle-language-java-2.4-20150115230034+0000.jar!/" />
-        </CLASSES>
-        <JAVADOC />
-        <SOURCES />
-      </library>
-    </orderEntry>
-    <orderEntry type="module-library" exported="">
-      <library>
-        <CLASSES>
-          <root url="jar://$MODULE_DIR$/../../../../out/gradle-dist-link/lib/plugins/gradle-language-jvm-2.4-20150115230034+0000.jar!/" />
-        </CLASSES>
-        <JAVADOC />
-        <SOURCES />
-      </library>
-    </orderEntry>
-    <orderEntry type="module-library" exported="">
-      <library>
-        <CLASSES>
-          <root url="jar://$MODULE_DIR$/../../../../out/gradle-dist-link/lib/plugins/gradle-language-native-2.4-20150115230034+0000.jar!/" />
-        </CLASSES>
-        <JAVADOC />
-        <SOURCES />
-      </library>
-    </orderEntry>
-    <orderEntry type="module-library" exported="">
-      <library>
-        <CLASSES>
-          <root url="jar://$MODULE_DIR$/../../../../out/gradle-dist-link/lib/plugins/gradle-platform-base-2.4-20150115230034+0000.jar!/" />
-        </CLASSES>
-        <JAVADOC />
-        <SOURCES />
-      </library>
-    </orderEntry>
-    <orderEntry type="module-library" exported="">
-      <library>
-        <CLASSES>
-          <root url="jar://$MODULE_DIR$/../../../../out/gradle-dist-link/lib/plugins/gradle-platform-jvm-2.4-20150115230034+0000.jar!/" />
-        </CLASSES>
-        <JAVADOC />
-        <SOURCES />
-      </library>
-    </orderEntry>
-    <orderEntry type="module-library" exported="">
-      <library>
-        <CLASSES>
-          <root url="jar://$MODULE_DIR$/../../../../out/gradle-dist-link/lib/plugins/gradle-platform-native-2.4-20150115230034+0000.jar!/" />
-        </CLASSES>
-        <JAVADOC />
-        <SOURCES />
-      </library>
-    </orderEntry>
-    <orderEntry type="module-library" exported="">
-      <library>
-        <CLASSES>
-          <root url="jar://$MODULE_DIR$/../../../../out/gradle-dist-link/lib/plugins/gradle-plugin-development-2.4-20150115230034+0000.jar!/" />
-        </CLASSES>
-        <JAVADOC />
-        <SOURCES />
-      </library>
-    </orderEntry>
-    <orderEntry type="module-library" exported="">
-      <library>
-        <CLASSES>
-          <root url="jar://$MODULE_DIR$/../../../../out/gradle-dist-link/lib/plugins/gradle-plugin-use-2.4-20150115230034+0000.jar!/" />
-        </CLASSES>
-        <JAVADOC />
-        <SOURCES />
-      </library>
-    </orderEntry>
-    <orderEntry type="module-library" exported="">
-      <library>
-        <CLASSES>
-          <root url="jar://$MODULE_DIR$/../../../../out/gradle-dist-link/lib/plugins/ant-antlr-1.9.3.jar!/" />
-        </CLASSES>
-        <JAVADOC />
-        <SOURCES />
-      </library>
-    </orderEntry>
-    <orderEntry type="module-library" exported="">
-      <library>
-        <CLASSES>
-          <root url="jar://$MODULE_DIR$/../../../../out/gradle-dist-link/lib/plugins/antlr-2.7.7.jar!/" />
-        </CLASSES>
-        <JAVADOC />
-        <SOURCES />
-      </library>
-    </orderEntry>
-    <orderEntry type="module-library" exported="">
-      <library>
-        <CLASSES>
-          <root url="jar://$MODULE_DIR$/../../../../out/gradle-dist-link/lib/gradle-wrapper-2.4-20150115230034+0000.jar!/" />
-        </CLASSES>
-        <JAVADOC />
-        <SOURCES />
-      </library>
-    </orderEntry>
-    <orderEntry type="module-library" exported="">
-      <library>
-        <CLASSES>
-          <root url="jar://$MODULE_DIR$/../../../../out/gradle-dist-link/lib/plugins/gradle-osgi-2.4-20150115230034+0000.jar!/" />
-        </CLASSES>
-        <JAVADOC />
-        <SOURCES />
-      </library>
-    </orderEntry>
-    <orderEntry type="module-library" exported="">
-      <library>
-        <CLASSES>
-          <root url="jar://$MODULE_DIR$/../../../../out/gradle-dist-link/lib/plugins/bndlib-2.1.0.jar!/" />
-        </CLASSES>
-        <JAVADOC />
-        <SOURCES />
-      </library>
-    </orderEntry>
-    <orderEntry type="module-library" exported="">
-      <library>
-        <CLASSES>
-          <root url="jar://$MODULE_DIR$/../../../../out/gradle-dist-link/lib/plugins/gradle-maven-2.4-20150115230034+0000.jar!/" />
-        </CLASSES>
-        <JAVADOC />
-        <SOURCES />
-      </library>
-    </orderEntry>
-    <orderEntry type="module-library" exported="">
-      <library>
-        <CLASSES>
-          <root url="jar://$MODULE_DIR$/../../../../out/gradle-dist-link/lib/plugins/pmaven-common-0.8-20100325.jar!/" />
-        </CLASSES>
-        <JAVADOC />
-        <SOURCES />
-      </library>
-    </orderEntry>
-    <orderEntry type="module-library" exported="">
-      <library>
-        <CLASSES>
-          <root url="jar://$MODULE_DIR$/../../../../out/gradle-dist-link/lib/plugins/pmaven-groovy-0.8-20100325.jar!/" />
-        </CLASSES>
-        <JAVADOC />
-        <SOURCES />
-      </library>
-    </orderEntry>
-    <orderEntry type="module-library" exported="">
-      <library>
-        <CLASSES>
-          <root url="jar://$MODULE_DIR$/../../../../out/gradle-dist-link/lib/plugins/plexus-component-annotations-1.5.2.jar!/" />
-        </CLASSES>
-        <JAVADOC />
-        <SOURCES />
-      </library>
-    </orderEntry>
-    <orderEntry type="module-library" exported="">
-      <library>
-        <CLASSES>
-          <root url="jar://$MODULE_DIR$/../../../../out/gradle-dist-link/lib/plugins/gradle-ide-2.4-20150115230034+0000.jar!/" />
-        </CLASSES>
-        <JAVADOC />
-        <SOURCES />
-      </library>
-    </orderEntry>
-    <orderEntry type="module-library" exported="">
-      <library>
-        <CLASSES>
-          <root url="jar://$MODULE_DIR$/../../../../out/gradle-dist-link/lib/plugins/gradle-announce-2.4-20150115230034+0000.jar!/" />
-        </CLASSES>
-        <JAVADOC />
-        <SOURCES />
-      </library>
-    </orderEntry>
-    <orderEntry type="module-library" exported="">
-      <library>
-        <CLASSES>
-          <root url="jar://$MODULE_DIR$/../../../../out/gradle-dist-link/lib/plugins/gradle-scala-2.4-20150115230034+0000.jar!/" />
-        </CLASSES>
-        <JAVADOC />
-        <SOURCES />
-      </library>
-    </orderEntry>
-    <orderEntry type="module-library" exported="">
-      <library>
-        <CLASSES>
-          <root url="jar://$MODULE_DIR$/../../../../out/gradle-dist-link/lib/plugins/gradle-sonar-2.4-20150115230034+0000.jar!/" />
-        </CLASSES>
-        <JAVADOC />
-        <SOURCES />
-      </library>
-    </orderEntry>
-    <orderEntry type="module-library" exported="">
-      <library>
-        <CLASSES>
-          <root url="jar://$MODULE_DIR$/../../../../out/gradle-dist-link/lib/plugins/sonar-batch-bootstrapper-2.9.jar!/" />
-        </CLASSES>
-        <JAVADOC />
-        <SOURCES />
-      </library>
-    </orderEntry>
-    <orderEntry type="module-library" exported="">
-      <library>
-        <CLASSES>
-          <root url="jar://$MODULE_DIR$/../../../../out/gradle-dist-link/lib/plugins/gradle-signing-2.4-20150115230034+0000.jar!/" />
-        </CLASSES>
-        <JAVADOC />
-        <SOURCES />
-      </library>
-    </orderEntry>
-    <orderEntry type="module-library" exported="">
-      <library>
-        <CLASSES>
-          <root url="jar://$MODULE_DIR$/../../../../out/gradle-dist-link/lib/plugins/bcpg-jdk15-1.46.jar!/" />
-        </CLASSES>
-        <JAVADOC />
-        <SOURCES />
-      </library>
-    </orderEntry>
-    <orderEntry type="module-library" exported="">
-      <library>
-        <CLASSES>
-          <root url="jar://$MODULE_DIR$/../../../../out/gradle-dist-link/lib/plugins/bcprov-jdk15-1.46.jar!/" />
-        </CLASSES>
-        <JAVADOC />
-        <SOURCES />
-      </library>
-    </orderEntry>
-    <orderEntry type="module-library" exported="">
-      <library>
-        <CLASSES>
-          <root url="jar://$MODULE_DIR$/../../../../out/gradle-dist-link/lib/plugins/gradle-ear-2.4-20150115230034+0000.jar!/" />
-        </CLASSES>
-        <JAVADOC />
-        <SOURCES />
-      </library>
-    </orderEntry>
-    <orderEntry type="module-library" exported="">
-      <library>
-        <CLASSES>
-          <root url="jar://$MODULE_DIR$/../../../../out/gradle-dist-link/lib/plugins/gradle-javascript-2.4-20150115230034+0000.jar!/" />
-        </CLASSES>
-        <JAVADOC />
-        <SOURCES />
-      </library>
-    </orderEntry>
-    <orderEntry type="module-library" exported="">
-      <library>
-        <CLASSES>
-          <root url="jar://$MODULE_DIR$/../../../../out/gradle-dist-link/lib/plugins/rhino-1.7R3.jar!/" />
-        </CLASSES>
-        <JAVADOC />
-        <SOURCES />
-      </library>
-    </orderEntry>
-    <orderEntry type="module-library" exported="">
-      <library>
-        <CLASSES>
-          <root url="jar://$MODULE_DIR$/../../../../out/gradle-dist-link/lib/plugins/gson-2.2.4.jar!/" />
-        </CLASSES>
-        <JAVADOC />
-        <SOURCES />
-      </library>
-    </orderEntry>
-    <orderEntry type="module-library" exported="">
-      <library>
-        <CLASSES>
-          <root url="jar://$MODULE_DIR$/../../../../out/gradle-dist-link/lib/plugins/simple-4.1.21.jar!/" />
-        </CLASSES>
-        <JAVADOC />
-        <SOURCES />
-      </library>
-    </orderEntry>
-    <orderEntry type="module-library" exported="">
-      <library>
-        <CLASSES>
-          <root url="jar://$MODULE_DIR$/../../../../out/gradle-dist-link/lib/plugins/gradle-build-comparison-2.4-20150115230034+0000.jar!/" />
-        </CLASSES>
-        <JAVADOC />
-        <SOURCES />
-      </library>
-    </orderEntry>
-    <orderEntry type="module-library" exported="">
-      <library>
-        <CLASSES>
-          <root url="jar://$MODULE_DIR$/../../../../out/gradle-dist-link/lib/plugins/gradle-diagnostics-2.4-20150115230034+0000.jar!/" />
-        </CLASSES>
-        <JAVADOC />
-        <SOURCES />
-      </library>
-    </orderEntry>
-    <orderEntry type="module-library" exported="">
-      <library>
-        <CLASSES>
-          <root url="jar://$MODULE_DIR$/../../../../out/gradle-dist-link/lib/plugins/gradle-reporting-2.4-20150115230034+0000.jar!/" />
-        </CLASSES>
-        <JAVADOC />
-        <SOURCES />
-      </library>
-    </orderEntry>
-    <orderEntry type="module-library" exported="">
-      <library>
-        <CLASSES>
-          <root url="jar://$MODULE_DIR$/../../../../out/gradle-dist-link/lib/plugins/jatl-0.2.2.jar!/" />
-        </CLASSES>
-        <JAVADOC />
-        <SOURCES />
-      </library>
-    </orderEntry>
-    <orderEntry type="module-library" exported="">
-      <library>
-        <CLASSES>
-          <root url="jar://$MODULE_DIR$/../../../../out/gradle-dist-link/lib/plugins/gradle-publish-2.4-20150115230034+0000.jar!/" />
-        </CLASSES>
-        <JAVADOC />
-        <SOURCES />
-      </library>
-    </orderEntry>
-    <orderEntry type="module-library" exported="">
-      <library>
-        <CLASSES>
-          <root url="jar://$MODULE_DIR$/../../../../out/gradle-dist-link/lib/plugins/gradle-ivy-2.4-20150115230034+0000.jar!/" />
-        </CLASSES>
-        <JAVADOC />
-        <SOURCES />
-      </library>
-    </orderEntry>
-    <orderEntry type="module-library" exported="">
-      <library>
-        <CLASSES>
-          <root url="jar://$MODULE_DIR$/../../../../out/gradle-dist-link/lib/plugins/gradle-jacoco-2.4-20150115230034+0000.jar!/" />
-        </CLASSES>
-        <JAVADOC />
-        <SOURCES />
-      </library>
-    </orderEntry>
-    <orderEntry type="module-library" exported="">
-      <library>
-        <CLASSES>
-          <root url="jar://$MODULE_DIR$/../../../../out/gradle-dist-link/lib/plugins/gradle-build-init-2.4-20150115230034+0000.jar!/" />
-        </CLASSES>
-        <JAVADOC />
-        <SOURCES />
-      </library>
-    </orderEntry>
-    <orderEntry type="module-library" exported="">
-      <library>
-        <CLASSES>
-          <root url="jar://$MODULE_DIR$/../../../../out/gradle-dist-link/lib/plugins/gradle-language-jvm-2.4-20150115230034+0000.jar!/" />
-        </CLASSES>
-        <JAVADOC />
-        <SOURCES />
-      </library>
-    </orderEntry>
-    <orderEntry type="module" module-name="builder" exported="" />
-    <orderEntry type="module" module-name="lint-cli" exported="" />
-    <orderEntry type="module-library" scope="TEST">
-      <library>
-        <CLASSES>
-          <root url="jar://$MODULE_DIR$/../../../../prebuilts/tools/common/m2/repository/junit/junit/3.8.1/junit-3.8.1.jar!/" />
-        </CLASSES>
-        <JAVADOC />
-        <SOURCES>
-          <root url="jar://$MODULE_DIR$/../../../../prebuilts/tools/common/m2/repository/junit/junit/3.8.1/junit-3.8.1-sources.jar!/" />
-        </SOURCES>
-      </library>
-    </orderEntry>
-    <orderEntry type="library" name="groovy" level="project" />
-    <orderEntry type="module" module-name="project-test-lib" scope="TEST" />
-=======
     <orderEntry type="library" scope="TEST" name="JUnit3" level="project" />
     <orderEntry type="library" name="groovy" level="project" />
     <orderEntry type="module" module-name="gradle-core" exported="" />
->>>>>>> acdeba95
     <orderEntry type="module" module-name="sdk-common-base" />
   </component>
 </module>