load("//tools/base/bazel:bazel.bzl", "iml_module")
load("//tools/base/bazel:kotlin.bzl", "kotlin_library", "kotlin_test")
load("//tools/base/bazel:gradle.bzl", "gradle_build", "gradle_test")
load("//tools/base/common:version.bzl", "BASE_VERSION", "BUILD_VERSION")
load("//tools/base/bazel:maven.bzl", "maven_library", "maven_repository")

# managed by go/iml_to_build
iml_module(
    name = "studio.android.sdktools.manifest-merger",
    srcs = ["manifest-merger/src/main/java"],
    iml_files = ["manifest-merger/android.sdktools.manifest-merger.iml"],
    lint_baseline = "lint_baseline.xml",
    test_srcs = ["manifest-merger/src/test/java"],
    visibility = ["//visibility:public"],
    exports = ["//tools/base/sdklib:studio.android.sdktools.sdklib"],
    # do not sort: must match IML order
    deps = [
        "//prebuilts/studio/intellij-sdk:studio-sdk",
        "//tools/base/sdklib:studio.android.sdktools.sdklib[module]",
        "//tools/adt/idea/.idea/libraries:mockito[test]",
        "//tools/base/sdk-common:studio.android.sdktools.sdk-common[module]",
        "//tools/base/testutils:studio.android.sdktools.testutils[module, test]",
        "//tools/adt/idea/.idea/libraries:truth[test]",
    ],
)

maven_library(
    name = "tools.manifest-merger",
    srcs = glob([
        "manifest-merger/src/main/java/**/*.kt",
        "manifest-merger/src/main/java/**/*.java",
    ]),
    coordinates = "com.android.tools.build:manifest-merger:" + BASE_VERSION,
    notice = "manifest-merger/NOTICE",
    resource_strip_prefix = "tools/base/build-system/manifest-merger",
    visibility = ["//visibility:public"],
    deps = [
        "//tools/base/common:tools.common",
        "//tools/base/sdk-common:tools.sdk-common",
        "//tools/base/sdklib:tools.sdklib",
        "@maven//:com.google.code.gson.gson",
        "@maven//:net.sf.kxml.kxml2",
        "@maven//:org.jetbrains.kotlin.kotlin-stdlib-jdk8",
    ],
)

kotlin_test(
    name = "tools.manifest-merger_tests",
    # TODO: Why are the xml files not under resources?
    srcs = glob([
        "manifest-merger/src/test/java/**/*.kt",
        "manifest-merger/src/test/java/**/*.java",
    ]),
    jvm_flags = ["-Dtest.suite.jar=tools.manifest-merger_tests.jar"],
    resources = glob(
        include = ["manifest-merger/src/test/java/**"],
        exclude = [
            "manifest-merger/src/test/java/**/*.java",
            "manifest-merger/src/test/java/**/*.kt",
        ],
    ),
    tags = ["no_test_windows"],  # b/77288863
    test_class = "com.android.testutils.JarTestSuite",
    runtime_deps = ["//tools/base/testutils:tools.testutils"],
    deps = [
        ":tools.manifest-merger",
        "//tools/base/annotations",
        "//tools/base/common:tools.common",
        "//tools/base/sdk-common:tools.sdk-common",
        "//tools/base/sdklib:tools.sdklib",
        "//tools/base/testutils:tools.testutils",
        "@maven//:com.google.code.gson.gson",
        "@maven//:com.google.guava.guava",
        "@maven//:com.google.truth.truth",
        "@maven//:junit.junit",
        "@maven//:org.mockito.mockito-core",
    ],
)

maven_library(
    name = "tools.apksig",
    srcs = [],
    bundled_deps = [
        "//tools/apksig:apksig-all",
    ],
    coordinates = "com.android.tools.build:apksig:" + BUILD_VERSION,
    description = "Library for signing APKs and for checking that APK signatures verify on Android",
    notice = "//tools/apksig:LICENSE",
    visibility = ["//visibility:public"],
)

# The Gradle APIs to build against and run against.
GRADLE_VERSION = "7.4"

filegroup(
    name = "gradle-distrib",
    srcs = ["//tools/external/gradle:gradle-distrib-" + GRADLE_VERSION],
    visibility = ["//visibility:public"],
)

filegroup(
    name = "gradle-distrib-7.2",
    srcs = ["//tools/external/gradle:gradle-distrib-7.2"],
    visibility = ["//visibility:public"],
)

filegroup(
    name = "gradle-distrib-7.0.2",
    srcs = ["//tools/external/gradle:gradle-distrib-7.0.2"],
    visibility = ["//visibility:public"],
)

filegroup(
    name = "gradle-distrib-6.7.1",
    srcs = ["//tools/external/gradle:gradle-distrib-6.7.1"],
    visibility = ["//visibility:public"],
)

filegroup(
    name = "gradle-distrib-6.5",
    srcs = ["//tools/external/gradle:gradle-distrib-6.5"],
    visibility = ["//visibility:public"],
)

filegroup(
    name = "gradle-distrib-6.1.1",
    srcs = ["//tools/external/gradle:gradle-distrib-6.1.1"],
    visibility = ["//visibility:public"],
)

filegroup(
    name = "gradle-distrib-5.5",
    srcs = ["//tools/external/gradle:gradle-distrib-5.5"],
    visibility = ["//visibility:public"],
)

filegroup(
    name = "gradle-distrib-5.3.1",
    srcs = ["//tools/external/gradle:gradle-distrib-5.3.1"],
    visibility = ["//visibility:public"],
)

java_library(
    name = "gradle-tooling-api",
    visibility = ["//tools/base/bazel:__subpackages__"],
    exports = ["@maven//:org.gradle.gradle-tooling-api"],
    runtime_deps = ["@maven//:org.slf4j.slf4j-api"],
)

gradle_build(
    name = "gradle_api_jar",
    build_file = "extract-gradle-api/build.gradle",
    data = [":gradle-distrib"],
    output_file = "gradle-api.jar",
    # Note that the Gradle API (the output of this Gradle build) consists of multiple jars:
    #   - gradle-api-<version>.jar
    #   - gradle-installation-beacon-<version>.jar
    #   - groovy jars
    #   - kotlin-stdlib jars
    #   - etc.
    # Currently, we extract only the "thin" gradle-api-<version>.jar, and therefore we'll have to
    # add the other jars manually as needed.
    # Fixing this properly requires further work (there was a failed attempt to create a fat jar at
    # change Ia6c40546).
    output_file_source = "gradle-api-" + GRADLE_VERSION + ".jar",
    tasks = [":copyGradleApiJars"],
)

java_import(
    name = "gradle-api_neverlink",
    jars = [":gradle-api.jar"],
    neverlink = 1,
    visibility = ["//visibility:public"],
)

# Used for tests only.
java_import(
    name = "gradle-api",
    jars = [":gradle-api.jar"],
    visibility = ["//visibility:public"],
)

GRADLE_PLUGIN_ARTIFACTS = [
    "//tools/base/build-system/aapt2:aapt2",
    "//tools/base/build-system/gradle-core:gradle-core",
    "//tools/base/lint:tools.lint-gradle",
    "@maven//:com.github.javaparser.javaparser-core",
<<<<<<< HEAD
]

# This doesn't correspond to anything we publish and is obsolete.
#
# Tests that depend on this should migrate to using the Android Gradle plugin
# as built with Gradle (wrapped in Bazel), i.e.
#
#    "//tools/base/build-system:android_gradle_plugin.zip",
#    "//tools/base/build-system:android_gradle_plugin_runtime_dependencies",
#
# For an example of a migration, see
# https://cs.android.com/android-studio/platform/tools/adt/idea/+/599c84251b2a6e5acefbe94015bebb278d4b5db8
maven_repository(
    name = "gradle_plugin_no_databinding_repo",
    artifacts = GRADLE_PLUGIN_NO_DATABINDING_ARTIFACTS,
    visibility = [
        "//tools/base/build-system/integration-test/application:__pkg__",
        "//tools/base/build-system/integration-test/application/src/test/java/com/android/build/gradle/integration/gradlecompat:__pkg__",
        "//tools/base/build-system/integration-test/application/src/test/java/com/android/build/gradle/integration/sdk:__pkg__",
        "//tools/base/build-system/integration-test/application/src/test/java/com/android/build/gradle/integration/testing/unit:__pkg__",
        "//tools/base/build-system/integration-test/connected:__pkg__",
        "//tools/base/build-system/integration-test/lint:__pkg__",
        "//tools/base/build-system/integration-test/managed-devices:__pkg__",
        "//tools/base/build-system/integration-test/native:__pkg__",
    ],
)

GRADLE_PLUGIN_ARTIFACTS = GRADLE_PLUGIN_NO_DATABINDING_ARTIFACTS + [
=======
>>>>>>> 524cfc0c
    "//tools/data-binding:tools.compiler",
]

# m2 repository used by performance tests
maven_repository(
    name = "performance_test_repo",
    artifacts = [
        "@maven//:org.jetbrains.kotlin.kotlin-gradle-plugin_1.6.10",
        "@maven//:org.jetbrains.kotlin.kotlin-gradle-plugin_1.6.20",
        "@maven//:org.jetbrains.kotlin.kotlin-android-extensions-runtime_1.6.10",
        "@maven//:org.jetbrains.kotlin.kotlin-android-extensions-runtime_1.6.20",
        "@maven//:org.jetbrains.kotlin.kotlin-script-runtime_1.6.10",
        "@maven//:org.jetbrains.kotlin.kotlin-script-runtime_1.6.20",
        "@maven//:org.jetbrains.kotlin.kotlin-reflect_1.6.10",
        "@maven//:org.jetbrains.kotlin.kotlin-reflect_1.6.20",
        "@maven//:org.jetbrains.kotlin.kotlin-stdlib-jdk7_1.6.10",
        "@maven//:org.jetbrains.kotlin.kotlin-stdlib-jdk7_1.6.20",
        "@maven//:org.jetbrains.kotlin.kotlin-stdlib-jdk8_1.6.10",
        "@maven//:org.jetbrains.kotlin.kotlin-stdlib-jdk8_1.6.20",
        "@maven//:org.jetbrains.kotlinx.kotlinx-coroutines-android_1.3.6",
        "@maven//:org.jetbrains.kotlinx.kotlinx-coroutines-core-common_1.3.6",
        "@maven//:androidx.activity.activity-compose_1.3.1",
        "@maven//:androidx.compose.compiler.compiler_1.2.0-alpha05",
        "@maven//:androidx.compose.material.material_1.2.0-alpha05",
        "@maven//:androidx.compose.animation.animation_1.2.0-alpha05",
        "@maven//:androidx.compose.foundation.foundation_1.2.0-alpha05",
        "@maven//:androidx.compose.material.material-icons-extended_1.2.0-alpha05",
        "@maven//:androidx.compose.ui.ui-tooling_1.2.0-alpha05",
        "@maven//:androidx.compose.runtime.runtime-livedata_1.2.0-alpha05",
        "@maven//:androidx.appcompat.appcompat_1.3.0-beta01",
        "@maven//:androidx.lifecycle.lifecycle-livedata-ktx_2.2.0",
    ],
    visibility = ["//prebuilts/studio/buildbenchmarks:__subpackages__"],
)

# Legacy maven repository representing what used to be packaged inside Studio
#
# This doesn't correspond to anything we publish and is obsolete.
#
# Tests that depend on this should migrate to using the Android Gradle plugin
# as built with Gradle (wrapped in Bazel), i.e.
#
#    "//tools/base/build-system:android_gradle_plugin.zip",
#    "//tools/base/build-system:android_gradle_plugin_runtime_dependencies",
#
# For an example of a migration, see
# https://cs.android.com/android-studio/platform/tools/adt/idea/+/599c84251b2a6e5acefbe94015bebb278d4b5db8
maven_repository(
    name = "studio_repo",
    artifacts = GRADLE_PLUGIN_ARTIFACTS,
    # Don't add new targets here, see above for how to migrate
    visibility = [
        "//tools/adt/idea/android:__pkg__",
        "//tools/adt/idea/android-uitests:__pkg__",
        "//tools/adt/idea/app-inspection/ide:__pkg__",
        "//tools/adt/idea/build-attribution:__pkg__",
        "//tools/adt/idea/compose-designer:__pkg__",
        "//tools/adt/idea/compose-ide-plugin:__pkg__",
        "//tools/adt/idea/databinding:__pkg__",
        "//tools/adt/idea/designer:__pkg__",
        "//tools/adt/idea/designer-perf-tests:__pkg__",
        "//tools/adt/idea/ide-perf-tests:__pkg__",
        "//tools/adt/idea/kotlin-integration:__pkg__",
        "//tools/adt/idea/mlkit:__pkg__",
        "//tools/adt/idea/nav/safeargs:__pkg__",
        "//tools/adt/idea/project-system-gradle-sync:__pkg__",
        "//tools/adt/idea/project-system-gradle-upgrade:__pkg__",
        "//tools/adt/idea/sync-perf-tests:__pkg__",
        "//tools/data-binding/compilationTests:__pkg__",
        "//tools/vendor/google/lldb-integration-tests:__pkg__",
    ],
)

filegroup(
    name = "agp_gradle_build_files",
    srcs = glob([
        "src/main/**/*.java",
        "src/main/**/*.kt",
        "src/main/resources/**",
        "manifest-merger/src/main/**/*.java",
        "manifest-merger/src/main/**/*.kt",
        "manifest-merger/src/main/resources/**",
        "gradle-settings/src/main/**/*.java",
        "gradle-settings/src/main/**/*.kt",
        "gradle-settings/src/main/resources/**",
        "gradle-settings-api/src/main/**/*.java",
        "gradle-settings-api/src/main/**/*.kt",
        "gradle-settings-api/src/main/resources/**",
    ]) + [
        "manifest-merger/build.gradle",
        "manifest-merger/NOTICE",
        "gradle-settings/build.gradle",
        "gradle-settings/NOTICE",
        "gradle-settings-api/build.gradle",
        "gradle-settings-api/NOTICE",
    ],
    visibility = ["//tools/base/build-system:__pkg__"],
)

# keep sorted
ANDROID_GRADLE_PLUGIN_SOURCE_FILES = [
    ":agp_gradle_build_files",
    "//prebuilts/tools/common/aapt/protos:agp_gradle_build_files",
    "//tools:agp_gradle_build_files",
    "//tools/base:agp_artifacts.zip",
    "//tools/base/build-system/aapt2:agp_gradle_build_files",
    "//tools/base/build-system/aapt2-proto:agp_gradle_build_files",
    "//tools/base/build-system/aaptcompiler:agp_gradle_build_files",
    "//tools/base/build-system/builder:agp_gradle_build_files",
    "//tools/base/build-system/builder-model:agp_gradle_build_files",
    "//tools/base/build-system/builder-test-api:agp_gradle_build_files",
    "//tools/base/build-system/gradle-api:agp_gradle_build_files",
    "//tools/base/build-system/gradle-core:agp_gradle_build_files",
    "//tools/base/build-system/profile:agp_gradle_build_files",
    "//tools/base/mlkit-common:agp_gradle_build_files",
    "//tools/base/profgen/profgen:agp_gradle_build_files",
    "//tools/buildSrc:agp_gradle_build_files",
    "//tools/buildSrc/base:agp_gradle_build_files",
]

gradle_build(
    name = "android_gradle_plugin",
    build_file = "//tools:agp_gradle_build_root_build_file",
    data = ["//prebuilts/studio/jdk"] + ANDROID_GRADLE_PLUGIN_SOURCE_FILES,
    gradle_properties = {
        "hybrid-build-embedded-in-bazel": "true",
        "release": "true",
    },
    output_file = "android_gradle_plugin.zip",
    output_file_source = "dist/repo.zip",
    repos = [
        "//tools/base:agp_dependencies",
        "//tools/base:agp_artifacts",
    ],
    tasks = [":zipPlugin"],
    visibility = ["//visibility:public"],
)

maven_repository(
    name = "android_gradle_plugin_runtime_dependencies",
    # keep sorted
    artifacts = [
        "//prebuilts/tools/common/lint-psi/intellij-core",
        "//prebuilts/tools/common/lint-psi/kotlin-compiler",
        "//prebuilts/tools/common/lint-psi/uast",
        "//tools/analytics-library/crash:tools.analytics-crash",
        "//tools/analytics-library/protos/src/main/proto:proto",
        "//tools/analytics-library/shared:tools.analytics-shared",
        "//tools/analytics-library/tracker:tools.analytics-tracker",
        "//tools/apkzlib",
        "//tools/base/annotations:annotations",
        "//tools/base/build-system:tools.apksig",
        "//tools/base/common:tools.common",
        "//tools/base/ddmlib:tools.ddmlib",
        "//tools/base/device_validator:tools.dvlib",
        "//tools/base/emulator/proto",
        "//tools/base/layoutlib-api:tools.layoutlib-api",
        "//tools/base/lint:tools.lint-api",
        "//tools/base/lint:tools.lint-checks",
        "//tools/base/lint:tools.lint-gradle",
        "//tools/base/lint:tools.lint-model",
        "//tools/base/lint/cli",
        "//tools/base/lint/libs/lint-tests",
        "//tools/base/lint/libs/lint-typedef-remover",
        "//tools/base/repository:tools.repository",
        "//tools/base/sdk-common:tools.sdk-common",
        "//tools/base/sdklib:tools.sdklib",
        "//tools/base/signflinger",
        "//tools/base/utp/android-device-provider-ddmlib-proto",
        "//tools/base/utp/android-device-provider-gradle-proto",
        "//tools/base/utp/android-test-plugin-host-additional-test-output-proto",
        "//tools/base/utp/android-test-plugin-host-coverage-proto",
        "//tools/base/utp/android-test-plugin-host-device-info-proto",
        "//tools/base/utp/android-test-plugin-host-retention-proto",
        "//tools/base/utp/android-test-plugin-result-listener-gradle-proto",
        "//tools/base/zipflinger",
        "//tools/data-binding:tools.baseLibrary",
        "//tools/data-binding:tools.baseLibrarySupport",
        "//tools/data-binding:tools.compiler",
        "//tools/data-binding:tools.compilerCommon",
        "@maven//:com.android.tools.build.bundletool",
        "@maven//:com.android.tools.build.jetifier.jetifier-processor",
        "@maven//:com.android.tools.build.transform-api",
        "@maven//:com.github.javaparser.javaparser-core",
        "@maven//:com.google.apis.google-api-services-storage",
        "@maven//:com.google.crypto.tink.tink",
        "@maven//:com.google.guava.guava-testlib",
        "@maven//:com.google.guava.guava_23.0",
        "@maven//:com.google.jimfs.jimfs",
        "@maven//:com.google.protobuf.protobuf-gradle-plugin",
        "@maven//:com.google.protobuf.protoc_3.17.2",
        "@maven//:com.google.testing.platform.core-proto",
        "@maven//:com.google.truth.extensions.truth-java8-extension",
        "@maven//:com.googlecode.jarjar.jarjar",
        "@maven//:com.googlecode.json-simple.json-simple",
        "@maven//:com.googlecode.juniversalchardet.juniversalchardet",
        "@maven//:com.squareup.javapoet",
        "@maven//:com.squareup.javawriter",
        "@maven//:com.sun.activation.javax.activation",
        "@maven//:commons-io.commons-io",
        "@maven//:gradle.plugin.org.jetbrains.gradle.plugin.idea-ext.gradle-idea-ext",
        "@maven//:io.grpc.grpc-all",
        "@maven//:io.grpc.protoc-gen-grpc-java_1.39.0",
        "@maven//:io.netty.netty-all",
        "@maven//:it.unimi.dsi.fastutil",
        "@maven//:javax.annotation.javax.annotation-api",
        "@maven//:net.java.dev.jna.jna-platform",
        "@maven//:net.sf.jopt-simple.jopt-simple",
        "@maven//:net.sf.kxml.kxml2",
        "@maven//:net.sf.proguard.proguard-gradle",
        "@maven//:nl.jqno.equalsverifier.equalsverifier",
        "@maven//:org.apache.commons.commons-compress",
        "@maven//:org.apache.httpcomponents.httpmime",
        "@maven//:org.apache.maven.maven-aether-provider",
        "@maven//:org.bouncycastle.bcpkix-jdk15on",
        "@maven//:org.codehaus.groovy.groovy-all",
        "@maven//:org.easymock.easymock",
        "@maven//:org.eclipse.aether.aether-connector-basic",
        "@maven//:org.eclipse.aether.aether-transport-file",
        "@maven//:org.eclipse.aether.aether-transport-http",
        "@maven//:org.glassfish.jaxb.jaxb-xjc",
        "@maven//:org.gradle.gradle-tooling-api",
        "@maven//:org.jacoco.org.jacoco.agent",
        "@maven//:org.jacoco.org.jacoco.report",
        "@maven//:org.jetbrains.dokka.dokka-android-gradle-plugin",
        "@maven//:org.jetbrains.dokka.dokka-core",
        "@maven//:org.jetbrains.kotlin.kotlin-android-extensions-runtime",
        "@maven//:org.jetbrains.kotlin.kotlin-compiler-embeddable",
        "@maven//:org.jetbrains.kotlin.kotlin-gradle-plugin",
        "@maven//:org.jetbrains.kotlin.kotlin-scripting-compiler-embeddable",
        "@maven//:org.jetbrains.kotlin.kotlin-test",
        "@maven//:org.mockito.mockito-core",
        "@maven//:org.smali.baksmali",
        "@maven//:org.tensorflow.tensorflow-lite-metadata",
        "@maven//:xerces.xercesImpl",
    ],
    visibility = ["//visibility:public"],
)

#  org.jetbrains.kotlin:kotlin-test-junit:1.5.3
maven_repository(
    name = "android_gradle_plugin_gradle_api_test_repository",
    # keep sorted
    artifacts = [
        "//tools/base/testutils:tools.testutils",
        "@maven//:org.jetbrains.kotlin.kotlin-test-junit_1.5.31",
    ],
)

gradle_test(
    name = "android_gradle_plugin_gradle_api_test",
    build_file = "//tools:agp_gradle_build_root_build_file",
    # keep sorted
    data = [
        ":agp_gradle_build_files",
        "//prebuilts/studio/jdk",
        "//tools:agp_gradle_build_files",
        "//tools/base/build-system/builder-model:agp_gradle_build_files",
        "//tools/base/build-system/builder-test-api:agp_gradle_build_files",
        "//tools/base/build-system/gradle-api:agp_gradle_build_files",
        "//tools/base/build-system/gradle-api:agp_gradle_test_files",
        "//tools/buildSrc:agp_gradle_build_files",
        "//tools/buildSrc/base:agp_gradle_build_files",
    ],
    gradle_properties = {
        "hybrid-build-embedded-in-bazel": "true",
        "release": "true",
    },
    # keep sorted
    repos = [
        ":android_gradle_plugin_gradle_api_test_repository",
        "//tools/base:agp_artifacts",
        "//tools/base:agp_dependencies",
    ],
    tasks = [":base:gradle-api:test"],
    test_output_dir = "build/base/gradle-api/build/test-results/test",
    visibility = ["//visibility:public"],
)

gradle_build(
    name = "android_gradle_plugin_dackka_docs",
    build_file = "//tools:agp_gradle_build_root_build_file",
    data = [
        "//prebuilts/studio/jdk",
        "//prebuilts/tools/common/dackka",
    ] + ANDROID_GRADLE_PLUGIN_SOURCE_FILES,
    gradle_properties = {
        "hybrid-build-embedded-in-bazel": "true",
        "release": "true",
    },
    output_file = "documentation.zip",
    output_file_source = "dist/documentation.zip",
    repos = [
        "//tools/base:agp_dependencies",
        "//tools/base:agp_artifacts",
    ],
    tags = ["no_windows"],  # TODO(b/202837927) Investigate getting Dackka to run on windows
    tasks = [":base:gradle-api:dackkaZip"],
    visibility = ["//visibility:public"],
)

maven_repository(
    name = "metalava_tool",
    artifacts = [
        "@maven//:com.android.tools.metalava.metalava_1.0.0-alpha04",
    ],
)

gradle_build(
    name = "android_gradle_plugin_metalava_api",
    build_file = "//tools:agp_gradle_build_root_build_file",
    data = [
        "//prebuilts/studio/jdk",
        "//prebuilts/tools/common/dackka",
    ] + ANDROID_GRADLE_PLUGIN_SOURCE_FILES,
    gradle_properties = {
        "hybrid-build-embedded-in-bazel": "true",
        "release": "true",
    },
    output_file = "apis.zip",
    output_file_source = "dist/apis.zip",
    repos = [
        "//tools/base:agp_dependencies",
        "//tools/base:agp_artifacts",
        ":metalava_tool",
    ],
    tags = ["no_windows"],  # TODO(b/202837927) Investigate getting metalava to run on windows
    tasks = [":base:gradle-api:distMetalavaApiZip"],
    visibility = ["//visibility:public"],
)

gradle_test(
    name = "android_gradle_plugin_gradle_api_metalava_test",
    build_file = "//tools:agp_gradle_build_root_build_file",
    # keep sorted
    data = [
        ":agp_gradle_build_files",
        "//prebuilts/studio/jdk",
        "//tools:agp_gradle_build_files",
        "//tools/base/build-system/builder-model:agp_gradle_build_files",
        "//tools/base/build-system/builder-test-api:agp_gradle_build_files",
        "//tools/base/build-system/gradle-api:agp_gradle_build_files",
        "//tools/base/build-system/gradle-api:agp_gradle_metalava_test_files",
        "//tools/buildSrc:agp_gradle_build_files",
        "//tools/buildSrc/base:agp_gradle_build_files",
    ],
    gradle_properties = {
        "hybrid-build-embedded-in-bazel": "true",
        "release": "true",
    },
    # keep sorted
    repos = [
        ":android_gradle_plugin_gradle_api_test_repository",
        ":metalava_tool",
        "//tools/base:agp_artifacts",
        "//tools/base:agp_dependencies",
    ],
    tasks = [":base:gradle-api:metalavaTest"],
    test_output_dir = "build/base/gradle-api/build/test-results/metalavaTest",
    visibility = ["//visibility:public"],
)<|MERGE_RESOLUTION|>--- conflicted
+++ resolved
@@ -185,37 +185,6 @@
     "//tools/base/build-system/gradle-core:gradle-core",
     "//tools/base/lint:tools.lint-gradle",
     "@maven//:com.github.javaparser.javaparser-core",
-<<<<<<< HEAD
-]
-
-# This doesn't correspond to anything we publish and is obsolete.
-#
-# Tests that depend on this should migrate to using the Android Gradle plugin
-# as built with Gradle (wrapped in Bazel), i.e.
-#
-#    "//tools/base/build-system:android_gradle_plugin.zip",
-#    "//tools/base/build-system:android_gradle_plugin_runtime_dependencies",
-#
-# For an example of a migration, see
-# https://cs.android.com/android-studio/platform/tools/adt/idea/+/599c84251b2a6e5acefbe94015bebb278d4b5db8
-maven_repository(
-    name = "gradle_plugin_no_databinding_repo",
-    artifacts = GRADLE_PLUGIN_NO_DATABINDING_ARTIFACTS,
-    visibility = [
-        "//tools/base/build-system/integration-test/application:__pkg__",
-        "//tools/base/build-system/integration-test/application/src/test/java/com/android/build/gradle/integration/gradlecompat:__pkg__",
-        "//tools/base/build-system/integration-test/application/src/test/java/com/android/build/gradle/integration/sdk:__pkg__",
-        "//tools/base/build-system/integration-test/application/src/test/java/com/android/build/gradle/integration/testing/unit:__pkg__",
-        "//tools/base/build-system/integration-test/connected:__pkg__",
-        "//tools/base/build-system/integration-test/lint:__pkg__",
-        "//tools/base/build-system/integration-test/managed-devices:__pkg__",
-        "//tools/base/build-system/integration-test/native:__pkg__",
-    ],
-)
-
-GRADLE_PLUGIN_ARTIFACTS = GRADLE_PLUGIN_NO_DATABINDING_ARTIFACTS + [
-=======
->>>>>>> 524cfc0c
     "//tools/data-binding:tools.compiler",
 ]
 
