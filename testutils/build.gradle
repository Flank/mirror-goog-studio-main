--- conflicted
+++ resolved
@@ -1,9 +1,5 @@
 apply plugin: 'java'
-<<<<<<< HEAD
 apply plugin: 'jacoco'
-=======
-apply plugin: 'sdk-java-lib'
->>>>>>> a4b5aaaa
 
 group = 'com.android.tools'
 archivesBaseName = 'testutils'
