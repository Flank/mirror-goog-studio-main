--- conflicted
+++ resolved
@@ -19,6 +19,7 @@
 import com.android.SdkConstants
 import com.android.SdkConstants.VALUE_FALSE
 import com.android.SdkConstants.VALUE_TRUE
+import com.android.sdklib.AndroidTargetHash
 import com.android.sdklib.SdkVersionInfo
 import com.android.tools.lint.checks.BuiltinIssueRegistry
 import com.android.tools.lint.client.api.IssueRegistry
@@ -28,6 +29,7 @@
 import com.android.tools.lint.detector.api.Context
 import com.android.tools.lint.detector.api.Location
 import com.android.tools.lint.detector.api.Project
+import com.android.tools.lint.detector.api.Severity
 import com.android.tools.lint.detector.api.TextFormat
 import com.android.utils.XmlUtils.getFirstSubTag
 import com.android.utils.XmlUtils.getNextTag
@@ -48,6 +50,14 @@
 private const val TAG_ROOT = "root"
 private const val TAG_MANIFEST = "manifest"
 private const val TAG_RESOURCE = "resource"
+private const val TAG_AAR = "aar"
+private const val TAG_SDK = "sdk"
+private const val TAG_LINT_CHECKS = "lint-checks"
+private const val TAG_BASELINE = "baseline"
+private const val TAG_MERGED_MANIFEST = "merged-manifest"
+private const val TAG_CACHE = "cache"
+private const val ATTR_COMPILE_SDK_VERSION = "compile-sdk-version"
+private const val ATTR_TEST = "test"
 private const val ATTR_NAME = "name"
 private const val ATTR_FILE = "file"
 private const val ATTR_DIR = "dir"
@@ -61,11 +71,31 @@
  * Each descriptor is considered completely separate from the other (e.g. you can't
  * have library definitions in one referenced from another descriptor.
  */
-fun computeProjects(client: LintClient, descriptor: File): List<Project> {
+fun computeMetadata(client: LintClient, descriptor: File): ProjectMetadata {
     val initializer = ProjectInitializer(client, descriptor,
             descriptor.parentFile ?: descriptor)
-    return initializer.computeProjects()
+    return initializer.computeMetadata()
 }
+
+/**
+ * Result data passed from parsing a project metadata XML file - returns the
+ * set of projects, any SDK or cache directories configured within the file, etc
+ */
+data class ProjectMetadata(
+        /** List of projects. Will be empty if there was an error in the configuration. */
+        val projects: List<Project> = emptyList(),
+        /** A baseline file to apply, if any */
+        val baseline: File? = null,
+        /** The SDK to use, if overriding the default */
+        val sdk: File? = null,
+        /** The cache directory to use, if overriding the default */
+        val cache: File? = null,
+        /** A map from module to a merged manifest for that module, if any */
+        val mergedManifests: Map<Project, File?> = emptyMap(),
+        /** A map from module to a baseline to apply to that module, if any */
+        val moduleBaselines: Map<Project, File?> = emptyMap(),
+        /** A map from module to a list of custom rule JAR files to apply, if any */
+        val lintChecks: Map<Project, List<File>> = emptyMap())
 
 /**
  * Class which handles initialization of a project hierarchy from a config XML file.
@@ -91,8 +121,17 @@
     /** map from module instance to names of modules it depends on */
     private val dependencies: Multimap<ManualProject, String> = ArrayListMultimap.create()
 
+    /** map from module to the merged manifest to use, if any */
+    private val mergedManifests = mutableMapOf<Project, File?>()
+
+    /** map from module to a list of custom lint rules to apply for that module, if any */
+    private val lintChecks = mutableMapOf<Project, List<File>>()
+
+    /** map from module to a baseline to use for a given module, if any */
+    private val baselines = mutableMapOf<Project, File?>()
+
     /** Compute a list of lint [Project] instances from the given XML descriptor */
-    fun computeProjects(): List<Project> {
+    fun computeMetadata(): ProjectMetadata {
         assert(file.isFile) // should already have been enforced by the driver
         val document = client.xmlParser.parseXml(file)
 
@@ -100,7 +139,7 @@
             // Lint isn't quite up and running yet, so create a dummy context
             // in order to be able to report an error
             reportError("Failed to parse project descriptor $file")
-            return emptyList()
+            return ProjectMetadata()
         }
 
         return parseModules(document.documentElement)
@@ -121,16 +160,19 @@
                 location, message, TextFormat.RAW, null)
     }
 
-    private fun parseModules(projectElement: Element): List<Project> {
+    private fun parseModules(projectElement: Element): ProjectMetadata {
         if (projectElement.tagName != TAG_PROJECT) {
             reportError("Expected <project> as the root tag", projectElement)
-            return emptyList()
+            return ProjectMetadata()
         }
 
         // First gather modules and sources, and collect dependency information.
         // The dependency information is captured into a separate map since dependencies
         // may refer to modules we have not encountered yet.
         var child = getFirstSubTag(projectElement)
+        var sdk: File? = null
+        var cache: File? = null
+        var baseline: File? = null
         while (child != null) {
             val tag = child.tagName
             when (tag) {
@@ -139,6 +181,15 @@
                 }
                 TAG_CLASSPATH -> {
                     globalClasspath.add(getFile(child, this.root))
+                }
+                TAG_SDK -> {
+                    sdk = getFile(child, this.root)
+                }
+                TAG_BASELINE -> {
+                    baseline = getFile(child, this.root)
+                }
+                TAG_CACHE -> {
+                    cache = getFile(child, this.root)
                 }
                 TAG_ROOT -> {
                     val dir = File(child.getAttribute(ATTR_DIR))
@@ -187,13 +238,21 @@
             }
         }
 
-        return sortedModules
+        return ProjectMetadata(
+                projects = sortedModules,
+                sdk = sdk,
+                baseline = baseline,
+                lintChecks = lintChecks,
+                cache = cache,
+                moduleBaselines = baselines,
+                mergedManifests = mergedManifests)
     }
 
     private fun parseModule(moduleElement: Element) {
-        val name = moduleElement.getAttribute(ATTR_NAME)
+        val name: String = moduleElement.getAttribute(ATTR_NAME)
         val library = moduleElement.getAttribute(ATTR_LIBRARY) == VALUE_TRUE
         val android = moduleElement.getAttribute(ATTR_ANDROID) != VALUE_FALSE
+        val buildApi: String = moduleElement.getAttribute(ATTR_COMPILE_SDK_VERSION)
 
         // Special case: if the module is a path (with an optional :suffix),
         // use this as the module directory, otherwise fall back to the default root
@@ -207,10 +266,15 @@
         modules.put(name, module)
 
         val sources = mutableListOf<File>()
+        val testSources = mutableListOf<File>()
         val resources = mutableListOf<File>()
         val manifests = mutableListOf<File>()
         val classes = mutableListOf<File>()
         val classpath = mutableListOf<File>()
+        val aars = mutableListOf<File>()
+        val lintChecks = mutableListOf<File>()
+        var baseline: File? = null
+        var mergedManifest: File? = null
 
         var child = getFirstSubTag(moduleElement)
         while (child != null) {
@@ -218,9 +282,15 @@
                 TAG_MANIFEST -> {
                     manifests.add(getFile(child, dir))
                 }
+                TAG_MERGED_MANIFEST -> {
+                    mergedManifest = getFile(child, dir)
+                }
                 TAG_SRC -> {
-                    // TODO: Where are the test sources?
-                    sources.add(getFile(child, dir))
+                    val file = getFile(child, dir)
+                    when (child.getAttribute(ATTR_TEST) == VALUE_TRUE) {
+                        false -> sources.add(file)
+                        true -> testSources.add(file)
+                    }
                 }
                 TAG_RESOURCE -> {
                     resources.add(getFile(child, dir))
@@ -230,6 +300,15 @@
                 }
                 TAG_CLASSPATH -> {
                     classpath.add(getFile(child, dir))
+                }
+                TAG_AAR -> {
+                    aars.add(getFile(child, dir))
+                }
+                TAG_BASELINE -> {
+                    baseline = getFile(child, dir)
+                }
+                TAG_LINT_CHECKS -> {
+                    lintChecks.add(getFile(child, dir))
                 }
                 TAG_DEP -> {
                     val target = child.getAttribute(ATTR_MODULE)
@@ -284,23 +363,29 @@
 
         module.setManifests(manifests)
         module.setResources(resourceRoots, resources)
-<<<<<<< HEAD
-=======
         module.setTestSources(sourceRoots, testSources)
->>>>>>> a8e84127
         module.setSources(sourceRoots, sources)
         module.setClasspath(classes, true)
         module.setClasspath(classpath, false)
+
+        module.setCompileSdkVersion(buildApi)
+
+        this.lintChecks[module] = lintChecks
+        this.mergedManifests[module] = mergedManifest
+        this.baselines[module] = baseline
     }
 
     /**
-     * Given an element that is expected to have a "file" attribute, produces a full
-     * path to the file
+     * Given an element that is expected to have a "file" attribute (or "dir" or "jar"),
+     * produces a full path to the file
      */
     private fun getFile(child: Element, dir: File): File {
         var path = child.getAttribute(ATTR_FILE)
         if (path.isEmpty()) {
-            path = child.getAttribute(ATTR_JAR)
+            path = child.getAttribute(ATTR_DIR)
+            if (path.isEmpty()) {
+                path = child.getAttribute(ATTR_JAR)
+            }
         }
         var source = File(path)
         if (!source.isAbsolute && !source.exists()) {
@@ -408,6 +493,12 @@
         addFilteredFiles(sources)
     }
 
+    /** Sets the given source files and their roots for this module */
+    fun setTestSources(sourceRoots: List<File>, sources: List<File>) {
+        this.testSourceFolders = sourceRoots
+        addFilteredFiles(sources)
+    }
+
     /**
      * Adds the given files to the set of filtered files for this project. With
      * a filter applied, lint won't look at all sources in for example the source
@@ -427,4 +518,17 @@
             } else {
                 this.javaLibraries = allClasses
             }
+
+    fun setCompileSdkVersion(buildApi: String) {
+        if (!buildApi.isEmpty()) {
+            buildTargetHash = buildApi
+            val version = AndroidTargetHash.getPlatformVersion(buildApi)
+            if (version != null) {
+                buildSdk = version.featureLevel
+            } else {
+                client.log(Severity.WARNING, null,
+                        "Unexpected build target format: %1\$s", buildApi)
+            }
+        }
+    }
 }